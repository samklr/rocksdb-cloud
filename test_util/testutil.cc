--- conflicted
+++ resolved
@@ -11,10 +11,7 @@
 
 #include <fcntl.h>
 #include <sys/stat.h>
-<<<<<<< HEAD
-=======
-
->>>>>>> ed431616
+
 #include <array>
 #include <cctype>
 #include <fstream>
@@ -26,13 +23,9 @@
 #include "file/sequence_file_reader.h"
 #include "file/writable_file_writer.h"
 #include "port/port.h"
-<<<<<<< HEAD
-#include "test_util/sync_point.h"
-=======
 #include "rocksdb/convenience.h"
 #include "test_util/sync_point.h"
 #include "util/random.h"
->>>>>>> ed431616
 
 namespace ROCKSDB_NAMESPACE {
 namespace test {
@@ -446,44 +439,7 @@
   cf_opt->compression = RandomCompressionType(rnd);
   RandomCompressionTypeVector(cf_opt->num_levels,
                               &cf_opt->compression_per_level, rnd);
-<<<<<<< HEAD
-}
-
-Status DestroyDir(Env* env, const std::string& dir) {
-  Status s;
-  if (env->FileExists(dir).IsNotFound()) {
-    return s;
-  }
-  std::vector<std::string> files_in_dir;
-  s = env->GetChildren(dir, &files_in_dir);
-  if (s.ok()) {
-    for (auto& file_in_dir : files_in_dir) {
-      if (file_in_dir == "." || file_in_dir == "..") {
-        continue;
-      }
-      std::string path = dir + "/" + file_in_dir;
-      bool is_dir = false;
-      s = env->IsDirectory(path, &is_dir);
-      if (s.ok()) {
-        if (is_dir) {
-          s = DestroyDir(env, path);
-        } else {
-          s = env->DeleteFile(path);
-        }
-      }
-      if (!s.ok()) {
-        break;
-      }
-    }
-  }
-
-  if (s.ok()) {
-    s = env->DeleteDir(dir);
-  }
-  return s;
-=======
   cf_opt->blob_compression_type = RandomCompressionType(rnd);
->>>>>>> ed431616
 }
 
 bool IsDirectIOSupported(Env* env, const std::string& dir) {
@@ -519,26 +475,6 @@
   return count;
 }
 
-<<<<<<< HEAD
-void SetupSyncPointsToMockDirectIO() {
-#if !defined(NDEBUG) && !defined(OS_MACOSX) && !defined(OS_WIN) && \
-    !defined(OS_SOLARIS) && !defined(OS_AIX) && !defined(OS_OPENBSD)
-  ROCKSDB_NAMESPACE::SyncPoint::GetInstance()->SetCallBack(
-      "NewWritableFile:O_DIRECT", [&](void* arg) {
-        int* val = static_cast<int*>(arg);
-        *val &= ~O_DIRECT;
-      });
-  ROCKSDB_NAMESPACE::SyncPoint::GetInstance()->SetCallBack(
-      "NewRandomAccessFile:O_DIRECT", [&](void* arg) {
-        int* val = static_cast<int*>(arg);
-        *val &= ~O_DIRECT;
-      });
-  ROCKSDB_NAMESPACE::SyncPoint::GetInstance()->EnableProcessing();
-#endif
-}
-=======
->>>>>>> ed431616
-
 void CorruptFile(const std::string& fname, int offset, int bytes_to_corrupt) {
   struct stat sbuf;
   if (stat(fname.c_str(), &sbuf) != 0) {
