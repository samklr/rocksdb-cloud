//  Copyright (c) 2011-present, Facebook, Inc.  All rights reserved.
//  This source code is licensed under both the GPLv2 (found in the
//  COPYING file in the root directory) and Apache 2.0 License
//  (found in the LICENSE.Apache file in the root directory).
//
// Copyright (c) 2011 The LevelDB Authors. All rights reserved.
// Use of this source code is governed by a BSD-style license that can be
// found in the LICENSE file. See the AUTHORS file for names of contributors.

#pragma once
#include <algorithm>
#include <deque>
#include <string>
#include <vector>

#include "env/composite_env_wrapper.h"
#include "file/writable_file_writer.h"
#include "rocksdb/compaction_filter.h"
#include "rocksdb/env.h"
#include "rocksdb/iterator.h"
#include "rocksdb/merge_operator.h"
#include "rocksdb/options.h"
#include "rocksdb/slice.h"
#include "rocksdb/table.h"
#include "table/block_based/block_based_table_factory.h"
#include "table/internal_iterator.h"
#include "table/plain/plain_table_factory.h"
#include "util/mutexlock.h"

namespace ROCKSDB_NAMESPACE {
class Random;
class SequentialFile;
class SequentialFileReader;

namespace test {

extern const uint32_t kDefaultFormatVersion;
extern const uint32_t kLatestFormatVersion;

// Return a random key with the specified length that may contain interesting
// characters (e.g. \x00, \xff, etc.).
enum RandomKeyType : char { RANDOM, LARGEST, SMALLEST, MIDDLE };
extern std::string RandomKey(Random* rnd, int len,
                             RandomKeyType type = RandomKeyType::RANDOM);

// Store in *dst a string of length "len" that will compress to
// "N*compressed_fraction" bytes and return a Slice that references
// the generated data.
extern Slice CompressibleString(Random* rnd, double compressed_fraction,
                                int len, std::string* dst);

// A wrapper that allows injection of errors.
class ErrorEnv : public EnvWrapper {
 public:
  bool writable_file_error_;
  int num_writable_file_errors_;

  ErrorEnv() : EnvWrapper(Env::Default()),
               writable_file_error_(false),
               num_writable_file_errors_(0) { }

  virtual Status NewWritableFile(const std::string& fname,
                                 std::unique_ptr<WritableFile>* result,
                                 const EnvOptions& soptions) override {
    result->reset();
    if (writable_file_error_) {
      ++num_writable_file_errors_;
      return Status::IOError(fname, "fake error");
    }
    return target()->NewWritableFile(fname, result, soptions);
  }
};

#ifndef NDEBUG
// An internal comparator that just forward comparing results from the
// user comparator in it. Can be used to test entities that have no dependency
// on internal key structure but consumes InternalKeyComparator, like
// BlockBasedTable.
class PlainInternalKeyComparator : public InternalKeyComparator {
 public:
  explicit PlainInternalKeyComparator(const Comparator* c)
      : InternalKeyComparator(c) {}

  virtual ~PlainInternalKeyComparator() {}

  virtual int Compare(const Slice& a, const Slice& b) const override {
    return user_comparator()->Compare(a, b);
  }
};
#endif

// A test comparator which compare two strings in this way:
// (1) first compare prefix of 8 bytes in alphabet order,
// (2) if two strings share the same prefix, sort the other part of the string
//     in the reverse alphabet order.
// This helps simulate the case of compounded key of [entity][timestamp] and
// latest timestamp first.
class SimpleSuffixReverseComparator : public Comparator {
 public:
  SimpleSuffixReverseComparator() {}

  virtual const char* Name() const override {
    return "SimpleSuffixReverseComparator";
  }

  virtual int Compare(const Slice& a, const Slice& b) const override {
    Slice prefix_a = Slice(a.data(), 8);
    Slice prefix_b = Slice(b.data(), 8);
    int prefix_comp = prefix_a.compare(prefix_b);
    if (prefix_comp != 0) {
      return prefix_comp;
    } else {
      Slice suffix_a = Slice(a.data() + 8, a.size() - 8);
      Slice suffix_b = Slice(b.data() + 8, b.size() - 8);
      return -(suffix_a.compare(suffix_b));
    }
  }
  virtual void FindShortestSeparator(std::string* /*start*/,
                                     const Slice& /*limit*/) const override {}

  virtual void FindShortSuccessor(std::string* /*key*/) const override {}
};

// Returns a user key comparator that can be used for comparing two uint64_t
// slices. Instead of comparing slices byte-wise, it compares all the 8 bytes
// at once. Assumes same endian-ness is used though the database's lifetime.
// Symantics of comparison would differ from Bytewise comparator in little
// endian machines.
extern const Comparator* Uint64Comparator();

// Iterator over a vector of keys/values
class VectorIterator : public InternalIterator {
 public:
  explicit VectorIterator(const std::vector<std::string>& keys)
      : keys_(keys), current_(keys.size()) {
    std::sort(keys_.begin(), keys_.end());
    values_.resize(keys.size());
  }

  VectorIterator(const std::vector<std::string>& keys,
      const std::vector<std::string>& values)
    : keys_(keys), values_(values), current_(keys.size()) {
    assert(keys_.size() == values_.size());
  }

  virtual bool Valid() const override { return current_ < keys_.size(); }

  virtual void SeekToFirst() override { current_ = 0; }
  virtual void SeekToLast() override { current_ = keys_.size() - 1; }

  virtual void Seek(const Slice& target) override {
    current_ = std::lower_bound(keys_.begin(), keys_.end(), target.ToString()) -
               keys_.begin();
  }

  virtual void SeekForPrev(const Slice& target) override {
    current_ = std::upper_bound(keys_.begin(), keys_.end(), target.ToString()) -
               keys_.begin();
    if (!Valid()) {
      SeekToLast();
    } else {
      Prev();
    }
  }

  virtual void Next() override { current_++; }
  virtual void Prev() override { current_--; }

  virtual Slice key() const override { return Slice(keys_[current_]); }
  virtual Slice value() const override { return Slice(values_[current_]); }

  virtual Status status() const override { return Status::OK(); }

  virtual bool IsKeyPinned() const override { return true; }
  virtual bool IsValuePinned() const override { return true; }

 private:
  std::vector<std::string> keys_;
  std::vector<std::string> values_;
  size_t current_;
};
extern WritableFileWriter* GetWritableFileWriter(WritableFile* wf,
                                                 const std::string& fname);

extern RandomAccessFileReader* GetRandomAccessFileReader(RandomAccessFile* raf);

extern SequentialFileReader* GetSequentialFileReader(SequentialFile* se,
                                                     const std::string& fname);

class StringSink: public WritableFile {
 public:
  std::string contents_;

  explicit StringSink(Slice* reader_contents = nullptr) :
      WritableFile(),
      contents_(""),
      reader_contents_(reader_contents),
      last_flush_(0) {
    if (reader_contents_ != nullptr) {
      *reader_contents_ = Slice(contents_.data(), 0);
    }
  }

  const std::string& contents() const { return contents_; }

  virtual Status Truncate(uint64_t size) override {
    contents_.resize(static_cast<size_t>(size));
    return Status::OK();
  }
  virtual Status Close() override { return Status::OK(); }
  virtual Status Flush() override {
    if (reader_contents_ != nullptr) {
      assert(reader_contents_->size() <= last_flush_);
      size_t offset = last_flush_ - reader_contents_->size();
      *reader_contents_ = Slice(
          contents_.data() + offset,
          contents_.size() - offset);
      last_flush_ = contents_.size();
    }

    return Status::OK();
  }
  virtual Status Sync() override { return Status::OK(); }
  virtual Status Append(const Slice& slice) override {
    contents_.append(slice.data(), slice.size());
    return Status::OK();
  }
  void Drop(size_t bytes) {
    if (reader_contents_ != nullptr) {
      contents_.resize(contents_.size() - bytes);
      *reader_contents_ = Slice(
          reader_contents_->data(), reader_contents_->size() - bytes);
      last_flush_ = contents_.size();
    }
  }

 private:
  Slice* reader_contents_;
  size_t last_flush_;
};

// A wrapper around a StringSink to give it a RandomRWFile interface
class RandomRWStringSink : public RandomRWFile {
 public:
  explicit RandomRWStringSink(StringSink* ss) : ss_(ss) {}

  Status Write(uint64_t offset, const Slice& data) override {
    if (offset + data.size() > ss_->contents_.size()) {
      ss_->contents_.resize(static_cast<size_t>(offset) + data.size(), '\0');
    }

    char* pos = const_cast<char*>(ss_->contents_.data() + offset);
    memcpy(pos, data.data(), data.size());
    return Status::OK();
  }

  Status Read(uint64_t offset, size_t n, Slice* result,
              char* /*scratch*/) const override {
    *result = Slice(nullptr, 0);
    if (offset < ss_->contents_.size()) {
      size_t str_res_sz =
          std::min(static_cast<size_t>(ss_->contents_.size() - offset), n);
      *result = Slice(ss_->contents_.data() + offset, str_res_sz);
    }
    return Status::OK();
  }

  Status Flush() override { return Status::OK(); }

  Status Sync() override { return Status::OK(); }

  Status Close() override { return Status::OK(); }

  const std::string& contents() const { return ss_->contents(); }

 private:
  StringSink* ss_;
};

// Like StringSink, this writes into a string.  Unlink StringSink, it
// has some initial content and overwrites it, just like a recycled
// log file.
class OverwritingStringSink : public WritableFile {
 public:
  explicit OverwritingStringSink(Slice* reader_contents)
      : WritableFile(),
        contents_(""),
        reader_contents_(reader_contents),
        last_flush_(0) {}

  const std::string& contents() const { return contents_; }

  virtual Status Truncate(uint64_t size) override {
    contents_.resize(static_cast<size_t>(size));
    return Status::OK();
  }
  virtual Status Close() override { return Status::OK(); }
  virtual Status Flush() override {
    if (last_flush_ < contents_.size()) {
      assert(reader_contents_->size() >= contents_.size());
      memcpy((char*)reader_contents_->data() + last_flush_,
             contents_.data() + last_flush_, contents_.size() - last_flush_);
      last_flush_ = contents_.size();
    }
    return Status::OK();
  }
  virtual Status Sync() override { return Status::OK(); }
  virtual Status Append(const Slice& slice) override {
    contents_.append(slice.data(), slice.size());
    return Status::OK();
  }
  void Drop(size_t bytes) {
    contents_.resize(contents_.size() - bytes);
    if (last_flush_ > contents_.size()) last_flush_ = contents_.size();
  }

 private:
  std::string contents_;
  Slice* reader_contents_;
  size_t last_flush_;
};

class StringSource: public RandomAccessFile {
 public:
  explicit StringSource(const Slice& contents, uint64_t uniq_id = 0,
                        bool mmap = false)
      : contents_(contents.data(), contents.size()),
        uniq_id_(uniq_id),
        mmap_(mmap),
        total_reads_(0) {}

  virtual ~StringSource() { }

  uint64_t Size() const { return contents_.size(); }

  virtual Status Read(uint64_t offset, size_t n, Slice* result,
      char* scratch) const override {
    total_reads_++;
    if (offset > contents_.size()) {
      return Status::InvalidArgument("invalid Read offset");
    }
    if (offset + n > contents_.size()) {
      n = contents_.size() - static_cast<size_t>(offset);
    }
    if (!mmap_) {
      memcpy(scratch, &contents_[static_cast<size_t>(offset)], n);
      *result = Slice(scratch, n);
    } else {
      *result = Slice(&contents_[static_cast<size_t>(offset)], n);
    }
    return Status::OK();
  }

  virtual size_t GetUniqueId(char* id, size_t max_size) const override {
    if (max_size < 20) {
      return 0;
    }

    char* rid = id;
    rid = EncodeVarint64(rid, uniq_id_);
    rid = EncodeVarint64(rid, 0);
    return static_cast<size_t>(rid-id);
  }

  int total_reads() const { return total_reads_; }

  void set_total_reads(int tr) { total_reads_ = tr; }

 private:
  std::string contents_;
  uint64_t uniq_id_;
  bool mmap_;
  mutable int total_reads_;
};

inline StringSink* GetStringSinkFromLegacyWriter(
    const WritableFileWriter* writer) {
  LegacyWritableFileWrapper* file =
      static_cast<LegacyWritableFileWrapper*>(writer->writable_file());
  return static_cast<StringSink*>(file->target());
}

class NullLogger : public Logger {
 public:
  using Logger::Logv;
  virtual void Logv(const char* /*format*/, va_list /*ap*/) override {}
  virtual size_t GetLogFileSize() const override { return 0; }
};

// Corrupts key by changing the type
extern void CorruptKeyType(InternalKey* ikey);

extern std::string KeyStr(const std::string& user_key,
                          const SequenceNumber& seq, const ValueType& t,
                          bool corrupt = false);

class SleepingBackgroundTask {
 public:
  SleepingBackgroundTask()
      : bg_cv_(&mutex_),
        should_sleep_(true),
        done_with_sleep_(false),
        sleeping_(false) {}

  bool IsSleeping() {
    MutexLock l(&mutex_);
    return sleeping_;
  }
  void DoSleep() {
    MutexLock l(&mutex_);
    sleeping_ = true;
    bg_cv_.SignalAll();
    while (should_sleep_) {
      bg_cv_.Wait();
    }
    sleeping_ = false;
    done_with_sleep_ = true;
    bg_cv_.SignalAll();
  }
  void WaitUntilSleeping() {
    MutexLock l(&mutex_);
    while (!sleeping_ || !should_sleep_) {
      bg_cv_.Wait();
    }
  }
  // Waits for the status to change to sleeping,
  // otherwise times out.
  // wait_time is in microseconds.
  // Returns true when times out, false otherwise.
  bool TimedWaitUntilSleeping(uint64_t wait_time) {
    auto abs_time = Env::Default()->NowMicros() + wait_time;
    MutexLock l(&mutex_);
    while (!sleeping_ || !should_sleep_) {
      if (bg_cv_.TimedWait(abs_time)) {
        return true;
      }
    }
    return false;
  }
  void WakeUp() {
    MutexLock l(&mutex_);
    should_sleep_ = false;
    bg_cv_.SignalAll();
  }
  void WaitUntilDone() {
    MutexLock l(&mutex_);
    while (!done_with_sleep_) {
      bg_cv_.Wait();
    }
  }
  // Similar to TimedWaitUntilSleeping.
  // Waits until the task is done.
  bool TimedWaitUntilDone(uint64_t wait_time) {
    auto abs_time = Env::Default()->NowMicros() + wait_time;
    MutexLock l(&mutex_);
    while (!done_with_sleep_) {
      if (bg_cv_.TimedWait(abs_time)) {
        return true;
      }
    }
    return false;
  }
  bool WokenUp() {
    MutexLock l(&mutex_);
    return should_sleep_ == false;
  }

  void Reset() {
    MutexLock l(&mutex_);
    should_sleep_ = true;
    done_with_sleep_ = false;
  }

  static void DoSleepTask(void* arg) {
    reinterpret_cast<SleepingBackgroundTask*>(arg)->DoSleep();
  }

 private:
  port::Mutex mutex_;
  port::CondVar bg_cv_;  // Signalled when background work finishes
  bool should_sleep_;
  bool done_with_sleep_;
  bool sleeping_;
};

// Filters merge operands and values that are equal to `num`.
class FilterNumber : public CompactionFilter {
 public:
  explicit FilterNumber(uint64_t num) : num_(num) {}

  std::string last_merge_operand_key() { return last_merge_operand_key_; }

  bool Filter(int /*level*/, const ROCKSDB_NAMESPACE::Slice& /*key*/,
              const ROCKSDB_NAMESPACE::Slice& value, std::string* /*new_value*/,
              bool* /*value_changed*/) const override {
    if (value.size() == sizeof(uint64_t)) {
      return num_ == DecodeFixed64(value.data());
    }
    return true;
  }

  bool FilterMergeOperand(
      int /*level*/, const ROCKSDB_NAMESPACE::Slice& key,
      const ROCKSDB_NAMESPACE::Slice& value) const override {
    last_merge_operand_key_ = key.ToString();
    if (value.size() == sizeof(uint64_t)) {
      return num_ == DecodeFixed64(value.data());
    }
    return true;
  }

  const char* Name() const override { return "FilterBadMergeOperand"; }

 private:
  mutable std::string last_merge_operand_key_;
  uint64_t num_;
};

inline std::string EncodeInt(uint64_t x) {
  std::string result;
  PutFixed64(&result, x);
  return result;
}

  class SeqStringSource : public SequentialFile {
   public:
    SeqStringSource(const std::string& data, std::atomic<int>* read_count)
        : data_(data), offset_(0), read_count_(read_count) {}
    ~SeqStringSource() override {}
    Status Read(size_t n, Slice* result, char* scratch) override {
      std::string output;
      if (offset_ < data_.size()) {
        n = std::min(data_.size() - offset_, n);
        memcpy(scratch, data_.data() + offset_, n);
        offset_ += n;
        *result = Slice(scratch, n);
      } else {
        return Status::InvalidArgument(
            "Attemp to read when it already reached eof.");
      }
      (*read_count_)++;
      return Status::OK();
    }
    Status Skip(uint64_t n) override {
      if (offset_ >= data_.size()) {
        return Status::InvalidArgument(
            "Attemp to read when it already reached eof.");
      }
      // TODO(yhchiang): Currently doesn't handle the overflow case.
      offset_ += static_cast<size_t>(n);
      return Status::OK();
    }

   private:
    std::string data_;
    size_t offset_;
    std::atomic<int>* read_count_;
  };

  class StringEnv : public EnvWrapper {
   public:
    class StringSink : public WritableFile {
     public:
      explicit StringSink(std::string* contents)
          : WritableFile(), contents_(contents) {}
      virtual Status Truncate(uint64_t size) override {
        contents_->resize(static_cast<size_t>(size));
        return Status::OK();
      }
      virtual Status Close() override { return Status::OK(); }
      virtual Status Flush() override { return Status::OK(); }
      virtual Status Sync() override { return Status::OK(); }
      virtual Status Append(const Slice& slice) override {
        contents_->append(slice.data(), slice.size());
        return Status::OK();
      }

     private:
      std::string* contents_;
    };

    explicit StringEnv(Env* t) : EnvWrapper(t) {}
    ~StringEnv() override {}

    const std::string& GetContent(const std::string& f) { return files_[f]; }

    const Status WriteToNewFile(const std::string& file_name,
                                const std::string& content) {
      std::unique_ptr<WritableFile> r;
      auto s = NewWritableFile(file_name, &r, EnvOptions());
      if (s.ok()) {
        s = r->Append(content);
      }
      if (s.ok()) {
        s = r->Flush();
      }
      if (s.ok()) {
        s = r->Close();
      }
      assert(!s.ok() || files_[file_name] == content);
      return s;
    }

    // The following text is boilerplate that forwards all methods to target()
    Status NewSequentialFile(const std::string& f,
                             std::unique_ptr<SequentialFile>* r,
                             const EnvOptions& /*options*/) override {
      auto iter = files_.find(f);
      if (iter == files_.end()) {
        return Status::NotFound("The specified file does not exist", f);
      }
      r->reset(new SeqStringSource(iter->second, &num_seq_file_read_));
      return Status::OK();
    }
    Status NewRandomAccessFile(const std::string& /*f*/,
                               std::unique_ptr<RandomAccessFile>* /*r*/,
                               const EnvOptions& /*options*/) override {
      return Status::NotSupported();
    }
    Status NewWritableFile(const std::string& f,
                           std::unique_ptr<WritableFile>* r,
                           const EnvOptions& /*options*/) override {
      auto iter = files_.find(f);
      if (iter != files_.end()) {
        return Status::IOError("The specified file already exists", f);
      }
      r->reset(new StringSink(&files_[f]));
      return Status::OK();
    }
    virtual Status NewDirectory(
        const std::string& /*name*/,
        std::unique_ptr<Directory>* /*result*/) override {
      return Status::NotSupported();
    }
    Status FileExists(const std::string& f) override {
      if (files_.find(f) == files_.end()) {
        return Status::NotFound();
      }
      return Status::OK();
    }
    Status GetChildren(const std::string& /*dir*/,
                       std::vector<std::string>* /*r*/) override {
      return Status::NotSupported();
    }
    Status DeleteFile(const std::string& f) override {
      files_.erase(f);
      return Status::OK();
    }
    Status CreateDir(const std::string& /*d*/) override {
      return Status::NotSupported();
    }
    Status CreateDirIfMissing(const std::string& /*d*/) override {
      return Status::NotSupported();
    }
    Status DeleteDir(const std::string& /*d*/) override {
      return Status::NotSupported();
    }
    Status GetFileSize(const std::string& f, uint64_t* s) override {
      auto iter = files_.find(f);
      if (iter == files_.end()) {
        return Status::NotFound("The specified file does not exist:", f);
      }
      *s = iter->second.size();
      return Status::OK();
    }

    Status GetFileModificationTime(const std::string& /*fname*/,
                                   uint64_t* /*file_mtime*/) override {
      return Status::NotSupported();
    }

    Status RenameFile(const std::string& /*s*/,
                      const std::string& /*t*/) override {
      return Status::NotSupported();
    }

    Status LinkFile(const std::string& /*s*/,
                    const std::string& /*t*/) override {
      return Status::NotSupported();
    }

    Status LockFile(const std::string& /*f*/, FileLock** /*l*/) override {
      return Status::NotSupported();
    }

    Status UnlockFile(FileLock* /*l*/) override {
      return Status::NotSupported();
    }

    std::atomic<int> num_seq_file_read_;

   protected:
    std::unordered_map<std::string, std::string> files_;
  };

// Randomly initialize the given DBOptions
void RandomInitDBOptions(DBOptions* db_opt, Random* rnd);

// Randomly initialize the given ColumnFamilyOptions
// Note that the caller is responsible for releasing non-null
// cf_opt->compaction_filter.
void RandomInitCFOptions(ColumnFamilyOptions* cf_opt, DBOptions&, Random* rnd);

// A dummy merge operator which can change its name
class ChanglingMergeOperator : public MergeOperator {
 public:
  explicit ChanglingMergeOperator(const std::string& name)
      : name_(name + "MergeOperator") {}
  ~ChanglingMergeOperator() {}

  void SetName(const std::string& name) { name_ = name; }

  virtual bool FullMergeV2(const MergeOperationInput& /*merge_in*/,
                           MergeOperationOutput* /*merge_out*/) const override {
    return false;
  }
  virtual bool PartialMergeMulti(const Slice& /*key*/,
                                 const std::deque<Slice>& /*operand_list*/,
                                 std::string* /*new_value*/,
                                 Logger* /*logger*/) const override {
    return false;
  }
  virtual const char* Name() const override { return name_.c_str(); }

 protected:
  std::string name_;
};

// Returns a dummy merge operator with random name.
MergeOperator* RandomMergeOperator(Random* rnd);

// A dummy compaction filter which can change its name
class ChanglingCompactionFilter : public CompactionFilter {
 public:
  explicit ChanglingCompactionFilter(const std::string& name)
      : name_(name + "CompactionFilter") {}
  ~ChanglingCompactionFilter() {}

  void SetName(const std::string& name) { name_ = name; }

  bool Filter(int /*level*/, const Slice& /*key*/,
              const Slice& /*existing_value*/, std::string* /*new_value*/,
              bool* /*value_changed*/) const override {
    return false;
  }

  const char* Name() const override { return name_.c_str(); }

 private:
  std::string name_;
};

// Returns a dummy compaction filter with a random name.
CompactionFilter* RandomCompactionFilter(Random* rnd);

// A dummy compaction filter factory which can change its name
class ChanglingCompactionFilterFactory : public CompactionFilterFactory {
 public:
  explicit ChanglingCompactionFilterFactory(const std::string& name)
      : name_(name + "CompactionFilterFactory") {}
  ~ChanglingCompactionFilterFactory() {}

  void SetName(const std::string& name) { name_ = name; }

  std::unique_ptr<CompactionFilter> CreateCompactionFilter(
      const CompactionFilter::Context& /*context*/) override {
    return std::unique_ptr<CompactionFilter>();
  }

  // Returns a name that identifies this compaction filter factory.
  const char* Name() const override { return name_.c_str(); }

 protected:
  std::string name_;
};

extern const Comparator* ComparatorWithU64Ts();

CompressionType RandomCompressionType(Random* rnd);

void RandomCompressionTypeVector(const size_t count,
                                 std::vector<CompressionType>* types,
                                 Random* rnd);

CompactionFilterFactory* RandomCompactionFilterFactory(Random* rnd);

const SliceTransform* RandomSliceTransform(Random* rnd, int pre_defined = -1);

TableFactory* RandomTableFactory(Random* rnd, int pre_defined = -1);

std::string RandomName(Random* rnd, const size_t len);

bool IsDirectIOSupported(Env* env, const std::string& dir);

// Return the number of lines where a given pattern was found in a file.
size_t GetLinesCount(const std::string& fname, const std::string& pattern);

// TEST_TMPDIR may be set to /dev/shm in Makefile,
// but /dev/shm does not support direct IO.
// Tries to set TEST_TMPDIR to a directory supporting direct IO.
void ResetTmpDirForDirectIO();

<<<<<<< HEAD
// Sets up sync points to mock direct IO instead of actually issuing direct IO
// to the file system.
void SetupSyncPointsToMockDirectIO();
=======
>>>>>>> ed431616

void CorruptFile(const std::string& fname, int offset, int bytes_to_corrupt);

}  // namespace test
}  // namespace ROCKSDB_NAMESPACE<|MERGE_RESOLUTION|>--- conflicted
+++ resolved
@@ -800,13 +800,6 @@
 // Tries to set TEST_TMPDIR to a directory supporting direct IO.
 void ResetTmpDirForDirectIO();
 
-<<<<<<< HEAD
-// Sets up sync points to mock direct IO instead of actually issuing direct IO
-// to the file system.
-void SetupSyncPointsToMockDirectIO();
-=======
->>>>>>> ed431616
-
 void CorruptFile(const std::string& fname, int offset, int bytes_to_corrupt);
 
 }  // namespace test
