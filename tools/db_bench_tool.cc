//  Copyright (c) 2011-present, Facebook, Inc.  All rights reserved.
//  This source code is licensed under both the GPLv2 (found in the
//  COPYING file in the root directory) and Apache 2.0 License
//  (found in the LICENSE.Apache file in the root directory).
//
// Copyright (c) 2011 The LevelDB Authors. All rights reserved.
// Use of this source code is governed by a BSD-style license that can be
// found in the LICENSE file. See the AUTHORS file for names of contributors.

#ifdef GFLAGS
#ifdef NUMA
#include <numa.h>
#include <numaif.h>
#endif
#ifndef OS_WIN
#include <unistd.h>
#endif
#include <fcntl.h>
#include <stdio.h>
#include <stdlib.h>
#include <sys/types.h>

#include <atomic>
#include <cinttypes>
#include <condition_variable>
#include <cstddef>
#include <memory>
#include <mutex>
#include <thread>
#include <unordered_map>

#include "cloud/aws/aws_env.h"
#include "db/db_impl/db_impl.h"
#include "db/malloc_stats.h"
#include "db/version_set.h"
#include "hdfs/env_hdfs.h"
#include "monitoring/histogram.h"
#include "monitoring/statistics.h"
#include "options/cf_options.h"
#include "port/port.h"
#include "port/stack_trace.h"
#include "rocksdb/cache.h"
#include "rocksdb/db.h"
#include "rocksdb/env.h"
#include "rocksdb/filter_policy.h"
#include "rocksdb/memtablerep.h"
#include "rocksdb/options.h"
#include "rocksdb/perf_context.h"
#include "rocksdb/persistent_cache.h"
#include "rocksdb/rate_limiter.h"
#include "rocksdb/slice.h"
#include "rocksdb/slice_transform.h"
#include "rocksdb/stats_history.h"
#include "rocksdb/utilities/object_registry.h"
#include "rocksdb/utilities/optimistic_transaction_db.h"
#include "rocksdb/utilities/options_util.h"
#include "rocksdb/utilities/sim_cache.h"
#include "rocksdb/utilities/transaction.h"
#include "rocksdb/utilities/transaction_db.h"
#include "rocksdb/write_batch.h"
#include "test_util/testutil.h"
#include "test_util/transaction_test_util.h"
#include "util/cast_util.h"
#include "util/compression.h"
#include "util/crc32c.h"
#include "util/gflags_compat.h"
#include "util/mutexlock.h"
#include "util/random.h"
#include "util/stderr_logger.h"
#include "util/string_util.h"
#include "util/xxhash.h"
#include "utilities/blob_db/blob_db.h"
#include "utilities/merge_operators.h"
#include "utilities/merge_operators/bytesxor.h"
#include "utilities/merge_operators/sortlist.h"
#include "utilities/persistent_cache/block_cache_tier.h"

#ifdef OS_WIN
#include <io.h>  // open/close
#endif

using GFLAGS_NAMESPACE::ParseCommandLineFlags;
using GFLAGS_NAMESPACE::RegisterFlagValidator;
using GFLAGS_NAMESPACE::SetUsageMessage;

DEFINE_string(
    benchmarks,
    "fillseq,"
    "fillseqdeterministic,"
    "fillsync,"
    "fillrandom,"
    "filluniquerandomdeterministic,"
    "overwrite,"
    "readrandom,"
    "newiterator,"
    "newiteratorwhilewriting,"
    "seekrandom,"
    "seekrandomwhilewriting,"
    "seekrandomwhilemerging,"
    "readseq,"
    "readreverse,"
    "compact,"
    "compactall,"
    "multireadrandom,"
    "mixgraph,"
    "readseq,"
    "readtorowcache,"
    "readtocache,"
    "readreverse,"
    "readwhilewriting,"
    "readwhilemerging,"
    "readwhilescanning,"
    "readrandomwriterandom,"
    "updaterandom,"
    "xorupdaterandom,"
    "randomwithverify,"
    "fill100K,"
    "crc32c,"
    "xxhash,"
    "compress,"
    "uncompress,"
    "acquireload,"
    "fillseekseq,"
    "randomtransaction,"
    "randomreplacekeys,"
    "timeseries,"
    "getmergeoperands",

    "Comma-separated list of operations to run in the specified"
    " order. Available benchmarks:\n"
    "\tfillseq       -- write N values in sequential key"
    " order in async mode\n"
    "\tfillseqdeterministic       -- write N values in the specified"
    " key order and keep the shape of the LSM tree\n"
    "\tfillrandom    -- write N values in random key order in async"
    " mode\n"
    "\tfilluniquerandomdeterministic       -- write N values in a random"
    " key order and keep the shape of the LSM tree\n"
    "\toverwrite     -- overwrite N values in random key order in"
    " async mode\n"
    "\tfillsync      -- write N/1000 values in random key order in "
    "sync mode\n"
    "\tfill100K      -- write N/1000 100K values in random order in"
    " async mode\n"
    "\tdeleteseq     -- delete N keys in sequential order\n"
    "\tdeleterandom  -- delete N keys in random order\n"
    "\treadseq       -- read N times sequentially\n"
    "\treadtocache   -- 1 thread reading database sequentially\n"
    "\treadreverse   -- read N times in reverse order\n"
    "\treadrandom    -- read N times in random order\n"
    "\treadmissing   -- read N missing keys in random order\n"
    "\treadwhilewriting      -- 1 writer, N threads doing random "
    "reads\n"
    "\treadwhilemerging      -- 1 merger, N threads doing random "
    "reads\n"
    "\treadwhilescanning     -- 1 thread doing full table scan, "
    "N threads doing random reads\n"
    "\treadrandomwriterandom -- N threads doing random-read, "
    "random-write\n"
    "\tupdaterandom  -- N threads doing read-modify-write for random "
    "keys\n"
    "\txorupdaterandom  -- N threads doing read-XOR-write for "
    "random keys\n"
    "\tappendrandom  -- N threads doing read-modify-write with "
    "growing values\n"
    "\tmergerandom   -- same as updaterandom/appendrandom using merge"
    " operator. "
    "Must be used with merge_operator\n"
    "\treadrandommergerandom -- perform N random read-or-merge "
    "operations. Must be used with merge_operator\n"
    "\tnewiterator   -- repeated iterator creation\n"
    "\tseekrandom    -- N random seeks, call Next seek_nexts times "
    "per seek\n"
    "\tseekrandomwhilewriting -- seekrandom and 1 thread doing "
    "overwrite\n"
    "\tseekrandomwhilemerging -- seekrandom and 1 thread doing "
    "merge\n"
    "\tcrc32c        -- repeated crc32c of 4K of data\n"
    "\txxhash        -- repeated xxHash of 4K of data\n"
    "\tacquireload   -- load N*1000 times\n"
    "\tfillseekseq   -- write N values in sequential key, then read "
    "them by seeking to each key\n"
    "\trandomtransaction     -- execute N random transactions and "
    "verify correctness\n"
    "\trandomreplacekeys     -- randomly replaces N keys by deleting "
    "the old version and putting the new version\n\n"
    "\ttimeseries            -- 1 writer generates time series data "
    "and multiple readers doing random reads on id\n\n"
    "Meta operations:\n"
    "\tcompact     -- Compact the entire DB; If multiple, randomly choose one\n"
    "\tcompactall  -- Compact the entire DB\n"
    "\tstats       -- Print DB stats\n"
    "\tresetstats  -- Reset DB stats\n"
    "\tlevelstats  -- Print the number of files and bytes per level\n"
    "\tsstables    -- Print sstable info\n"
    "\theapprofile -- Dump a heap profile (if supported by this port)\n"
    "\treplay      -- replay the trace file specified with trace_file\n"
    "\tgetmergeoperands -- Insert lots of merge records which are a list of "
    "sorted ints for a key and then compare performance of lookup for another "
    "key "
    "by doing a Get followed by binary searching in the large sorted list vs "
    "doing a GetMergeOperands and binary searching in the operands which are"
    "sorted sub-lists. The MergeOperator used is sortlist.h\n");

DEFINE_int64(num, 1000000, "Number of key/values to place in database");

DEFINE_int64(numdistinct, 1000,
             "Number of distinct keys to use. Used in RandomWithVerify to "
             "read/write on fewer keys so that gets are more likely to find the"
             " key and puts are more likely to update the same key");

DEFINE_int64(merge_keys, -1,
             "Number of distinct keys to use for MergeRandom and "
             "ReadRandomMergeRandom. "
             "If negative, there will be FLAGS_num keys.");
DEFINE_int32(num_column_families, 1, "Number of Column Families to use.");

DEFINE_int32(
    num_hot_column_families, 0,
    "Number of Hot Column Families. If more than 0, only write to this "
    "number of column families. After finishing all the writes to them, "
    "create new set of column families and insert to them. Only used "
    "when num_column_families > 1.");

DEFINE_string(column_family_distribution, "",
              "Comma-separated list of percentages, where the ith element "
              "indicates the probability of an op using the ith column family. "
              "The number of elements must be `num_hot_column_families` if "
              "specified; otherwise, it must be `num_column_families`. The "
              "sum of elements must be 100. E.g., if `num_column_families=4`, "
              "and `num_hot_column_families=0`, a valid list could be "
              "\"10,20,30,40\".");

DEFINE_int64(reads, -1, "Number of read operations to do.  "
             "If negative, do FLAGS_num reads.");

DEFINE_int64(deletes, -1, "Number of delete operations to do.  "
             "If negative, do FLAGS_num deletions.");

DEFINE_int32(bloom_locality, 0, "Control bloom filter probes locality");

DEFINE_int64(seed, 0, "Seed base for random number generators. "
             "When 0 it is deterministic.");

DEFINE_int32(threads, 1, "Number of concurrent threads to run.");

DEFINE_int32(duration, 0, "Time in seconds for the random-ops tests to run."
             " When 0 then num & reads determine the test duration");

DEFINE_string(value_size_distribution_type, "fixed",
              "Value size distribution type: fixed, uniform, normal");

DEFINE_int32(value_size, 100, "Size of each value in fixed distribution");
static unsigned int value_size = 100;

DEFINE_int32(value_size_min, 100, "Min size of random value");

DEFINE_int32(value_size_max, 102400, "Max size of random value");

DEFINE_int32(seek_nexts, 0,
             "How many times to call Next() after Seek() in "
             "fillseekseq, seekrandom, seekrandomwhilewriting and "
             "seekrandomwhilemerging");

DEFINE_bool(reverse_iterator, false,
            "When true use Prev rather than Next for iterators that do "
            "Seek and then Next");

DEFINE_int64(max_scan_distance, 0,
             "Used to define iterate_upper_bound (or iterate_lower_bound "
             "if FLAGS_reverse_iterator is set to true) when value is nonzero");

DEFINE_bool(use_uint64_comparator, false, "use Uint64 user comparator");

DEFINE_int64(batch_size, 1, "Batch size");

static bool ValidateKeySize(const char* /*flagname*/, int32_t /*value*/) {
  return true;
}

static bool ValidateUint32Range(const char* flagname, uint64_t value) {
  if (value > std::numeric_limits<uint32_t>::max()) {
    fprintf(stderr, "Invalid value for --%s: %lu, overflow\n", flagname,
            (unsigned long)value);
    return false;
  }
  return true;
}

DEFINE_int32(key_size, 16, "size of each key");

DEFINE_int32(num_multi_db, 0,
             "Number of DBs used in the benchmark. 0 means single DB.");

DEFINE_double(compression_ratio, 0.5, "Arrange to generate values that shrink"
              " to this fraction of their original size after compression");

DEFINE_double(read_random_exp_range, 0.0,
              "Read random's key will be generated using distribution of "
              "num * exp(-r) where r is uniform number from 0 to this value. "
              "The larger the number is, the more skewed the reads are. "
              "Only used in readrandom and multireadrandom benchmarks.");

DEFINE_bool(histogram, false, "Print histogram of operation timings");

DEFINE_bool(enable_numa, false,
            "Make operations aware of NUMA architecture and bind memory "
            "and cpus corresponding to nodes together. In NUMA, memory "
            "in same node as CPUs are closer when compared to memory in "
            "other nodes. Reads can be faster when the process is bound to "
            "CPU and memory of same node. Use \"$numactl --hardware\" command "
            "to see NUMA memory architecture.");

DEFINE_int64(db_write_buffer_size,
             ROCKSDB_NAMESPACE::Options().db_write_buffer_size,
             "Number of bytes to buffer in all memtables before compacting");

DEFINE_bool(cost_write_buffer_to_cache, false,
            "The usage of memtable is costed to the block cache");

DEFINE_int64(write_buffer_size, ROCKSDB_NAMESPACE::Options().write_buffer_size,
             "Number of bytes to buffer in memtable before compacting");

DEFINE_int32(max_write_buffer_number,
             ROCKSDB_NAMESPACE::Options().max_write_buffer_number,
             "The number of in-memory memtables. Each memtable is of size"
             " write_buffer_size bytes.");

DEFINE_int32(min_write_buffer_number_to_merge,
             ROCKSDB_NAMESPACE::Options().min_write_buffer_number_to_merge,
             "The minimum number of write buffers that will be merged together"
             "before writing to storage. This is cheap because it is an"
             "in-memory merge. If this feature is not enabled, then all these"
             "write buffers are flushed to L0 as separate files and this "
             "increases read amplification because a get request has to check"
             " in all of these files. Also, an in-memory merge may result in"
             " writing less data to storage if there are duplicate records "
             " in each of these individual write buffers.");

DEFINE_int32(max_write_buffer_number_to_maintain,
             ROCKSDB_NAMESPACE::Options().max_write_buffer_number_to_maintain,
             "The total maximum number of write buffers to maintain in memory "
             "including copies of buffers that have already been flushed. "
             "Unlike max_write_buffer_number, this parameter does not affect "
             "flushing. This controls the minimum amount of write history "
             "that will be available in memory for conflict checking when "
             "Transactions are used. If this value is too low, some "
             "transactions may fail at commit time due to not being able to "
             "determine whether there were any write conflicts. Setting this "
             "value to 0 will cause write buffers to be freed immediately "
             "after they are flushed.  If this value is set to -1, "
             "'max_write_buffer_number' will be used.");

DEFINE_int64(max_write_buffer_size_to_maintain,
             ROCKSDB_NAMESPACE::Options().max_write_buffer_size_to_maintain,
             "The total maximum size of write buffers to maintain in memory "
             "including copies of buffers that have already been flushed. "
             "Unlike max_write_buffer_number, this parameter does not affect "
             "flushing. This controls the minimum amount of write history "
             "that will be available in memory for conflict checking when "
             "Transactions are used. If this value is too low, some "
             "transactions may fail at commit time due to not being able to "
             "determine whether there were any write conflicts. Setting this "
             "value to 0 will cause write buffers to be freed immediately "
             "after they are flushed.  If this value is set to -1, "
             "'max_write_buffer_number' will be used.");

DEFINE_int32(max_background_jobs,
             ROCKSDB_NAMESPACE::Options().max_background_jobs,
             "The maximum number of concurrent background jobs that can occur "
             "in parallel.");

DEFINE_int32(num_bottom_pri_threads, 0,
             "The number of threads in the bottom-priority thread pool (used "
             "by universal compaction only).");

DEFINE_int32(num_high_pri_threads, 0,
             "The maximum number of concurrent background compactions"
             " that can occur in parallel.");

DEFINE_int32(num_low_pri_threads, 0,
             "The maximum number of concurrent background compactions"
             " that can occur in parallel.");

DEFINE_int32(max_background_compactions,
             ROCKSDB_NAMESPACE::Options().max_background_compactions,
             "The maximum number of concurrent background compactions"
             " that can occur in parallel.");

DEFINE_int32(base_background_compactions, -1, "DEPRECATED");

DEFINE_uint64(subcompactions, 1,
              "Maximum number of subcompactions to divide L0-L1 compactions "
              "into.");
static const bool FLAGS_subcompactions_dummy
    __attribute__((__unused__)) = RegisterFlagValidator(&FLAGS_subcompactions,
                                                    &ValidateUint32Range);

DEFINE_int32(max_background_flushes,
             ROCKSDB_NAMESPACE::Options().max_background_flushes,
             "The maximum number of concurrent background flushes"
             " that can occur in parallel.");

static ROCKSDB_NAMESPACE::CompactionStyle FLAGS_compaction_style_e;
DEFINE_int32(compaction_style,
             (int32_t)ROCKSDB_NAMESPACE::Options().compaction_style,
             "style of compaction: level-based, universal and fifo");

static ROCKSDB_NAMESPACE::CompactionPri FLAGS_compaction_pri_e;
DEFINE_int32(compaction_pri,
             (int32_t)ROCKSDB_NAMESPACE::Options().compaction_pri,
             "priority of files to compaction: by size or by data age");

DEFINE_int32(universal_size_ratio, 0,
             "Percentage flexibility while comparing file size"
             " (for universal compaction only).");

DEFINE_int32(universal_min_merge_width, 0, "The minimum number of files in a"
             " single compaction run (for universal compaction only).");

DEFINE_int32(universal_max_merge_width, 0, "The max number of files to compact"
             " in universal style compaction");

DEFINE_int32(universal_max_size_amplification_percent, 0,
             "The max size amplification for universal style compaction");

DEFINE_int32(universal_compression_size_percent, -1,
             "The percentage of the database to compress for universal "
             "compaction. -1 means compress everything.");

DEFINE_bool(universal_allow_trivial_move, false,
            "Allow trivial move in universal compaction.");

DEFINE_int64(cache_size, 8 << 20,  // 8MB
             "Number of bytes to use as a cache of uncompressed data");

DEFINE_int32(cache_numshardbits, 6,
             "Number of shards for the block cache"
             " is 2 ** cache_numshardbits. Negative means use default settings."
             " This is applied only if FLAGS_cache_size is non-negative.");

DEFINE_double(cache_high_pri_pool_ratio, 0.0,
              "Ratio of block cache reserve for high pri blocks. "
              "If > 0.0, we also enable "
              "cache_index_and_filter_blocks_with_high_priority.");

DEFINE_bool(use_clock_cache, false,
            "Replace default LRU block cache with clock cache.");

DEFINE_int64(simcache_size, -1,
             "Number of bytes to use as a simcache of "
             "uncompressed data. Nagative value disables simcache.");

DEFINE_bool(cache_index_and_filter_blocks, false,
            "Cache index/filter blocks in block cache.");

DEFINE_bool(partition_index_and_filters, false,
            "Partition index and filter blocks.");

DEFINE_bool(partition_index, false, "Partition index blocks");

DEFINE_int64(metadata_block_size,
             ROCKSDB_NAMESPACE::BlockBasedTableOptions().metadata_block_size,
             "Max partition size when partitioning index/filters");

// The default reduces the overhead of reading time with flash. With HDD, which
// offers much less throughput, however, this number better to be set to 1.
DEFINE_int32(ops_between_duration_checks, 1000,
             "Check duration limit every x ops");

DEFINE_bool(pin_l0_filter_and_index_blocks_in_cache, false,
            "Pin index/filter blocks of L0 files in block cache.");

DEFINE_bool(
    pin_top_level_index_and_filter, false,
    "Pin top-level index of partitioned index/filter blocks in block cache.");

DEFINE_int32(block_size,
             static_cast<int32_t>(
                 ROCKSDB_NAMESPACE::BlockBasedTableOptions().block_size),
             "Number of bytes in a block.");

DEFINE_int32(format_version,
             static_cast<int32_t>(
                 ROCKSDB_NAMESPACE::BlockBasedTableOptions().format_version),
             "Format version of SST files.");

DEFINE_int32(block_restart_interval,
             ROCKSDB_NAMESPACE::BlockBasedTableOptions().block_restart_interval,
             "Number of keys between restart points "
             "for delta encoding of keys in data block.");

DEFINE_int32(
    index_block_restart_interval,
    ROCKSDB_NAMESPACE::BlockBasedTableOptions().index_block_restart_interval,
    "Number of keys between restart points "
    "for delta encoding of keys in index block.");

DEFINE_int32(read_amp_bytes_per_bit,
             ROCKSDB_NAMESPACE::BlockBasedTableOptions().read_amp_bytes_per_bit,
             "Number of bytes per bit to be used in block read-amp bitmap");

DEFINE_bool(
    enable_index_compression,
    ROCKSDB_NAMESPACE::BlockBasedTableOptions().enable_index_compression,
    "Compress the index block");

DEFINE_bool(block_align,
            ROCKSDB_NAMESPACE::BlockBasedTableOptions().block_align,
            "Align data blocks on page size");

DEFINE_bool(use_data_block_hash_index, false,
            "if use kDataBlockBinaryAndHash "
            "instead of kDataBlockBinarySearch. "
            "This is valid if only we use BlockTable");

DEFINE_double(data_block_hash_table_util_ratio, 0.75,
              "util ratio for data block hash index table. "
              "This is only valid if use_data_block_hash_index is "
              "set to true");

DEFINE_int64(compressed_cache_size, -1,
             "Number of bytes to use as a cache of compressed data.");

DEFINE_int64(row_cache_size, 0,
             "Number of bytes to use as a cache of individual rows"
             " (0 = disabled).");

DEFINE_int32(open_files, ROCKSDB_NAMESPACE::Options().max_open_files,
             "Maximum number of files to keep open at the same time"
             " (use default if == 0)");

DEFINE_int32(file_opening_threads,
             ROCKSDB_NAMESPACE::Options().max_file_opening_threads,
             "If open_files is set to -1, this option set the number of "
             "threads that will be used to open files during DB::Open()");

DEFINE_bool(new_table_reader_for_compaction_inputs, true,
             "If true, uses a separate file handle for compaction inputs");

DEFINE_int32(compaction_readahead_size, 0, "Compaction readahead size");

DEFINE_int32(log_readahead_size, 0, "WAL and manifest readahead size");

DEFINE_int32(random_access_max_buffer_size, 1024 * 1024,
             "Maximum windows randomaccess buffer size");

DEFINE_int32(writable_file_max_buffer_size, 1024 * 1024,
             "Maximum write buffer for Writable File");

DEFINE_int32(bloom_bits, -1, "Bloom filter bits per key. Negative means"
             " use default settings.");
DEFINE_double(memtable_bloom_size_ratio, 0,
              "Ratio of memtable size used for bloom filter. 0 means no bloom "
              "filter.");
DEFINE_bool(memtable_whole_key_filtering, false,
            "Try to use whole key bloom filter in memtables.");
DEFINE_bool(memtable_use_huge_page, false,
            "Try to use huge page in memtables.");

DEFINE_bool(use_existing_db, false, "If true, do not destroy the existing"
            " database.  If you set this flag and also specify a benchmark that"
            " wants a fresh database, that benchmark will fail.");

DEFINE_bool(use_existing_keys, false,
            "If true, uses existing keys in the DB, "
            "rather than generating new ones. This involves some startup "
            "latency to load all keys into memory. It is supported for the "
            "same read/overwrite benchmarks as `-use_existing_db=true`, which "
            "must also be set for this flag to be enabled. When this flag is "
            "set, the value for `-num` will be ignored.");

DEFINE_bool(show_table_properties, false,
            "If true, then per-level table"
            " properties will be printed on every stats-interval when"
            " stats_interval is set and stats_per_interval is on.");

DEFINE_string(db, "", "Use the db with the following name.");

// Read cache flags

DEFINE_string(read_cache_path, "",
              "If not empty string, a read cache will be used in this path");

DEFINE_int64(read_cache_size, 4LL * 1024 * 1024 * 1024,
             "Maximum size of the read cache");

DEFINE_bool(read_cache_direct_write, true,
            "Whether to use Direct IO for writing to the read cache");

DEFINE_bool(read_cache_direct_read, true,
            "Whether to use Direct IO for reading from read cache");

DEFINE_bool(use_keep_filter, false, "Whether to use a noop compaction filter");

static bool ValidateCacheNumshardbits(const char* flagname, int32_t value) {
  if (value >= 20) {
    fprintf(stderr, "Invalid value for --%s: %d, must be < 20\n",
            flagname, value);
    return false;
  }
  return true;
}

DEFINE_bool(verify_checksum, true,
            "Verify checksum for every block read"
            " from storage");

DEFINE_bool(statistics, false, "Database statistics");
DEFINE_int32(stats_level, ROCKSDB_NAMESPACE::StatsLevel::kExceptDetailedTimers,
             "stats level for statistics");
DEFINE_string(statistics_string, "", "Serialized statistics string");
static class std::shared_ptr<ROCKSDB_NAMESPACE::Statistics> dbstats;

DEFINE_int64(writes, -1, "Number of write operations to do. If negative, do"
             " --num reads.");

DEFINE_bool(finish_after_writes, false, "Write thread terminates after all writes are finished");

DEFINE_bool(sync, false, "Sync all writes to disk");

DEFINE_bool(use_fsync, false, "If true, issue fsync instead of fdatasync");

DEFINE_bool(disable_wal, false, "If true, do not write WAL for write.");

DEFINE_string(wal_dir, "", "If not empty, use the given dir for WAL");

DEFINE_string(truth_db, "/dev/shm/truth_db/dbbench",
              "Truth key/values used when using verify");

DEFINE_int32(num_levels, 7, "The total number of levels");

DEFINE_int64(target_file_size_base,
             ROCKSDB_NAMESPACE::Options().target_file_size_base,
             "Target file size at level-1");

DEFINE_int32(target_file_size_multiplier,
             ROCKSDB_NAMESPACE::Options().target_file_size_multiplier,
             "A multiplier to compute target level-N file size (N >= 2)");

DEFINE_uint64(max_bytes_for_level_base,
              ROCKSDB_NAMESPACE::Options().max_bytes_for_level_base,
              "Max bytes for level-1");

DEFINE_bool(level_compaction_dynamic_level_bytes, false,
            "Whether level size base is dynamic");

DEFINE_double(max_bytes_for_level_multiplier, 10,
              "A multiplier to compute max bytes for level-N (N >= 2)");

static std::vector<int> FLAGS_max_bytes_for_level_multiplier_additional_v;
DEFINE_string(max_bytes_for_level_multiplier_additional, "",
              "A vector that specifies additional fanout per level");

DEFINE_int32(level0_stop_writes_trigger,
             ROCKSDB_NAMESPACE::Options().level0_stop_writes_trigger,
             "Number of files in level-0"
             " that will trigger put stop.");

DEFINE_int32(level0_slowdown_writes_trigger,
             ROCKSDB_NAMESPACE::Options().level0_slowdown_writes_trigger,
             "Number of files in level-0"
             " that will slow down writes.");

DEFINE_int32(level0_file_num_compaction_trigger,
             ROCKSDB_NAMESPACE::Options().level0_file_num_compaction_trigger,
             "Number of files in level-0"
             " when compactions start");

static bool ValidateInt32Percent(const char* flagname, int32_t value) {
  if (value <= 0 || value>=100) {
    fprintf(stderr, "Invalid value for --%s: %d, 0< pct <100 \n",
            flagname, value);
    return false;
  }
  return true;
}
DEFINE_int32(readwritepercent, 90, "Ratio of reads to reads/writes (expressed"
             " as percentage) for the ReadRandomWriteRandom workload. The "
             "default value 90 means 90% operations out of all reads and writes"
             " operations are reads. In other words, 9 gets for every 1 put.");

DEFINE_int32(mergereadpercent, 70, "Ratio of merges to merges&reads (expressed"
             " as percentage) for the ReadRandomMergeRandom workload. The"
             " default value 70 means 70% out of all read and merge operations"
             " are merges. In other words, 7 merges for every 3 gets.");

DEFINE_int32(deletepercent, 2, "Percentage of deletes out of reads/writes/"
             "deletes (used in RandomWithVerify only). RandomWithVerify "
             "calculates writepercent as (100 - FLAGS_readwritepercent - "
             "deletepercent), so deletepercent must be smaller than (100 - "
             "FLAGS_readwritepercent)");

DEFINE_bool(optimize_filters_for_hits, false,
            "Optimizes bloom filters for workloads for most lookups return "
            "a value. For now this doesn't create bloom filters for the max "
            "level of the LSM to reduce metadata that should fit in RAM. ");

DEFINE_uint64(delete_obsolete_files_period_micros, 0,
              "Ignored. Left here for backward compatibility");

DEFINE_int64(writes_before_delete_range, 0,
             "Number of writes before DeleteRange is called regularly.");

DEFINE_int64(writes_per_range_tombstone, 0,
             "Number of writes between range tombstones");

DEFINE_int64(range_tombstone_width, 100, "Number of keys in tombstone's range");

DEFINE_int64(max_num_range_tombstones, 0,
             "Maximum number of range tombstones "
             "to insert.");

DEFINE_bool(expand_range_tombstones, false,
            "Expand range tombstone into sequential regular tombstones.");

#ifndef ROCKSDB_LITE
// Transactions Options
DEFINE_bool(optimistic_transaction_db, false,
            "Open a OptimisticTransactionDB instance. "
            "Required for randomtransaction benchmark.");

DEFINE_bool(transaction_db, false,
            "Open a TransactionDB instance. "
            "Required for randomtransaction benchmark.");

DEFINE_uint64(transaction_sets, 2,
              "Number of keys each transaction will "
              "modify (use in RandomTransaction only).  Max: 9999");

DEFINE_bool(transaction_set_snapshot, false,
            "Setting to true will have each transaction call SetSnapshot()"
            " upon creation.");

DEFINE_int32(transaction_sleep, 0,
             "Max microseconds to sleep in between "
             "reading and writing a value (used in RandomTransaction only). ");

DEFINE_uint64(transaction_lock_timeout, 100,
              "If using a transaction_db, specifies the lock wait timeout in"
              " milliseconds before failing a transaction waiting on a lock");
DEFINE_string(
    options_file, "",
    "The path to a RocksDB options file.  If specified, then db_bench will "
    "run with the RocksDB options in the default column family of the "
    "specified options file. "
    "Note that with this setting, db_bench will ONLY accept the following "
    "RocksDB options related command-line arguments, all other arguments "
    "that are related to RocksDB options will be ignored:\n"
    "\t--use_existing_db\n"
    "\t--use_existing_keys\n"
    "\t--statistics\n"
    "\t--row_cache_size\n"
    "\t--row_cache_numshardbits\n"
    "\t--enable_io_prio\n"
    "\t--dump_malloc_stats\n"
    "\t--num_multi_db\n");

// FIFO Compaction Options
DEFINE_uint64(fifo_compaction_max_table_files_size_mb, 0,
              "The limit of total table file sizes to trigger FIFO compaction");

DEFINE_bool(fifo_compaction_allow_compaction, true,
            "Allow compaction in FIFO compaction.");

DEFINE_uint64(fifo_compaction_ttl, 0, "TTL for the SST Files in seconds.");

// Blob DB Options
DEFINE_bool(use_blob_db, false,
            "Open a BlobDB instance. "
            "Required for large value benchmark.");

DEFINE_bool(
    blob_db_enable_gc,
    ROCKSDB_NAMESPACE::blob_db::BlobDBOptions().enable_garbage_collection,
    "Enable BlobDB garbage collection.");

DEFINE_double(
    blob_db_gc_cutoff,
    ROCKSDB_NAMESPACE::blob_db::BlobDBOptions().garbage_collection_cutoff,
    "Cutoff ratio for BlobDB garbage collection.");

DEFINE_bool(blob_db_is_fifo,
            ROCKSDB_NAMESPACE::blob_db::BlobDBOptions().is_fifo,
            "Enable FIFO eviction strategy in BlobDB.");

DEFINE_uint64(blob_db_max_db_size,
              ROCKSDB_NAMESPACE::blob_db::BlobDBOptions().max_db_size,
              "Max size limit of the directory where blob files are stored.");

DEFINE_uint64(
    blob_db_max_ttl_range, 0,
    "TTL range to generate BlobDB data (in seconds). 0 means no TTL.");

DEFINE_uint64(blob_db_ttl_range_secs,
              ROCKSDB_NAMESPACE::blob_db::BlobDBOptions().ttl_range_secs,
              "TTL bucket size to use when creating blob files.");

DEFINE_uint64(blob_db_min_blob_size,
              ROCKSDB_NAMESPACE::blob_db::BlobDBOptions().min_blob_size,
              "Smallest blob to store in a file. Blobs smaller than this "
              "will be inlined with the key in the LSM tree.");

DEFINE_uint64(blob_db_bytes_per_sync,
              ROCKSDB_NAMESPACE::blob_db::BlobDBOptions().bytes_per_sync,
              "Bytes to sync blob file at.");

DEFINE_uint64(blob_db_file_size,
              ROCKSDB_NAMESPACE::blob_db::BlobDBOptions().blob_file_size,
              "Target size of each blob file.");

DEFINE_string(blob_db_compression_type, "snappy",
              "Algorithm to use to compress blob in blob file");
static enum ROCKSDB_NAMESPACE::CompressionType
    FLAGS_blob_db_compression_type_e = ROCKSDB_NAMESPACE::kSnappyCompression;

// Secondary DB instance Options
DEFINE_bool(use_secondary_db, false,
            "Open a RocksDB secondary instance. A primary instance can be "
            "running in another db_bench process.");

DEFINE_string(secondary_path, "",
              "Path to a directory used by the secondary instance to store "
              "private files, e.g. info log.");

DEFINE_int32(secondary_update_interval, 5,
             "Secondary instance attempts to catch up with the primary every "
             "secondary_update_interval seconds.");

#endif  // ROCKSDB_LITE

DEFINE_bool(report_bg_io_stats, false,
            "Measure times spents on I/Os while in compactions. ");

DEFINE_bool(use_stderr_info_logger, false,
            "Write info logs to stderr instead of to LOG file. ");

DEFINE_string(trace_file, "", "Trace workload to a file. ");

DEFINE_int32(trace_replay_fast_forward, 1,
             "Fast forward trace replay, must >= 1. ");
DEFINE_int32(block_cache_trace_sampling_frequency, 1,
             "Block cache trace sampling frequency, termed s. It uses spatial "
             "downsampling and samples accesses to one out of s blocks.");
DEFINE_int64(
    block_cache_trace_max_trace_file_size_in_bytes,
    uint64_t{64} * 1024 * 1024 * 1024,
    "The maximum block cache trace file size in bytes. Block cache accesses "
    "will not be logged if the trace file size exceeds this threshold. Default "
    "is 64 GB.");
DEFINE_string(block_cache_trace_file, "", "Block cache trace file path.");
DEFINE_int32(trace_replay_threads, 1,
             "The number of threads to replay, must >=1.");

static enum ROCKSDB_NAMESPACE::CompressionType StringToCompressionType(
    const char* ctype) {
  assert(ctype);

  if (!strcasecmp(ctype, "none"))
    return ROCKSDB_NAMESPACE::kNoCompression;
  else if (!strcasecmp(ctype, "snappy"))
    return ROCKSDB_NAMESPACE::kSnappyCompression;
  else if (!strcasecmp(ctype, "zlib"))
    return ROCKSDB_NAMESPACE::kZlibCompression;
  else if (!strcasecmp(ctype, "bzip2"))
    return ROCKSDB_NAMESPACE::kBZip2Compression;
  else if (!strcasecmp(ctype, "lz4"))
    return ROCKSDB_NAMESPACE::kLZ4Compression;
  else if (!strcasecmp(ctype, "lz4hc"))
    return ROCKSDB_NAMESPACE::kLZ4HCCompression;
  else if (!strcasecmp(ctype, "xpress"))
    return ROCKSDB_NAMESPACE::kXpressCompression;
  else if (!strcasecmp(ctype, "zstd"))
    return ROCKSDB_NAMESPACE::kZSTD;

  fprintf(stdout, "Cannot parse compression type '%s'\n", ctype);
  return ROCKSDB_NAMESPACE::kSnappyCompression;  // default value
}

static std::string ColumnFamilyName(size_t i) {
  if (i == 0) {
    return ROCKSDB_NAMESPACE::kDefaultColumnFamilyName;
  } else {
    char name[100];
    snprintf(name, sizeof(name), "column_family_name_%06zu", i);
    return std::string(name);
  }
}

DEFINE_string(compression_type, "snappy",
              "Algorithm to use to compress the database");
static enum ROCKSDB_NAMESPACE::CompressionType FLAGS_compression_type_e =
    ROCKSDB_NAMESPACE::kSnappyCompression;

DEFINE_int64(sample_for_compression, 0, "Sample every N block for compression");

DEFINE_int32(compression_level, ROCKSDB_NAMESPACE::CompressionOptions().level,
             "Compression level. The meaning of this value is library-"
             "dependent. If unset, we try to use the default for the library "
             "specified in `--compression_type`");

DEFINE_int32(compression_max_dict_bytes,
             ROCKSDB_NAMESPACE::CompressionOptions().max_dict_bytes,
             "Maximum size of dictionary used to prime the compression "
             "library.");

DEFINE_int32(compression_zstd_max_train_bytes,
             ROCKSDB_NAMESPACE::CompressionOptions().zstd_max_train_bytes,
             "Maximum size of training data passed to zstd's dictionary "
             "trainer.");

DEFINE_int32(min_level_to_compress, -1, "If non-negative, compression starts"
             " from this level. Levels with number < min_level_to_compress are"
             " not compressed. Otherwise, apply compression_type to "
             "all levels.");

static bool ValidateTableCacheNumshardbits(const char* flagname,
                                           int32_t value) {
  if (0 >= value || value > 20) {
    fprintf(stderr, "Invalid value for --%s: %d, must be  0 < val <= 20\n",
            flagname, value);
    return false;
  }
  return true;
}
DEFINE_int32(table_cache_numshardbits, 4, "");

#ifndef ROCKSDB_LITE
DEFINE_string(env_uri, "", "URI for registry Env lookup. Mutually exclusive"
              " with --hdfs.");
DEFINE_string(aws_access_id, "", "Access id for AWS");
DEFINE_string(aws_secret_key, "", "Secret key for AWS");
DEFINE_string(aws_region, "", "AWS region");
DEFINE_bool(keep_local_sst_files, true,
            "Keep all files in local storage as well as cloud storage");
#endif  // ROCKSDB_LITE
DEFINE_string(hdfs, "", "Name of hdfs environment. Mutually exclusive with"
              " --env_uri.");

static std::shared_ptr<ROCKSDB_NAMESPACE::Env> env_guard;

static ROCKSDB_NAMESPACE::Env* FLAGS_env = ROCKSDB_NAMESPACE::Env::Default();

DEFINE_int64(stats_interval, 0, "Stats are reported every N operations when "
             "this is greater than zero. When 0 the interval grows over time.");

DEFINE_int64(stats_interval_seconds, 0, "Report stats every N seconds. This "
             "overrides stats_interval when both are > 0.");

DEFINE_int32(stats_per_interval, 0, "Reports additional stats per interval when"
             " this is greater than 0.");

DEFINE_int64(report_interval_seconds, 0,
             "If greater than zero, it will write simple stats in CVS format "
             "to --report_file every N seconds");

DEFINE_string(report_file, "report.csv",
              "Filename where some simple stats are reported to (if "
              "--report_interval_seconds is bigger than 0)");

DEFINE_int32(thread_status_per_interval, 0,
             "Takes and report a snapshot of the current status of each thread"
             " when this is greater than 0.");

DEFINE_int32(perf_level, ROCKSDB_NAMESPACE::PerfLevel::kDisable,
             "Level of perf collection");

static bool ValidateRateLimit(const char* flagname, double value) {
  const double EPSILON = 1e-10;
  if ( value < -EPSILON ) {
    fprintf(stderr, "Invalid value for --%s: %12.6f, must be >= 0.0\n",
            flagname, value);
    return false;
  }
  return true;
}
DEFINE_double(soft_rate_limit, 0.0, "DEPRECATED");

DEFINE_double(hard_rate_limit, 0.0, "DEPRECATED");

DEFINE_uint64(soft_pending_compaction_bytes_limit, 64ull * 1024 * 1024 * 1024,
              "Slowdown writes if pending compaction bytes exceed this number");

DEFINE_uint64(hard_pending_compaction_bytes_limit, 128ull * 1024 * 1024 * 1024,
              "Stop writes if pending compaction bytes exceed this number");

DEFINE_uint64(delayed_write_rate, 8388608u,
              "Limited bytes allowed to DB when soft_rate_limit or "
              "level0_slowdown_writes_trigger triggers");

DEFINE_bool(enable_pipelined_write, true,
            "Allow WAL and memtable writes to be pipelined");

DEFINE_bool(unordered_write, false,
            "Allow WAL and memtable writes to be pipelined");

DEFINE_bool(allow_concurrent_memtable_write, true,
            "Allow multi-writers to update mem tables in parallel.");

DEFINE_bool(inplace_update_support,
            ROCKSDB_NAMESPACE::Options().inplace_update_support,
            "Support in-place memtable update for smaller or same-size values");

DEFINE_uint64(inplace_update_num_locks,
              ROCKSDB_NAMESPACE::Options().inplace_update_num_locks,
              "Number of RW locks to protect in-place memtable updates");

DEFINE_bool(enable_write_thread_adaptive_yield, true,
            "Use a yielding spin loop for brief writer thread waits.");

DEFINE_uint64(
    write_thread_max_yield_usec, 100,
    "Maximum microseconds for enable_write_thread_adaptive_yield operation.");

DEFINE_uint64(write_thread_slow_yield_usec, 3,
              "The threshold at which a slow yield is considered a signal that "
              "other processes or threads want the core.");

DEFINE_int32(rate_limit_delay_max_milliseconds, 1000,
             "When hard_rate_limit is set then this is the max time a put will"
             " be stalled.");

DEFINE_uint64(rate_limiter_bytes_per_sec, 0, "Set options.rate_limiter value.");

DEFINE_bool(rate_limiter_auto_tuned, false,
            "Enable dynamic adjustment of rate limit according to demand for "
            "background I/O");


DEFINE_bool(sine_write_rate, false,
            "Use a sine wave write_rate_limit");

DEFINE_uint64(sine_write_rate_interval_milliseconds, 10000,
              "Interval of which the sine wave write_rate_limit is recalculated");

DEFINE_double(sine_a, 1,
             "A in f(x) = A sin(bx + c) + d");

DEFINE_double(sine_b, 1,
             "B in f(x) = A sin(bx + c) + d");

DEFINE_double(sine_c, 0,
             "C in f(x) = A sin(bx + c) + d");

DEFINE_double(sine_d, 1,
             "D in f(x) = A sin(bx + c) + d");

DEFINE_bool(rate_limit_bg_reads, false,
            "Use options.rate_limiter on compaction reads");

DEFINE_uint64(
    benchmark_write_rate_limit, 0,
    "If non-zero, db_bench will rate-limit the writes going into RocksDB. This "
    "is the global rate in bytes/second.");

// the parameters of mix_graph
DEFINE_double(keyrange_dist_a, 0.0,
              "The parameter 'a' of prefix average access distribution "
              "f(x)=a*exp(b*x)+c*exp(d*x)");
DEFINE_double(keyrange_dist_b, 0.0,
              "The parameter 'b' of prefix average access distribution "
              "f(x)=a*exp(b*x)+c*exp(d*x)");
DEFINE_double(keyrange_dist_c, 0.0,
              "The parameter 'c' of prefix average access distribution"
              "f(x)=a*exp(b*x)+c*exp(d*x)");
DEFINE_double(keyrange_dist_d, 0.0,
              "The parameter 'd' of prefix average access distribution"
              "f(x)=a*exp(b*x)+c*exp(d*x)");
DEFINE_int64(keyrange_num, 1,
             "The number of key ranges that are in the same prefix "
             "group, each prefix range will have its key acccess "
             "distribution");
DEFINE_double(key_dist_a, 0.0,
              "The parameter 'a' of key access distribution model "
              "f(x)=a*x^b");
DEFINE_double(key_dist_b, 0.0,
              "The parameter 'b' of key access distribution model "
              "f(x)=a*x^b");
DEFINE_double(value_theta, 0.0,
              "The parameter 'theta' of Generized Pareto Distribution "
              "f(x)=(1/sigma)*(1+k*(x-theta)/sigma)^-(1/k+1)");
DEFINE_double(value_k, 0.0,
              "The parameter 'k' of Generized Pareto Distribution "
              "f(x)=(1/sigma)*(1+k*(x-theta)/sigma)^-(1/k+1)");
DEFINE_double(value_sigma, 0.0,
              "The parameter 'theta' of Generized Pareto Distribution "
              "f(x)=(1/sigma)*(1+k*(x-theta)/sigma)^-(1/k+1)");
DEFINE_double(iter_theta, 0.0,
              "The parameter 'theta' of Generized Pareto Distribution "
              "f(x)=(1/sigma)*(1+k*(x-theta)/sigma)^-(1/k+1)");
DEFINE_double(iter_k, 0.0,
              "The parameter 'k' of Generized Pareto Distribution "
              "f(x)=(1/sigma)*(1+k*(x-theta)/sigma)^-(1/k+1)");
DEFINE_double(iter_sigma, 0.0,
              "The parameter 'sigma' of Generized Pareto Distribution "
              "f(x)=(1/sigma)*(1+k*(x-theta)/sigma)^-(1/k+1)");
DEFINE_double(mix_get_ratio, 1.0,
              "The ratio of Get queries of mix_graph workload");
DEFINE_double(mix_put_ratio, 0.0,
              "The ratio of Put queries of mix_graph workload");
DEFINE_double(mix_seek_ratio, 0.0,
              "The ratio of Seek queries of mix_graph workload");
DEFINE_int64(mix_max_scan_len, 10000, "The max scan length of Iterator");
DEFINE_int64(mix_ave_kv_size, 512,
             "The average key-value size of this workload");
DEFINE_int64(mix_max_value_size, 1024, "The max value size of this workload");
DEFINE_double(
    sine_mix_rate_noise, 0.0,
    "Add the noise ratio to the sine rate, it is between 0.0 and 1.0");
DEFINE_bool(sine_mix_rate, false,
            "Enable the sine QPS control on the mix workload");
DEFINE_uint64(
    sine_mix_rate_interval_milliseconds, 10000,
    "Interval of which the sine wave read_rate_limit is recalculated");
DEFINE_int64(mix_accesses, -1,
             "The total query accesses of mix_graph workload");

DEFINE_uint64(
    benchmark_read_rate_limit, 0,
    "If non-zero, db_bench will rate-limit the reads from RocksDB. This "
    "is the global rate in ops/second.");

DEFINE_uint64(max_compaction_bytes,
              ROCKSDB_NAMESPACE::Options().max_compaction_bytes,
              "Max bytes allowed in one compaction");

#ifndef ROCKSDB_LITE
DEFINE_bool(readonly, false, "Run read only benchmarks.");

DEFINE_bool(print_malloc_stats, false,
            "Print malloc stats to stdout after benchmarks finish.");
#endif  // ROCKSDB_LITE

DEFINE_bool(disable_auto_compactions, false, "Do not auto trigger compactions");

DEFINE_uint64(wal_ttl_seconds, 0, "Set the TTL for the WAL Files in seconds.");
DEFINE_uint64(wal_size_limit_MB, 0, "Set the size limit for the WAL Files"
              " in MB.");
DEFINE_uint64(max_total_wal_size, 0, "Set total max WAL size");

DEFINE_bool(mmap_read, ROCKSDB_NAMESPACE::Options().allow_mmap_reads,
            "Allow reads to occur via mmap-ing files");

DEFINE_bool(mmap_write, ROCKSDB_NAMESPACE::Options().allow_mmap_writes,
            "Allow writes to occur via mmap-ing files");

DEFINE_bool(use_direct_reads, ROCKSDB_NAMESPACE::Options().use_direct_reads,
            "Use O_DIRECT for reading data");

DEFINE_bool(use_direct_io_for_flush_and_compaction,
            ROCKSDB_NAMESPACE::Options().use_direct_io_for_flush_and_compaction,
            "Use O_DIRECT for background flush and compaction writes");

DEFINE_bool(advise_random_on_open,
            ROCKSDB_NAMESPACE::Options().advise_random_on_open,
            "Advise random access on table file open");

DEFINE_string(compaction_fadvice, "NORMAL",
              "Access pattern advice when a file is compacted");
static auto FLAGS_compaction_fadvice_e =
    ROCKSDB_NAMESPACE::Options().access_hint_on_compaction_start;

DEFINE_bool(use_tailing_iterator, false,
            "Use tailing iterator to access a series of keys instead of get");

DEFINE_bool(use_adaptive_mutex, ROCKSDB_NAMESPACE::Options().use_adaptive_mutex,
            "Use adaptive mutex");

DEFINE_uint64(bytes_per_sync, ROCKSDB_NAMESPACE::Options().bytes_per_sync,
              "Allows OS to incrementally sync SST files to disk while they are"
              " being written, in the background. Issue one request for every"
              " bytes_per_sync written. 0 turns it off.");

DEFINE_uint64(wal_bytes_per_sync,
              ROCKSDB_NAMESPACE::Options().wal_bytes_per_sync,
              "Allows OS to incrementally sync WAL files to disk while they are"
              " being written, in the background. Issue one request for every"
              " wal_bytes_per_sync written. 0 turns it off.");

DEFINE_bool(use_single_deletes, true,
            "Use single deletes (used in RandomReplaceKeys only).");

DEFINE_double(stddev, 2000.0,
              "Standard deviation of normal distribution used for picking keys"
              " (used in RandomReplaceKeys only).");

DEFINE_int32(key_id_range, 100000,
             "Range of possible value of key id (used in TimeSeries only).");

DEFINE_string(expire_style, "none",
              "Style to remove expired time entries. Can be one of the options "
              "below: none (do not expired data), compaction_filter (use a "
              "compaction filter to remove expired data), delete (seek IDs and "
              "remove expired data) (used in TimeSeries only).");

DEFINE_uint64(
    time_range, 100000,
    "Range of timestamp that store in the database (used in TimeSeries"
    " only).");

DEFINE_int32(num_deletion_threads, 1,
             "Number of threads to do deletion (used in TimeSeries and delete "
             "expire_style only).");

DEFINE_int32(max_successive_merges, 0, "Maximum number of successive merge"
             " operations on a key in the memtable");

static bool ValidatePrefixSize(const char* flagname, int32_t value) {
  if (value < 0 || value>=2000000000) {
    fprintf(stderr, "Invalid value for --%s: %d. 0<= PrefixSize <=2000000000\n",
            flagname, value);
    return false;
  }
  return true;
}

DEFINE_int32(prefix_size, 0, "control the prefix size for HashSkipList and "
             "plain table");
DEFINE_int64(keys_per_prefix, 0, "control average number of keys generated "
             "per prefix, 0 means no special handling of the prefix, "
             "i.e. use the prefix comes with the generated random number.");
DEFINE_bool(total_order_seek, false,
            "Enable total order seek regardless of index format.");
DEFINE_bool(prefix_same_as_start, false,
            "Enforce iterator to return keys with prefix same as seek key.");
DEFINE_bool(
    seek_missing_prefix, false,
    "Iterator seek to keys with non-exist prefixes. Require prefix_size > 8");

DEFINE_int32(memtable_insert_with_hint_prefix_size, 0,
             "If non-zero, enable "
             "memtable insert with hint with the given prefix size.");
DEFINE_bool(enable_io_prio, false, "Lower the background flush/compaction "
            "threads' IO priority");
DEFINE_bool(enable_cpu_prio, false, "Lower the background flush/compaction "
            "threads' CPU priority");
DEFINE_bool(identity_as_first_hash, false, "the first hash function of cuckoo "
            "table becomes an identity function. This is only valid when key "
            "is 8 bytes");
DEFINE_bool(dump_malloc_stats, true, "Dump malloc stats in LOG ");
DEFINE_uint64(stats_dump_period_sec,
              ROCKSDB_NAMESPACE::Options().stats_dump_period_sec,
              "Gap between printing stats to log in seconds");
DEFINE_uint64(stats_persist_period_sec,
              ROCKSDB_NAMESPACE::Options().stats_persist_period_sec,
              "Gap between persisting stats in seconds");
DEFINE_bool(persist_stats_to_disk,
            ROCKSDB_NAMESPACE::Options().persist_stats_to_disk,
            "whether to persist stats to disk");
DEFINE_uint64(stats_history_buffer_size,
              ROCKSDB_NAMESPACE::Options().stats_history_buffer_size,
              "Max number of stats snapshots to keep in memory");
DEFINE_int64(multiread_stride, 0,
             "Stride length for the keys in a MultiGet batch");
DEFINE_bool(multiread_batched, false, "Use the new MultiGet API");

enum RepFactory {
  kSkipList,
  kPrefixHash,
  kVectorRep,
  kHashLinkedList,
};

// create Factory for creating S3 Envs
#ifdef USE_AWS
<<<<<<< HEAD
rocksdb::Env* CreateAwsEnv(const std::string& dbpath,
                           std::unique_ptr<rocksdb::Env>* result) {
  fprintf(stderr, "Creating AwsEnv for path %s\n", dbpath.c_str());
  std::shared_ptr<rocksdb::Logger> info_log;
  info_log.reset(new rocksdb::StderrLogger(rocksdb::InfoLogLevel::WARN_LEVEL));
  rocksdb::CloudEnvOptions coptions;
=======
ROCKSDB_NAMESPACE::Env* CreateAwsEnv(
    const std::string& dbpath,
    std::unique_ptr<ROCKSDB_NAMESPACE::Env>* result) {
  fprintf(stderr, "Creating AwsEnv for path %s\n", dbpath.c_str());
  std::shared_ptr<ROCKSDB_NAMESPACE::Logger> info_log;
  info_log.reset(new ROCKSDB_NAMESPACE::StderrLogger(
      ROCKSDB_NAMESPACE::InfoLogLevel::WARN_LEVEL));
  ROCKSDB_NAMESPACE::CloudEnvOptions coptions;
>>>>>>> 67ef949d
  std::string region;
  if (FLAGS_aws_access_id.size() != 0) {
    coptions.credentials.InitializeSimple(FLAGS_aws_access_id,
                                          FLAGS_aws_secret_key);
    region = FLAGS_aws_region;
  }
  assert(coptions.credentials.HasValid().ok());

  coptions.keep_local_sst_files = FLAGS_keep_local_sst_files;
  coptions.TEST_Initialize("dbbench.", "", region);
<<<<<<< HEAD
  rocksdb::CloudEnv* s;
  rocksdb::Status st = rocksdb::AwsEnv::NewAwsEnv(
      rocksdb::Env::Default(), coptions, std::move(info_log), &s);
=======
  ROCKSDB_NAMESPACE::CloudEnv* s;
  ROCKSDB_NAMESPACE::Status st = ROCKSDB_NAMESPACE::AwsEnv::NewAwsEnv(
      ROCKSDB_NAMESPACE::Env::Default(), coptions, std::move(info_log), &s);
>>>>>>> 67ef949d
  assert(st.ok());
  ((ROCKSDB_NAMESPACE::CloudEnvImpl*)s)->TEST_DisableCloudManifest();
  result->reset(s);
  return s;
}

static const auto& s3_reg =
<<<<<<< HEAD
    rocksdb::ObjectLibrary::Default() -> Register<rocksdb::Env>(
        "s3://.*", [](const std::string& uri,
                      std::unique_ptr<rocksdb::Env>* env_guard, std::string*) {
          CreateAwsEnv(uri, env_guard);
          return env_guard->get();
        });
=======
    ROCKSDB_NAMESPACE::ObjectLibrary::Default()
        -> Register<ROCKSDB_NAMESPACE::Env>(
            "s3://.*", [](const std::string& uri,
                          std::unique_ptr<ROCKSDB_NAMESPACE::Env>* env_guard,
                          std::string*) {
              CreateAwsEnv(uri, env_guard);
              return env_guard->get();
            });
>>>>>>> 67ef949d
#endif /* USE_AWS */

static enum RepFactory StringToRepFactory(const char* ctype) {
  assert(ctype);

  if (!strcasecmp(ctype, "skip_list"))
    return kSkipList;
  else if (!strcasecmp(ctype, "prefix_hash"))
    return kPrefixHash;
  else if (!strcasecmp(ctype, "vector"))
    return kVectorRep;
  else if (!strcasecmp(ctype, "hash_linkedlist"))
    return kHashLinkedList;

  fprintf(stdout, "Cannot parse memreptable %s\n", ctype);
  return kSkipList;
}

static enum RepFactory FLAGS_rep_factory;
DEFINE_string(memtablerep, "skip_list", "");
DEFINE_int64(hash_bucket_count, 1024 * 1024, "hash bucket count");
DEFINE_bool(use_plain_table, false, "if use plain table "
            "instead of block-based table format");
DEFINE_bool(use_cuckoo_table, false, "if use cuckoo table format");
DEFINE_double(cuckoo_hash_ratio, 0.9, "Hash ratio for Cuckoo SST table.");
DEFINE_bool(use_hash_search, false, "if use kHashSearch "
            "instead of kBinarySearch. "
            "This is valid if only we use BlockTable");
DEFINE_bool(use_block_based_filter, false, "if use kBlockBasedFilter "
            "instead of kFullFilter for filter block. "
            "This is valid if only we use BlockTable");
DEFINE_string(merge_operator, "", "The merge operator to use with the database."
              "If a new merge operator is specified, be sure to use fresh"
              " database The possible merge operators are defined in"
              " utilities/merge_operators.h");
DEFINE_int32(skip_list_lookahead, 0, "Used with skip_list memtablerep; try "
             "linear search first for this many steps from the previous "
             "position");
DEFINE_bool(report_file_operations, false, "if report number of file "
            "operations");
DEFINE_int32(readahead_size, 0, "Iterator readahead size");

static const bool FLAGS_soft_rate_limit_dummy __attribute__((__unused__)) =
    RegisterFlagValidator(&FLAGS_soft_rate_limit, &ValidateRateLimit);

static const bool FLAGS_hard_rate_limit_dummy __attribute__((__unused__)) =
    RegisterFlagValidator(&FLAGS_hard_rate_limit, &ValidateRateLimit);

static const bool FLAGS_prefix_size_dummy __attribute__((__unused__)) =
    RegisterFlagValidator(&FLAGS_prefix_size, &ValidatePrefixSize);

static const bool FLAGS_key_size_dummy __attribute__((__unused__)) =
    RegisterFlagValidator(&FLAGS_key_size, &ValidateKeySize);

static const bool FLAGS_cache_numshardbits_dummy __attribute__((__unused__)) =
    RegisterFlagValidator(&FLAGS_cache_numshardbits,
                          &ValidateCacheNumshardbits);

static const bool FLAGS_readwritepercent_dummy __attribute__((__unused__)) =
    RegisterFlagValidator(&FLAGS_readwritepercent, &ValidateInt32Percent);

DEFINE_int32(disable_seek_compaction, false,
             "Not used, left here for backwards compatibility");

static const bool FLAGS_deletepercent_dummy __attribute__((__unused__)) =
    RegisterFlagValidator(&FLAGS_deletepercent, &ValidateInt32Percent);
static const bool FLAGS_table_cache_numshardbits_dummy __attribute__((__unused__)) =
    RegisterFlagValidator(&FLAGS_table_cache_numshardbits,
                          &ValidateTableCacheNumshardbits);

namespace ROCKSDB_NAMESPACE {

namespace {
struct ReportFileOpCounters {
  std::atomic<int> open_counter_;
  std::atomic<int> read_counter_;
  std::atomic<int> append_counter_;
  std::atomic<uint64_t> bytes_read_;
  std::atomic<uint64_t> bytes_written_;
};

// A special Env to records and report file operations in db_bench
class ReportFileOpEnv : public EnvWrapper {
 public:
  explicit ReportFileOpEnv(Env* base) : EnvWrapper(base) { reset(); }

  void reset() {
    counters_.open_counter_ = 0;
    counters_.read_counter_ = 0;
    counters_.append_counter_ = 0;
    counters_.bytes_read_ = 0;
    counters_.bytes_written_ = 0;
  }

  Status NewSequentialFile(const std::string& f,
                           std::unique_ptr<SequentialFile>* r,
                           const EnvOptions& soptions) override {
    class CountingFile : public SequentialFile {
     private:
      std::unique_ptr<SequentialFile> target_;
      ReportFileOpCounters* counters_;

     public:
      CountingFile(std::unique_ptr<SequentialFile>&& target,
                   ReportFileOpCounters* counters)
          : target_(std::move(target)), counters_(counters) {}

      Status Read(size_t n, Slice* result, char* scratch) override {
        counters_->read_counter_.fetch_add(1, std::memory_order_relaxed);
        Status rv = target_->Read(n, result, scratch);
        counters_->bytes_read_.fetch_add(result->size(),
                                         std::memory_order_relaxed);
        return rv;
      }

      Status Skip(uint64_t n) override { return target_->Skip(n); }
    };

    Status s = target()->NewSequentialFile(f, r, soptions);
    if (s.ok()) {
      counters()->open_counter_.fetch_add(1, std::memory_order_relaxed);
      r->reset(new CountingFile(std::move(*r), counters()));
    }
    return s;
  }

  Status NewRandomAccessFile(const std::string& f,
                             std::unique_ptr<RandomAccessFile>* r,
                             const EnvOptions& soptions) override {
    class CountingFile : public RandomAccessFile {
     private:
      std::unique_ptr<RandomAccessFile> target_;
      ReportFileOpCounters* counters_;

     public:
      CountingFile(std::unique_ptr<RandomAccessFile>&& target,
                   ReportFileOpCounters* counters)
          : target_(std::move(target)), counters_(counters) {}
      Status Read(uint64_t offset, size_t n, Slice* result,
                  char* scratch) const override {
        counters_->read_counter_.fetch_add(1, std::memory_order_relaxed);
        Status rv = target_->Read(offset, n, result, scratch);
        counters_->bytes_read_.fetch_add(result->size(),
                                         std::memory_order_relaxed);
        return rv;
      }
    };

    Status s = target()->NewRandomAccessFile(f, r, soptions);
    if (s.ok()) {
      counters()->open_counter_.fetch_add(1, std::memory_order_relaxed);
      r->reset(new CountingFile(std::move(*r), counters()));
    }
    return s;
  }

  Status NewWritableFile(const std::string& f, std::unique_ptr<WritableFile>* r,
                         const EnvOptions& soptions) override {
    class CountingFile : public WritableFile {
     private:
      std::unique_ptr<WritableFile> target_;
      ReportFileOpCounters* counters_;

     public:
      CountingFile(std::unique_ptr<WritableFile>&& target,
                   ReportFileOpCounters* counters)
          : target_(std::move(target)), counters_(counters) {}

      Status Append(const Slice& data) override {
        counters_->append_counter_.fetch_add(1, std::memory_order_relaxed);
        Status rv = target_->Append(data);
        counters_->bytes_written_.fetch_add(data.size(),
                                            std::memory_order_relaxed);
        return rv;
      }

      Status Truncate(uint64_t size) override { return target_->Truncate(size); }
      Status Close() override { return target_->Close(); }
      Status Flush() override { return target_->Flush(); }
      Status Sync() override { return target_->Sync(); }
    };

    Status s = target()->NewWritableFile(f, r, soptions);
    if (s.ok()) {
      counters()->open_counter_.fetch_add(1, std::memory_order_relaxed);
      r->reset(new CountingFile(std::move(*r), counters()));
    }
    return s;
  }

  // getter
  ReportFileOpCounters* counters() { return &counters_; }

 private:
  ReportFileOpCounters counters_;
};

}  // namespace

enum DistributionType : unsigned char {
  kFixed = 0,
  kUniform,
  kNormal
};

static enum DistributionType FLAGS_value_size_distribution_type_e = kFixed;

static enum DistributionType StringToDistributionType(const char* ctype) {
  assert(ctype);

  if (!strcasecmp(ctype, "fixed"))
    return kFixed;
  else if (!strcasecmp(ctype, "uniform"))
    return kUniform;
  else if (!strcasecmp(ctype, "normal"))
    return kNormal;

  fprintf(stdout, "Cannot parse distribution type '%s'\n", ctype);
  return kFixed;  // default value
}

class BaseDistribution {
 public:
  BaseDistribution(unsigned int min, unsigned int max) :
    min_value_size_(min),
    max_value_size_(max) {}
  virtual ~BaseDistribution() {}

  unsigned int Generate() {
    auto val = Get();
    if (NeedTruncate()) {
      val = std::max(min_value_size_, val);
      val = std::min(max_value_size_, val);
    }
    return val;
  }
 private:
  virtual unsigned int Get() = 0;
  virtual bool NeedTruncate() {
    return true;
  }
  unsigned int min_value_size_;
  unsigned int max_value_size_;
};

class FixedDistribution : public BaseDistribution
{
 public:
  FixedDistribution(unsigned int size) :
    BaseDistribution(size, size),
    size_(size) {}
 private:
  virtual unsigned int Get() override {
    return size_;
  }
  virtual bool NeedTruncate() override {
    return false;
  }
  unsigned int size_;
};

class NormalDistribution
    : public BaseDistribution, public std::normal_distribution<double> {
 public:
  NormalDistribution(unsigned int min, unsigned int max) :
    BaseDistribution(min, max),
    // 99.7% values within the range [min, max].
    std::normal_distribution<double>((double)(min + max) / 2.0 /*mean*/,
                                     (double)(max - min) / 6.0 /*stddev*/),
    gen_(rd_()) {}
 private:
  virtual unsigned int Get() override {
    return static_cast<unsigned int>((*this)(gen_));
  }
  std::random_device rd_;
  std::mt19937 gen_;
};

class UniformDistribution
    : public BaseDistribution,
      public std::uniform_int_distribution<unsigned int> {
 public:
  UniformDistribution(unsigned int min, unsigned int max) :
    BaseDistribution(min, max),
    std::uniform_int_distribution<unsigned int>(min, max),
    gen_(rd_()) {}
 private:
  virtual unsigned int Get() override {
    return (*this)(gen_);
  }
  virtual bool NeedTruncate() override {
    return false;
  }
  std::random_device rd_;
  std::mt19937 gen_;
};

// Helper for quickly generating random data.
class RandomGenerator {
 private:
  std::string data_;
  unsigned int pos_;
  std::unique_ptr<BaseDistribution> dist_;

 public:

  RandomGenerator() {
    auto max_value_size = FLAGS_value_size_max;
    switch (FLAGS_value_size_distribution_type_e) {
      case kUniform:
        dist_.reset(new UniformDistribution(FLAGS_value_size_min,
                                            FLAGS_value_size_max));
        break;
      case kNormal:
        dist_.reset(new NormalDistribution(FLAGS_value_size_min,
                                           FLAGS_value_size_max));
        break;
      case kFixed:
      default:
        dist_.reset(new FixedDistribution(value_size));
        max_value_size = value_size;
    }
    // We use a limited amount of data over and over again and ensure
    // that it is larger than the compression window (32KB), and also
    // large enough to serve all typical value sizes we want to write.
    Random rnd(301);
    std::string piece;
    while (data_.size() < (unsigned)std::max(1048576, max_value_size)) {
      // Add a short fragment that is as compressible as specified
      // by FLAGS_compression_ratio.
      test::CompressibleString(&rnd, FLAGS_compression_ratio, 100, &piece);
      data_.append(piece);
    }
    pos_ = 0;
  }

  Slice Generate(unsigned int len) {
    assert(len <= data_.size());
    if (pos_ + len > data_.size()) {
      pos_ = 0;
    }
    pos_ += len;
    return Slice(data_.data() + pos_ - len, len);
  }

  Slice Generate() {
    auto len = dist_->Generate();
    return Generate(len);
  }
};

static void AppendWithSpace(std::string* str, Slice msg) {
  if (msg.empty()) return;
  if (!str->empty()) {
    str->push_back(' ');
  }
  str->append(msg.data(), msg.size());
}

struct DBWithColumnFamilies {
  std::vector<ColumnFamilyHandle*> cfh;
  DB* db;
#ifndef ROCKSDB_LITE
  OptimisticTransactionDB* opt_txn_db;
#endif  // ROCKSDB_LITE
  std::atomic<size_t> num_created;  // Need to be updated after all the
                                    // new entries in cfh are set.
  size_t num_hot;  // Number of column families to be queried at each moment.
                   // After each CreateNewCf(), another num_hot number of new
                   // Column families will be created and used to be queried.
  port::Mutex create_cf_mutex;  // Only one thread can execute CreateNewCf()
  std::vector<int> cfh_idx_to_prob;  // ith index holds probability of operating
                                     // on cfh[i].

  DBWithColumnFamilies()
      : db(nullptr)
#ifndef ROCKSDB_LITE
        , opt_txn_db(nullptr)
#endif  // ROCKSDB_LITE
  {
    cfh.clear();
    num_created = 0;
    num_hot = 0;
  }

  DBWithColumnFamilies(const DBWithColumnFamilies& other)
      : cfh(other.cfh),
        db(other.db),
#ifndef ROCKSDB_LITE
        opt_txn_db(other.opt_txn_db),
#endif  // ROCKSDB_LITE
        num_created(other.num_created.load()),
        num_hot(other.num_hot),
        cfh_idx_to_prob(other.cfh_idx_to_prob) {
  }

  void DeleteDBs() {
    std::for_each(cfh.begin(), cfh.end(),
                  [](ColumnFamilyHandle* cfhi) { delete cfhi; });
    cfh.clear();
#ifndef ROCKSDB_LITE
    if (opt_txn_db) {
      delete opt_txn_db;
      opt_txn_db = nullptr;
    } else {
      delete db;
      db = nullptr;
    }
#else
    delete db;
    db = nullptr;
#endif  // ROCKSDB_LITE
  }

  ColumnFamilyHandle* GetCfh(int64_t rand_num) {
    assert(num_hot > 0);
    size_t rand_offset = 0;
    if (!cfh_idx_to_prob.empty()) {
      assert(cfh_idx_to_prob.size() == num_hot);
      int sum = 0;
      while (sum + cfh_idx_to_prob[rand_offset] < rand_num % 100) {
        sum += cfh_idx_to_prob[rand_offset];
        ++rand_offset;
      }
      assert(rand_offset < cfh_idx_to_prob.size());
    } else {
      rand_offset = rand_num % num_hot;
    }
    return cfh[num_created.load(std::memory_order_acquire) - num_hot +
               rand_offset];
  }

  // stage: assume CF from 0 to stage * num_hot has be created. Need to create
  //        stage * num_hot + 1 to stage * (num_hot + 1).
  void CreateNewCf(ColumnFamilyOptions options, int64_t stage) {
    MutexLock l(&create_cf_mutex);
    if ((stage + 1) * num_hot <= num_created) {
      // Already created.
      return;
    }
    auto new_num_created = num_created + num_hot;
    assert(new_num_created <= cfh.size());
    for (size_t i = num_created; i < new_num_created; i++) {
      Status s =
          db->CreateColumnFamily(options, ColumnFamilyName(i), &(cfh[i]));
      if (!s.ok()) {
        fprintf(stderr, "create column family error: %s\n",
                s.ToString().c_str());
        abort();
      }
    }
    num_created.store(new_num_created, std::memory_order_release);
  }
};

// a class that reports stats to CSV file
class ReporterAgent {
 public:
  ReporterAgent(Env* env, const std::string& fname,
                uint64_t report_interval_secs)
      : env_(env),
        total_ops_done_(0),
        last_report_(0),
        report_interval_secs_(report_interval_secs),
        stop_(false) {
    auto s = env_->NewWritableFile(fname, &report_file_, EnvOptions());
    if (s.ok()) {
      s = report_file_->Append(Header() + "\n");
    }
    if (s.ok()) {
      s = report_file_->Flush();
    }
    if (!s.ok()) {
      fprintf(stderr, "Can't open %s: %s\n", fname.c_str(),
              s.ToString().c_str());
      abort();
    }

    reporting_thread_ = port::Thread([&]() { SleepAndReport(); });
  }

  ~ReporterAgent() {
    {
      std::unique_lock<std::mutex> lk(mutex_);
      stop_ = true;
      stop_cv_.notify_all();
    }
    reporting_thread_.join();
  }

  // thread safe
  void ReportFinishedOps(int64_t num_ops) {
    total_ops_done_.fetch_add(num_ops);
  }

 private:
  std::string Header() const { return "secs_elapsed,interval_qps"; }
  void SleepAndReport() {
    auto time_started = env_->NowMicros();
    while (true) {
      {
        std::unique_lock<std::mutex> lk(mutex_);
        if (stop_ ||
            stop_cv_.wait_for(lk, std::chrono::seconds(report_interval_secs_),
                              [&]() { return stop_; })) {
          // stopping
          break;
        }
        // else -> timeout, which means time for a report!
      }
      auto total_ops_done_snapshot = total_ops_done_.load();
      // round the seconds elapsed
      auto secs_elapsed =
          (env_->NowMicros() - time_started + kMicrosInSecond / 2) /
          kMicrosInSecond;
      std::string report = ToString(secs_elapsed) + "," +
                           ToString(total_ops_done_snapshot - last_report_) +
                           "\n";
      auto s = report_file_->Append(report);
      if (s.ok()) {
        s = report_file_->Flush();
      }
      if (!s.ok()) {
        fprintf(stderr,
                "Can't write to report file (%s), stopping the reporting\n",
                s.ToString().c_str());
        break;
      }
      last_report_ = total_ops_done_snapshot;
    }
  }

  Env* env_;
  std::unique_ptr<WritableFile> report_file_;
  std::atomic<int64_t> total_ops_done_;
  int64_t last_report_;
  const uint64_t report_interval_secs_;
  ROCKSDB_NAMESPACE::port::Thread reporting_thread_;
  std::mutex mutex_;
  // will notify on stop
  std::condition_variable stop_cv_;
  bool stop_;
};

enum OperationType : unsigned char {
  kRead = 0,
  kWrite,
  kDelete,
  kSeek,
  kMerge,
  kUpdate,
  kCompress,
  kUncompress,
  kCrc,
  kHash,
  kOthers
};

static std::unordered_map<OperationType, std::string, std::hash<unsigned char>>
                          OperationTypeString = {
  {kRead, "read"},
  {kWrite, "write"},
  {kDelete, "delete"},
  {kSeek, "seek"},
  {kMerge, "merge"},
  {kUpdate, "update"},
  {kCompress, "compress"},
  {kCompress, "uncompress"},
  {kCrc, "crc"},
  {kHash, "hash"},
  {kOthers, "op"}
};

class CombinedStats;
class Stats {
 private:
  int id_;
  uint64_t start_;
  uint64_t sine_interval_;
  uint64_t finish_;
  double seconds_;
  uint64_t done_;
  uint64_t last_report_done_;
  uint64_t next_report_;
  uint64_t bytes_;
  uint64_t last_op_finish_;
  uint64_t last_report_finish_;
  std::unordered_map<OperationType, std::shared_ptr<HistogramImpl>,
                     std::hash<unsigned char>> hist_;
  std::string message_;
  bool exclude_from_merge_;
  ReporterAgent* reporter_agent_;  // does not own
  friend class CombinedStats;

 public:
  Stats() { Start(-1); }

  void SetReporterAgent(ReporterAgent* reporter_agent) {
    reporter_agent_ = reporter_agent;
  }

  void Start(int id) {
    id_ = id;
    next_report_ = FLAGS_stats_interval ? FLAGS_stats_interval : 100;
    last_op_finish_ = start_;
    hist_.clear();
    done_ = 0;
    last_report_done_ = 0;
    bytes_ = 0;
    seconds_ = 0;
    start_ = FLAGS_env->NowMicros();
    sine_interval_ = FLAGS_env->NowMicros();
    finish_ = start_;
    last_report_finish_ = start_;
    message_.clear();
    // When set, stats from this thread won't be merged with others.
    exclude_from_merge_ = false;
  }

  void Merge(const Stats& other) {
    if (other.exclude_from_merge_)
      return;

    for (auto it = other.hist_.begin(); it != other.hist_.end(); ++it) {
      auto this_it = hist_.find(it->first);
      if (this_it != hist_.end()) {
        this_it->second->Merge(*(other.hist_.at(it->first)));
      } else {
        hist_.insert({ it->first, it->second });
      }
    }

    done_ += other.done_;
    bytes_ += other.bytes_;
    seconds_ += other.seconds_;
    if (other.start_ < start_) start_ = other.start_;
    if (other.finish_ > finish_) finish_ = other.finish_;

    // Just keep the messages from one thread
    if (message_.empty()) message_ = other.message_;
  }

  void Stop() {
    finish_ = FLAGS_env->NowMicros();
    seconds_ = (finish_ - start_) * 1e-6;
  }

  void AddMessage(Slice msg) {
    AppendWithSpace(&message_, msg);
  }

  void SetId(int id) { id_ = id; }
  void SetExcludeFromMerge() { exclude_from_merge_ = true; }

  void PrintThreadStatus() {
    std::vector<ThreadStatus> thread_list;
    FLAGS_env->GetThreadList(&thread_list);

    fprintf(stderr, "\n%18s %10s %12s %20s %13s %45s %12s %s\n",
        "ThreadID", "ThreadType", "cfName", "Operation",
        "ElapsedTime", "Stage", "State", "OperationProperties");

    int64_t current_time = 0;
    FLAGS_env->GetCurrentTime(&current_time);
    for (auto ts : thread_list) {
      fprintf(stderr, "%18" PRIu64 " %10s %12s %20s %13s %45s %12s",
          ts.thread_id,
          ThreadStatus::GetThreadTypeName(ts.thread_type).c_str(),
          ts.cf_name.c_str(),
          ThreadStatus::GetOperationName(ts.operation_type).c_str(),
          ThreadStatus::MicrosToString(ts.op_elapsed_micros).c_str(),
          ThreadStatus::GetOperationStageName(ts.operation_stage).c_str(),
          ThreadStatus::GetStateName(ts.state_type).c_str());

      auto op_properties = ThreadStatus::InterpretOperationProperties(
          ts.operation_type, ts.op_properties);
      for (const auto& op_prop : op_properties) {
        fprintf(stderr, " %s %" PRIu64" |",
            op_prop.first.c_str(), op_prop.second);
      }
      fprintf(stderr, "\n");
    }
  }

  void ResetSineInterval() {
    sine_interval_ = FLAGS_env->NowMicros();
  }

  uint64_t GetSineInterval() {
    return sine_interval_;
  }

  uint64_t GetStart() {
    return start_;
  }

  void ResetLastOpTime() {
    // Set to now to avoid latency from calls to SleepForMicroseconds
    last_op_finish_ = FLAGS_env->NowMicros();
  }

  void FinishedOps(DBWithColumnFamilies* db_with_cfh, DB* db, int64_t num_ops,
                   enum OperationType op_type = kOthers) {
    if (reporter_agent_) {
      reporter_agent_->ReportFinishedOps(num_ops);
    }
    if (FLAGS_histogram) {
      uint64_t now = FLAGS_env->NowMicros();
      uint64_t micros = now - last_op_finish_;

      if (hist_.find(op_type) == hist_.end())
      {
        auto hist_temp = std::make_shared<HistogramImpl>();
        hist_.insert({op_type, std::move(hist_temp)});
      }
      hist_[op_type]->Add(micros);

      if (micros > 20000 && !FLAGS_stats_interval) {
        fprintf(stderr, "long op: %" PRIu64 " micros%30s\r", micros, "");
        fflush(stderr);
      }
      last_op_finish_ = now;
    }

    done_ += num_ops;
    if (done_ >= next_report_) {
      if (!FLAGS_stats_interval) {
        if      (next_report_ < 1000)   next_report_ += 100;
        else if (next_report_ < 5000)   next_report_ += 500;
        else if (next_report_ < 10000)  next_report_ += 1000;
        else if (next_report_ < 50000)  next_report_ += 5000;
        else if (next_report_ < 100000) next_report_ += 10000;
        else if (next_report_ < 500000) next_report_ += 50000;
        else                            next_report_ += 100000;
        fprintf(stderr, "... finished %" PRIu64 " ops%30s\r", done_, "");
      } else {
        uint64_t now = FLAGS_env->NowMicros();
        int64_t usecs_since_last = now - last_report_finish_;

        // Determine whether to print status where interval is either
        // each N operations or each N seconds.

        if (FLAGS_stats_interval_seconds &&
            usecs_since_last < (FLAGS_stats_interval_seconds * 1000000)) {
          // Don't check again for this many operations
          next_report_ += FLAGS_stats_interval;

        } else {

          fprintf(stderr,
                  "%s ... thread %d: (%" PRIu64 ",%" PRIu64 ") ops and "
                  "(%.1f,%.1f) ops/second in (%.6f,%.6f) seconds\n",
                  FLAGS_env->TimeToString(now/1000000).c_str(),
                  id_,
                  done_ - last_report_done_, done_,
                  (done_ - last_report_done_) /
                  (usecs_since_last / 1000000.0),
                  done_ / ((now - start_) / 1000000.0),
                  (now - last_report_finish_) / 1000000.0,
                  (now - start_) / 1000000.0);

          if (id_ == 0 && FLAGS_stats_per_interval) {
            std::string stats;

            if (db_with_cfh && db_with_cfh->num_created.load()) {
              for (size_t i = 0; i < db_with_cfh->num_created.load(); ++i) {
                if (db->GetProperty(db_with_cfh->cfh[i], "rocksdb.cfstats",
                                    &stats))
                  fprintf(stderr, "%s\n", stats.c_str());
                if (FLAGS_show_table_properties) {
                  for (int level = 0; level < FLAGS_num_levels; ++level) {
                    if (db->GetProperty(
                            db_with_cfh->cfh[i],
                            "rocksdb.aggregated-table-properties-at-level" +
                                ToString(level),
                            &stats)) {
                      if (stats.find("# entries=0") == std::string::npos) {
                        fprintf(stderr, "Level[%d]: %s\n", level,
                                stats.c_str());
                      }
                    }
                  }
                }
              }
            } else if (db) {
              if (db->GetProperty("rocksdb.stats", &stats)) {
                fprintf(stderr, "%s\n", stats.c_str());
              }
              if (FLAGS_show_table_properties) {
                for (int level = 0; level < FLAGS_num_levels; ++level) {
                  if (db->GetProperty(
                          "rocksdb.aggregated-table-properties-at-level" +
                              ToString(level),
                          &stats)) {
                    if (stats.find("# entries=0") == std::string::npos) {
                      fprintf(stderr, "Level[%d]: %s\n", level, stats.c_str());
                    }
                  }
                }
              }
            }
          }

          next_report_ += FLAGS_stats_interval;
          last_report_finish_ = now;
          last_report_done_ = done_;
        }
      }
      if (id_ == 0 && FLAGS_thread_status_per_interval) {
        PrintThreadStatus();
      }
      fflush(stderr);
    }
  }

  void AddBytes(int64_t n) {
    bytes_ += n;
  }

  void Report(const Slice& name) {
    // Pretend at least one op was done in case we are running a benchmark
    // that does not call FinishedOps().
    if (done_ < 1) done_ = 1;

    std::string extra;
    if (bytes_ > 0) {
      // Rate is computed on actual elapsed time, not the sum of per-thread
      // elapsed times.
      double elapsed = (finish_ - start_) * 1e-6;
      char rate[100];
      snprintf(rate, sizeof(rate), "%6.1f MB/s",
               (bytes_ / 1048576.0) / elapsed);
      extra = rate;
    }
    AppendWithSpace(&extra, message_);
    double elapsed = (finish_ - start_) * 1e-6;
    double throughput = (double)done_/elapsed;

    fprintf(stdout, "%-12s : %11.3f micros/op %ld ops/sec;%s%s\n",
            name.ToString().c_str(),
            seconds_ * 1e6 / done_,
            (long)throughput,
            (extra.empty() ? "" : " "),
            extra.c_str());
    if (FLAGS_histogram) {
      for (auto it = hist_.begin(); it != hist_.end(); ++it) {
        fprintf(stdout, "Microseconds per %s:\n%s\n",
                OperationTypeString[it->first].c_str(),
                it->second->ToString().c_str());
      }
    }
    if (FLAGS_report_file_operations) {
      ReportFileOpEnv* env = static_cast<ReportFileOpEnv*>(FLAGS_env);
      ReportFileOpCounters* counters = env->counters();
      fprintf(stdout, "Num files opened: %d\n",
              counters->open_counter_.load(std::memory_order_relaxed));
      fprintf(stdout, "Num Read(): %d\n",
              counters->read_counter_.load(std::memory_order_relaxed));
      fprintf(stdout, "Num Append(): %d\n",
              counters->append_counter_.load(std::memory_order_relaxed));
      fprintf(stdout, "Num bytes read: %" PRIu64 "\n",
              counters->bytes_read_.load(std::memory_order_relaxed));
      fprintf(stdout, "Num bytes written: %" PRIu64 "\n",
              counters->bytes_written_.load(std::memory_order_relaxed));
      env->reset();
    }
    fflush(stdout);
  }
};

class CombinedStats {
 public:
  void AddStats(const Stats& stat) {
    uint64_t total_ops = stat.done_;
    uint64_t total_bytes_ = stat.bytes_;
    double elapsed;

    if (total_ops < 1) {
      total_ops = 1;
    }

    elapsed = (stat.finish_ - stat.start_) * 1e-6;
    throughput_ops_.emplace_back(total_ops / elapsed);

    if (total_bytes_ > 0) {
      double mbs = (total_bytes_ / 1048576.0);
      throughput_mbs_.emplace_back(mbs / elapsed);
    }
  }

  void Report(const std::string& bench_name) {
    const char* name = bench_name.c_str();
    int num_runs = static_cast<int>(throughput_ops_.size());

    if (throughput_mbs_.size() == throughput_ops_.size()) {
      fprintf(stdout,
              "%s [AVG    %d runs] : %d ops/sec; %6.1f MB/sec\n"
              "%s [MEDIAN %d runs] : %d ops/sec; %6.1f MB/sec\n",
              name, num_runs, static_cast<int>(CalcAvg(throughput_ops_)),
              CalcAvg(throughput_mbs_), name, num_runs,
              static_cast<int>(CalcMedian(throughput_ops_)),
              CalcMedian(throughput_mbs_));
    } else {
      fprintf(stdout,
              "%s [AVG    %d runs] : %d ops/sec\n"
              "%s [MEDIAN %d runs] : %d ops/sec\n",
              name, num_runs, static_cast<int>(CalcAvg(throughput_ops_)), name,
              num_runs, static_cast<int>(CalcMedian(throughput_ops_)));
    }
  }

 private:
  double CalcAvg(std::vector<double> data) {
    double avg = 0;
    for (double x : data) {
      avg += x;
    }
    avg = avg / data.size();
    return avg;
  }

  double CalcMedian(std::vector<double> data) {
    assert(data.size() > 0);
    std::sort(data.begin(), data.end());

    size_t mid = data.size() / 2;
    if (data.size() % 2 == 1) {
      // Odd number of entries
      return data[mid];
    } else {
      // Even number of entries
      return (data[mid] + data[mid - 1]) / 2;
    }
  }

  std::vector<double> throughput_ops_;
  std::vector<double> throughput_mbs_;
};

class TimestampEmulator {
 private:
  std::atomic<uint64_t> timestamp_;

 public:
  TimestampEmulator() : timestamp_(0) {}
  uint64_t Get() const { return timestamp_.load(); }
  void Inc() { timestamp_++; }
};

// State shared by all concurrent executions of the same benchmark.
struct SharedState {
  port::Mutex mu;
  port::CondVar cv;
  int total;
  int perf_level;
  std::shared_ptr<RateLimiter> write_rate_limiter;
  std::shared_ptr<RateLimiter> read_rate_limiter;

  // Each thread goes through the following states:
  //    (1) initializing
  //    (2) waiting for others to be initialized
  //    (3) running
  //    (4) done

  long num_initialized;
  long num_done;
  bool start;

  SharedState() : cv(&mu), perf_level(FLAGS_perf_level) { }
};

// Per-thread state for concurrent executions of the same benchmark.
struct ThreadState {
  int tid;             // 0..n-1 when running in n threads
  Random64 rand;         // Has different seeds for different threads
  Stats stats;
  SharedState* shared;

  /* implicit */ ThreadState(int index)
      : tid(index),
        rand((FLAGS_seed ? FLAGS_seed : 1000) + index) {
  }
};

class Duration {
 public:
  Duration(uint64_t max_seconds, int64_t max_ops, int64_t ops_per_stage = 0) {
    max_seconds_ = max_seconds;
    max_ops_= max_ops;
    ops_per_stage_ = (ops_per_stage > 0) ? ops_per_stage : max_ops;
    ops_ = 0;
    start_at_ = FLAGS_env->NowMicros();
  }

  int64_t GetStage() { return std::min(ops_, max_ops_ - 1) / ops_per_stage_; }

  bool Done(int64_t increment) {
    if (increment <= 0) increment = 1;    // avoid Done(0) and infinite loops
    ops_ += increment;

    if (max_seconds_) {
      // Recheck every appx 1000 ops (exact iff increment is factor of 1000)
      auto granularity = FLAGS_ops_between_duration_checks;
      if ((ops_ / granularity) != ((ops_ - increment) / granularity)) {
        uint64_t now = FLAGS_env->NowMicros();
        return ((now - start_at_) / 1000000) >= max_seconds_;
      } else {
        return false;
      }
    } else {
      return ops_ > max_ops_;
    }
  }

 private:
  uint64_t max_seconds_;
  int64_t max_ops_;
  int64_t ops_per_stage_;
  int64_t ops_;
  uint64_t start_at_;
};

class Benchmark {
 private:
  std::shared_ptr<Cache> cache_;
  std::shared_ptr<Cache> compressed_cache_;
  std::shared_ptr<const FilterPolicy> filter_policy_;
  const SliceTransform* prefix_extractor_;
  DBWithColumnFamilies db_;
  std::vector<DBWithColumnFamilies> multi_dbs_;
  int64_t num_;
  int key_size_;
  int prefix_size_;
  int64_t keys_per_prefix_;
  int64_t entries_per_batch_;
  int64_t writes_before_delete_range_;
  int64_t writes_per_range_tombstone_;
  int64_t range_tombstone_width_;
  int64_t max_num_range_tombstones_;
  WriteOptions write_options_;
  Options open_options_;  // keep options around to properly destroy db later
#ifndef ROCKSDB_LITE
  TraceOptions trace_options_;
  TraceOptions block_cache_trace_options_;
#endif
  int64_t reads_;
  int64_t deletes_;
  double read_random_exp_range_;
  int64_t writes_;
  int64_t readwrites_;
  int64_t merge_keys_;
  bool report_file_operations_;
  bool use_blob_db_;
  std::vector<std::string> keys_;

  class ErrorHandlerListener : public EventListener {
   public:
#ifndef ROCKSDB_LITE
    ErrorHandlerListener()
        : mutex_(),
          cv_(&mutex_),
          no_auto_recovery_(false),
          recovery_complete_(false) {}

    ~ErrorHandlerListener() override {}

    void OnErrorRecoveryBegin(BackgroundErrorReason /*reason*/,
                              Status /*bg_error*/,
                              bool* auto_recovery) override {
      if (*auto_recovery && no_auto_recovery_) {
        *auto_recovery = false;
      }
    }

    void OnErrorRecoveryCompleted(Status /*old_bg_error*/) override {
      InstrumentedMutexLock l(&mutex_);
      recovery_complete_ = true;
      cv_.SignalAll();
    }

    bool WaitForRecovery(uint64_t abs_time_us) {
      InstrumentedMutexLock l(&mutex_);
      if (!recovery_complete_) {
        cv_.TimedWait(abs_time_us);
      }
      if (recovery_complete_) {
        recovery_complete_ = false;
        return true;
      }
      return false;
    }

    void EnableAutoRecovery(bool enable = true) { no_auto_recovery_ = !enable; }

   private:
    InstrumentedMutex mutex_;
    InstrumentedCondVar cv_;
    bool no_auto_recovery_;
    bool recovery_complete_;
#else   // ROCKSDB_LITE
    bool WaitForRecovery(uint64_t /*abs_time_us*/) { return true; }
    void EnableAutoRecovery(bool /*enable*/) {}
#endif  // ROCKSDB_LITE
  };

  std::shared_ptr<ErrorHandlerListener> listener_;

  bool SanityCheck() {
    if (FLAGS_compression_ratio > 1) {
      fprintf(stderr, "compression_ratio should be between 0 and 1\n");
      return false;
    }
    return true;
  }

  inline bool CompressSlice(const CompressionInfo& compression_info,
                            const Slice& input, std::string* compressed) {
    bool ok = true;
    switch (FLAGS_compression_type_e) {
      case ROCKSDB_NAMESPACE::kSnappyCompression:
        ok = Snappy_Compress(compression_info, input.data(), input.size(),
                             compressed);
        break;
      case ROCKSDB_NAMESPACE::kZlibCompression:
        ok = Zlib_Compress(compression_info, 2, input.data(), input.size(),
                           compressed);
        break;
      case ROCKSDB_NAMESPACE::kBZip2Compression:
        ok = BZip2_Compress(compression_info, 2, input.data(), input.size(),
                            compressed);
        break;
      case ROCKSDB_NAMESPACE::kLZ4Compression:
        ok = LZ4_Compress(compression_info, 2, input.data(), input.size(),
                          compressed);
        break;
      case ROCKSDB_NAMESPACE::kLZ4HCCompression:
        ok = LZ4HC_Compress(compression_info, 2, input.data(), input.size(),
                            compressed);
        break;
      case ROCKSDB_NAMESPACE::kXpressCompression:
        ok = XPRESS_Compress(input.data(),
          input.size(), compressed);
        break;
      case ROCKSDB_NAMESPACE::kZSTD:
        ok = ZSTD_Compress(compression_info, input.data(), input.size(),
                           compressed);
        break;
      default:
        ok = false;
    }
    return ok;
  }

  void PrintHeader() {
    PrintEnvironment();
    fprintf(stdout, "Keys:       %d bytes each\n", FLAGS_key_size);
    auto avg_value_size = FLAGS_value_size;
    if (FLAGS_value_size_distribution_type_e == kFixed) {
      fprintf(stdout, "Values:     %d bytes each (%d bytes after compression)\n",
              avg_value_size,
              static_cast<int>(avg_value_size * FLAGS_compression_ratio + 0.5));
    } else {
      avg_value_size = (FLAGS_value_size_min + FLAGS_value_size_max) / 2;
      fprintf(stdout, "Values:     %d avg bytes each (%d bytes after compression)\n",
              avg_value_size,
              static_cast<int>(avg_value_size * FLAGS_compression_ratio + 0.5));
      fprintf(stdout, "Values Distribution: %s (min: %d, max: %d)\n",
              FLAGS_value_size_distribution_type.c_str(),
              FLAGS_value_size_min, FLAGS_value_size_max);
    }
    fprintf(stdout, "Entries:    %" PRIu64 "\n", num_);
    fprintf(stdout, "Prefix:    %d bytes\n", FLAGS_prefix_size);
    fprintf(stdout, "Keys per prefix:    %" PRIu64 "\n", keys_per_prefix_);
    fprintf(stdout, "RawSize:    %.1f MB (estimated)\n",
            ((static_cast<int64_t>(FLAGS_key_size + avg_value_size) * num_)
             / 1048576.0));
    fprintf(stdout, "FileSize:   %.1f MB (estimated)\n",
            (((FLAGS_key_size + avg_value_size * FLAGS_compression_ratio)
              * num_)
             / 1048576.0));
    fprintf(stdout, "Write rate: %" PRIu64 " bytes/second\n",
            FLAGS_benchmark_write_rate_limit);
    fprintf(stdout, "Read rate: %" PRIu64 " ops/second\n",
            FLAGS_benchmark_read_rate_limit);
    if (FLAGS_enable_numa) {
      fprintf(stderr, "Running in NUMA enabled mode.\n");
#ifndef NUMA
      fprintf(stderr, "NUMA is not defined in the system.\n");
      exit(1);
#else
      if (numa_available() == -1) {
        fprintf(stderr, "NUMA is not supported by the system.\n");
        exit(1);
      }
#endif
    }

    auto compression = CompressionTypeToString(FLAGS_compression_type_e);
    fprintf(stdout, "Compression: %s\n", compression.c_str());
    fprintf(stdout, "Compression sampling rate: %" PRId64 "\n",
            FLAGS_sample_for_compression);

    switch (FLAGS_rep_factory) {
      case kPrefixHash:
        fprintf(stdout, "Memtablerep: prefix_hash\n");
        break;
      case kSkipList:
        fprintf(stdout, "Memtablerep: skip_list\n");
        break;
      case kVectorRep:
        fprintf(stdout, "Memtablerep: vector\n");
        break;
      case kHashLinkedList:
        fprintf(stdout, "Memtablerep: hash_linkedlist\n");
        break;
    }
    fprintf(stdout, "Perf Level: %d\n", FLAGS_perf_level);

    PrintWarnings(compression.c_str());
    fprintf(stdout, "------------------------------------------------\n");
  }

  void PrintWarnings(const char* compression) {
#if defined(__GNUC__) && !defined(__OPTIMIZE__)
    fprintf(stdout,
            "WARNING: Optimization is disabled: benchmarks unnecessarily slow\n"
            );
#endif
#ifndef NDEBUG
    fprintf(stdout,
            "WARNING: Assertions are enabled; benchmarks unnecessarily slow\n");
#endif
    if (FLAGS_compression_type_e != ROCKSDB_NAMESPACE::kNoCompression) {
      // The test string should not be too small.
      const int len = FLAGS_block_size;
      std::string input_str(len, 'y');
      std::string compressed;
      CompressionOptions opts;
      CompressionContext context(FLAGS_compression_type_e);
      CompressionInfo info(opts, context, CompressionDict::GetEmptyDict(),
                           FLAGS_compression_type_e,
                           FLAGS_sample_for_compression);
      bool result = CompressSlice(info, Slice(input_str), &compressed);

      if (!result) {
        fprintf(stdout, "WARNING: %s compression is not enabled\n",
                compression);
      } else if (compressed.size() >= input_str.size()) {
        fprintf(stdout, "WARNING: %s compression is not effective\n",
                compression);
      }
    }
  }

// Current the following isn't equivalent to OS_LINUX.
#if defined(__linux)
  static Slice TrimSpace(Slice s) {
    unsigned int start = 0;
    while (start < s.size() && isspace(s[start])) {
      start++;
    }
    unsigned int limit = static_cast<unsigned int>(s.size());
    while (limit > start && isspace(s[limit-1])) {
      limit--;
    }
    return Slice(s.data() + start, limit - start);
  }
#endif

  void PrintEnvironment() {
    fprintf(stderr, "RocksDB:    version %d.%d\n",
            kMajorVersion, kMinorVersion);

#if defined(__linux)
    time_t now = time(nullptr);
    char buf[52];
    // Lint complains about ctime() usage, so replace it with ctime_r(). The
    // requirement is to provide a buffer which is at least 26 bytes.
    fprintf(stderr, "Date:       %s",
            ctime_r(&now, buf));  // ctime_r() adds newline

    FILE* cpuinfo = fopen("/proc/cpuinfo", "r");
    if (cpuinfo != nullptr) {
      char line[1000];
      int num_cpus = 0;
      std::string cpu_type;
      std::string cache_size;
      while (fgets(line, sizeof(line), cpuinfo) != nullptr) {
        const char* sep = strchr(line, ':');
        if (sep == nullptr) {
          continue;
        }
        Slice key = TrimSpace(Slice(line, sep - 1 - line));
        Slice val = TrimSpace(Slice(sep + 1));
        if (key == "model name") {
          ++num_cpus;
          cpu_type = val.ToString();
        } else if (key == "cache size") {
          cache_size = val.ToString();
        }
      }
      fclose(cpuinfo);
      fprintf(stderr, "CPU:        %d * %s\n", num_cpus, cpu_type.c_str());
      fprintf(stderr, "CPUCache:   %s\n", cache_size.c_str());
    }
#endif
  }

  static bool KeyExpired(const TimestampEmulator* timestamp_emulator,
                         const Slice& key) {
    const char* pos = key.data();
    pos += 8;
    uint64_t timestamp = 0;
    if (port::kLittleEndian) {
      int bytes_to_fill = 8;
      for (int i = 0; i < bytes_to_fill; ++i) {
        timestamp |= (static_cast<uint64_t>(static_cast<unsigned char>(pos[i]))
                      << ((bytes_to_fill - i - 1) << 3));
      }
    } else {
      memcpy(&timestamp, pos, sizeof(timestamp));
    }
    return timestamp_emulator->Get() - timestamp > FLAGS_time_range;
  }

  class ExpiredTimeFilter : public CompactionFilter {
   public:
    explicit ExpiredTimeFilter(
        const std::shared_ptr<TimestampEmulator>& timestamp_emulator)
        : timestamp_emulator_(timestamp_emulator) {}
    bool Filter(int /*level*/, const Slice& key,
                const Slice& /*existing_value*/, std::string* /*new_value*/,
                bool* /*value_changed*/) const override {
      return KeyExpired(timestamp_emulator_.get(), key);
    }
    const char* Name() const override { return "ExpiredTimeFilter"; }

   private:
    std::shared_ptr<TimestampEmulator> timestamp_emulator_;
  };

  class KeepFilter : public CompactionFilter {
   public:
    bool Filter(int /*level*/, const Slice& /*key*/, const Slice& /*value*/,
                std::string* /*new_value*/,
                bool* /*value_changed*/) const override {
      return false;
    }

    const char* Name() const override { return "KeepFilter"; }
  };

  std::shared_ptr<Cache> NewCache(int64_t capacity) {
    if (capacity <= 0) {
      return nullptr;
    }
    if (FLAGS_use_clock_cache) {
      auto cache = NewClockCache(static_cast<size_t>(capacity),
                                 FLAGS_cache_numshardbits);
      if (!cache) {
        fprintf(stderr, "Clock cache not supported.");
        exit(1);
      }
      return cache;
    } else {
      return NewLRUCache(
          static_cast<size_t>(capacity), FLAGS_cache_numshardbits,
          false /*strict_capacity_limit*/, FLAGS_cache_high_pri_pool_ratio);
    }
  }

 public:
  Benchmark()
      : cache_(NewCache(FLAGS_cache_size)),
        compressed_cache_(NewCache(FLAGS_compressed_cache_size)),
        filter_policy_(FLAGS_bloom_bits >= 0
                           ? NewBloomFilterPolicy(FLAGS_bloom_bits,
                                                  FLAGS_use_block_based_filter)
                           : nullptr),
        prefix_extractor_(NewFixedPrefixTransform(FLAGS_prefix_size)),
        num_(FLAGS_num),
        key_size_(FLAGS_key_size),
        prefix_size_(FLAGS_prefix_size),
        keys_per_prefix_(FLAGS_keys_per_prefix),
        entries_per_batch_(1),
        reads_(FLAGS_reads < 0 ? FLAGS_num : FLAGS_reads),
        read_random_exp_range_(0.0),
        writes_(FLAGS_writes < 0 ? FLAGS_num : FLAGS_writes),
        readwrites_(
            (FLAGS_writes < 0 && FLAGS_reads < 0)
                ? FLAGS_num
                : ((FLAGS_writes > FLAGS_reads) ? FLAGS_writes : FLAGS_reads)),
        merge_keys_(FLAGS_merge_keys < 0 ? FLAGS_num : FLAGS_merge_keys),
        report_file_operations_(FLAGS_report_file_operations),
#ifndef ROCKSDB_LITE
        use_blob_db_(FLAGS_use_blob_db)
#else
        use_blob_db_(false)
#endif  // !ROCKSDB_LITE
  {
    // use simcache instead of cache
    if (FLAGS_simcache_size >= 0) {
      if (FLAGS_cache_numshardbits >= 1) {
        cache_ =
            NewSimCache(cache_, FLAGS_simcache_size, FLAGS_cache_numshardbits);
      } else {
        cache_ = NewSimCache(cache_, FLAGS_simcache_size, 0);
      }
    }

    if (report_file_operations_) {
      if (!FLAGS_hdfs.empty()) {
        fprintf(stderr,
                "--hdfs and --report_file_operations cannot be enabled "
                "at the same time");
        exit(1);
      }
      FLAGS_env = new ReportFileOpEnv(FLAGS_env);
    }

    if (FLAGS_prefix_size > FLAGS_key_size) {
      fprintf(stderr, "prefix size is larger than key size");
      exit(1);
    }

    std::vector<std::string> files;
    FLAGS_env->GetChildren(FLAGS_db, &files);
    for (size_t i = 0; i < files.size(); i++) {
      if (Slice(files[i]).starts_with("heap-")) {
        FLAGS_env->DeleteFile(FLAGS_db + "/" + files[i]);
      }
    }
    if (!FLAGS_use_existing_db) {
      Options options;
      options.env = FLAGS_env;
      if (!FLAGS_wal_dir.empty()) {
        options.wal_dir = FLAGS_wal_dir;
      }
#ifndef ROCKSDB_LITE
      if (use_blob_db_) {
        blob_db::DestroyBlobDB(FLAGS_db, options, blob_db::BlobDBOptions());
      }
#endif  // !ROCKSDB_LITE
      DestroyDB(FLAGS_db, options);
      if (!FLAGS_wal_dir.empty()) {
        FLAGS_env->DeleteDir(FLAGS_wal_dir);
      }

      if (FLAGS_num_multi_db > 1) {
        FLAGS_env->CreateDir(FLAGS_db);
        if (!FLAGS_wal_dir.empty()) {
          FLAGS_env->CreateDir(FLAGS_wal_dir);
        }
      }
    }

    listener_.reset(new ErrorHandlerListener());
  }

  ~Benchmark() {
    db_.DeleteDBs();
    delete prefix_extractor_;
    if (cache_.get() != nullptr) {
      // this will leak, but we're shutting down so nobody cares
      cache_->DisownData();
    }
  }

  Slice AllocateKey(std::unique_ptr<const char[]>* key_guard) {
    char* data = new char[key_size_];
    const char* const_data = data;
    key_guard->reset(const_data);
    return Slice(key_guard->get(), key_size_);
  }

  // Generate key according to the given specification and random number.
  // The resulting key will have the following format (if keys_per_prefix_
  // is positive), extra trailing bytes are either cut off or padded with '0'.
  // The prefix value is derived from key value.
  //   ----------------------------
  //   | prefix 00000 | key 00000 |
  //   ----------------------------
  // If keys_per_prefix_ is 0, the key is simply a binary representation of
  // random number followed by trailing '0's
  //   ----------------------------
  //   |        key 00000         |
  //   ----------------------------
  void GenerateKeyFromInt(uint64_t v, int64_t num_keys, Slice* key) {
    if (!keys_.empty()) {
      assert(FLAGS_use_existing_keys);
      assert(keys_.size() == static_cast<size_t>(num_keys));
      assert(v < static_cast<uint64_t>(num_keys));
      *key = keys_[v];
      return;
    }
    char* start = const_cast<char*>(key->data());
    char* pos = start;
    if (keys_per_prefix_ > 0) {
      int64_t num_prefix = num_keys / keys_per_prefix_;
      int64_t prefix = v % num_prefix;
      int bytes_to_fill = std::min(prefix_size_, 8);
      if (port::kLittleEndian) {
        for (int i = 0; i < bytes_to_fill; ++i) {
          pos[i] = (prefix >> ((bytes_to_fill - i - 1) << 3)) & 0xFF;
        }
      } else {
        memcpy(pos, static_cast<void*>(&prefix), bytes_to_fill);
      }
      if (prefix_size_ > 8) {
        // fill the rest with 0s
        memset(pos + 8, '0', prefix_size_ - 8);
      }
      pos += prefix_size_;
    }

    int bytes_to_fill = std::min(key_size_ - static_cast<int>(pos - start), 8);
    if (port::kLittleEndian) {
      for (int i = 0; i < bytes_to_fill; ++i) {
        pos[i] = (v >> ((bytes_to_fill - i - 1) << 3)) & 0xFF;
      }
    } else {
      memcpy(pos, static_cast<void*>(&v), bytes_to_fill);
    }
    pos += bytes_to_fill;
    if (key_size_ > pos - start) {
      memset(pos, '0', key_size_ - (pos - start));
    }
  }

  void GenerateKeyFromIntForSeek(uint64_t v, int64_t num_keys, Slice* key) {
    GenerateKeyFromInt(v, num_keys, key);
    if (FLAGS_seek_missing_prefix) {
      assert(prefix_size_ > 8);
      char* key_ptr = const_cast<char*>(key->data());
      // This rely on GenerateKeyFromInt filling paddings with '0's.
      // Putting a '1' will create a non-existing prefix.
      key_ptr[8] = '1';
    }
  }

  std::string GetPathForMultiple(std::string base_name, size_t id) {
    if (!base_name.empty()) {
#ifndef OS_WIN
      if (base_name.back() != '/') {
        base_name += '/';
      }
#else
      if (base_name.back() != '\\') {
        base_name += '\\';
      }
#endif
    }
    return base_name + ToString(id);
  }

  void VerifyDBFromDB(std::string& truth_db_name) {
    DBWithColumnFamilies truth_db;
    auto s = DB::OpenForReadOnly(open_options_, truth_db_name, &truth_db.db);
    if (!s.ok()) {
      fprintf(stderr, "open error: %s\n", s.ToString().c_str());
      exit(1);
    }
    ReadOptions ro;
    ro.total_order_seek = true;
    std::unique_ptr<Iterator> truth_iter(truth_db.db->NewIterator(ro));
    std::unique_ptr<Iterator> db_iter(db_.db->NewIterator(ro));
    // Verify that all the key/values in truth_db are retrivable in db with
    // ::Get
    fprintf(stderr, "Verifying db >= truth_db with ::Get...\n");
    for (truth_iter->SeekToFirst(); truth_iter->Valid(); truth_iter->Next()) {
      std::string value;
      s = db_.db->Get(ro, truth_iter->key(), &value);
      assert(s.ok());
      // TODO(myabandeh): provide debugging hints
      assert(Slice(value) == truth_iter->value());
    }
    // Verify that the db iterator does not give any extra key/value
    fprintf(stderr, "Verifying db == truth_db...\n");
    for (db_iter->SeekToFirst(), truth_iter->SeekToFirst(); db_iter->Valid();
         db_iter->Next(), truth_iter->Next()) {
      assert(truth_iter->Valid());
      assert(truth_iter->value() == db_iter->value());
    }
    // No more key should be left unchecked in truth_db
    assert(!truth_iter->Valid());
    fprintf(stderr, "...Verified\n");
  }

  void Run() {
    if (!SanityCheck()) {
      exit(1);
    }
    Open(&open_options_);
    PrintHeader();
    std::stringstream benchmark_stream(FLAGS_benchmarks);
    std::string name;
    std::unique_ptr<ExpiredTimeFilter> filter;
    while (std::getline(benchmark_stream, name, ',')) {
      // Sanitize parameters
      num_ = FLAGS_num;
      reads_ = (FLAGS_reads < 0 ? FLAGS_num : FLAGS_reads);
      writes_ = (FLAGS_writes < 0 ? FLAGS_num : FLAGS_writes);
      deletes_ = (FLAGS_deletes < 0 ? FLAGS_num : FLAGS_deletes);
      value_size = FLAGS_value_size;
      key_size_ = FLAGS_key_size;
      entries_per_batch_ = FLAGS_batch_size;
      writes_before_delete_range_ = FLAGS_writes_before_delete_range;
      writes_per_range_tombstone_ = FLAGS_writes_per_range_tombstone;
      range_tombstone_width_ = FLAGS_range_tombstone_width;
      max_num_range_tombstones_ = FLAGS_max_num_range_tombstones;
      write_options_ = WriteOptions();
      read_random_exp_range_ = FLAGS_read_random_exp_range;
      if (FLAGS_sync) {
        write_options_.sync = true;
      }
      write_options_.disableWAL = FLAGS_disable_wal;

      void (Benchmark::*method)(ThreadState*) = nullptr;
      void (Benchmark::*post_process_method)() = nullptr;

      bool fresh_db = false;
      int num_threads = FLAGS_threads;

      int num_repeat = 1;
      int num_warmup = 0;
      if (!name.empty() && *name.rbegin() == ']') {
        auto it = name.find('[');
        if (it == std::string::npos) {
          fprintf(stderr, "unknown benchmark arguments '%s'\n", name.c_str());
          exit(1);
        }
        std::string args = name.substr(it + 1);
        args.resize(args.size() - 1);
        name.resize(it);

        std::string bench_arg;
        std::stringstream args_stream(args);
        while (std::getline(args_stream, bench_arg, '-')) {
          if (bench_arg.empty()) {
            continue;
          }
          if (bench_arg[0] == 'X') {
            // Repeat the benchmark n times
            std::string num_str = bench_arg.substr(1);
            num_repeat = std::stoi(num_str);
          } else if (bench_arg[0] == 'W') {
            // Warm up the benchmark for n times
            std::string num_str = bench_arg.substr(1);
            num_warmup = std::stoi(num_str);
          }
        }
      }

      // Both fillseqdeterministic and filluniquerandomdeterministic
      // fill the levels except the max level with UNIQUE_RANDOM
      // and fill the max level with fillseq and filluniquerandom, respectively
      if (name == "fillseqdeterministic" ||
          name == "filluniquerandomdeterministic") {
        if (!FLAGS_disable_auto_compactions) {
          fprintf(stderr,
                  "Please disable_auto_compactions in FillDeterministic "
                  "benchmark\n");
          exit(1);
        }
        if (num_threads > 1) {
          fprintf(stderr,
                  "filldeterministic multithreaded not supported"
                  ", use 1 thread\n");
          num_threads = 1;
        }
        fresh_db = true;
        if (name == "fillseqdeterministic") {
          method = &Benchmark::WriteSeqDeterministic;
        } else {
          method = &Benchmark::WriteUniqueRandomDeterministic;
        }
      } else if (name == "fillseq") {
        fresh_db = true;
        method = &Benchmark::WriteSeq;
      } else if (name == "fillbatch") {
        fresh_db = true;
        entries_per_batch_ = 1000;
        method = &Benchmark::WriteSeq;
      } else if (name == "fillrandom") {
        fresh_db = true;
        method = &Benchmark::WriteRandom;
      } else if (name == "filluniquerandom") {
        fresh_db = true;
        if (num_threads > 1) {
          fprintf(stderr,
                  "filluniquerandom multithreaded not supported"
                  ", use 1 thread");
          num_threads = 1;
        }
        method = &Benchmark::WriteUniqueRandom;
      } else if (name == "overwrite") {
        method = &Benchmark::WriteRandom;
      } else if (name == "fillsync") {
        fresh_db = true;
        num_ /= 1000;
        write_options_.sync = true;
        method = &Benchmark::WriteRandom;
      } else if (name == "fill100K") {
        fresh_db = true;
        num_ /= 1000;
        value_size = 100 * 1000;
        method = &Benchmark::WriteRandom;
      } else if (name == "readseq") {
        method = &Benchmark::ReadSequential;
      } else if (name == "readtorowcache") {
        if (!FLAGS_use_existing_keys || !FLAGS_row_cache_size) {
          fprintf(stderr,
                  "Please set use_existing_keys to true and specify a "
                  "row cache size in readtorowcache benchmark\n");
          exit(1);
        }
        method = &Benchmark::ReadToRowCache;
      } else if (name == "readtocache") {
        method = &Benchmark::ReadSequential;
        num_threads = 1;
        reads_ = num_;
      } else if (name == "readreverse") {
        method = &Benchmark::ReadReverse;
      } else if (name == "readrandom") {
        if (FLAGS_multiread_stride) {
          fprintf(stderr, "entries_per_batch = %" PRIi64 "\n",
                  entries_per_batch_);
        }
        method = &Benchmark::ReadRandom;
      } else if (name == "readrandomfast") {
        method = &Benchmark::ReadRandomFast;
      } else if (name == "multireadrandom") {
        fprintf(stderr, "entries_per_batch = %" PRIi64 "\n",
                entries_per_batch_);
        method = &Benchmark::MultiReadRandom;
      } else if (name == "mixgraph") {
        method = &Benchmark::MixGraph;
      } else if (name == "readmissing") {
        ++key_size_;
        method = &Benchmark::ReadRandom;
      } else if (name == "newiterator") {
        method = &Benchmark::IteratorCreation;
      } else if (name == "newiteratorwhilewriting") {
        num_threads++;  // Add extra thread for writing
        method = &Benchmark::IteratorCreationWhileWriting;
      } else if (name == "seekrandom") {
        method = &Benchmark::SeekRandom;
      } else if (name == "seekrandomwhilewriting") {
        num_threads++;  // Add extra thread for writing
        method = &Benchmark::SeekRandomWhileWriting;
      } else if (name == "seekrandomwhilemerging") {
        num_threads++;  // Add extra thread for merging
        method = &Benchmark::SeekRandomWhileMerging;
      } else if (name == "readrandomsmall") {
        reads_ /= 1000;
        method = &Benchmark::ReadRandom;
      } else if (name == "deleteseq") {
        method = &Benchmark::DeleteSeq;
      } else if (name == "deleterandom") {
        method = &Benchmark::DeleteRandom;
      } else if (name == "readwhilewriting") {
        num_threads++;  // Add extra thread for writing
        method = &Benchmark::ReadWhileWriting;
      } else if (name == "readwhilemerging") {
        num_threads++;  // Add extra thread for writing
        method = &Benchmark::ReadWhileMerging;
      } else if (name == "readwhilescanning") {
        num_threads++;  // Add extra thread for scaning
        method = &Benchmark::ReadWhileScanning;
      } else if (name == "readrandomwriterandom") {
        method = &Benchmark::ReadRandomWriteRandom;
      } else if (name == "readrandommergerandom") {
        if (FLAGS_merge_operator.empty()) {
          fprintf(stdout, "%-12s : skipped (--merge_operator is unknown)\n",
                  name.c_str());
          exit(1);
        }
        method = &Benchmark::ReadRandomMergeRandom;
      } else if (name == "updaterandom") {
        method = &Benchmark::UpdateRandom;
      } else if (name == "xorupdaterandom") {
        method = &Benchmark::XORUpdateRandom;
      } else if (name == "appendrandom") {
        method = &Benchmark::AppendRandom;
      } else if (name == "mergerandom") {
        if (FLAGS_merge_operator.empty()) {
          fprintf(stdout, "%-12s : skipped (--merge_operator is unknown)\n",
                  name.c_str());
          exit(1);
        }
        method = &Benchmark::MergeRandom;
      } else if (name == "randomwithverify") {
        method = &Benchmark::RandomWithVerify;
      } else if (name == "fillseekseq") {
        method = &Benchmark::WriteSeqSeekSeq;
      } else if (name == "compact") {
        method = &Benchmark::Compact;
      } else if (name == "compactall") {
        CompactAll();
      } else if (name == "crc32c") {
        method = &Benchmark::Crc32c;
      } else if (name == "xxhash") {
        method = &Benchmark::xxHash;
      } else if (name == "acquireload") {
        method = &Benchmark::AcquireLoad;
      } else if (name == "compress") {
        method = &Benchmark::Compress;
      } else if (name == "uncompress") {
        method = &Benchmark::Uncompress;
#ifndef ROCKSDB_LITE
      } else if (name == "randomtransaction") {
        method = &Benchmark::RandomTransaction;
        post_process_method = &Benchmark::RandomTransactionVerify;
#endif  // ROCKSDB_LITE
      } else if (name == "randomreplacekeys") {
        fresh_db = true;
        method = &Benchmark::RandomReplaceKeys;
      } else if (name == "timeseries") {
        timestamp_emulator_.reset(new TimestampEmulator());
        if (FLAGS_expire_style == "compaction_filter") {
          filter.reset(new ExpiredTimeFilter(timestamp_emulator_));
          fprintf(stdout, "Compaction filter is used to remove expired data");
          open_options_.compaction_filter = filter.get();
        }
        fresh_db = true;
        method = &Benchmark::TimeSeries;
      } else if (name == "stats") {
        PrintStats("rocksdb.stats");
      } else if (name == "resetstats") {
        ResetStats();
      } else if (name == "verify") {
        VerifyDBFromDB(FLAGS_truth_db);
      } else if (name == "levelstats") {
        PrintStats("rocksdb.levelstats");
      } else if (name == "sstables") {
        PrintStats("rocksdb.sstables");
      } else if (name == "stats_history") {
        PrintStatsHistory();
      } else if (name == "replay") {
        if (num_threads > 1) {
          fprintf(stderr, "Multi-threaded replay is not yet supported\n");
          exit(1);
        }
        if (FLAGS_trace_file == "") {
          fprintf(stderr, "Please set --trace_file to be replayed from\n");
          exit(1);
        }
        method = &Benchmark::Replay;
      } else if (name == "getmergeoperands") {
        method = &Benchmark::GetMergeOperands;
      } else if (!name.empty()) {  // No error message for empty name
        fprintf(stderr, "unknown benchmark '%s'\n", name.c_str());
        exit(1);
      }

      if (fresh_db) {
        if (FLAGS_use_existing_db) {
          fprintf(stdout, "%-12s : skipped (--use_existing_db is true)\n",
                  name.c_str());
          method = nullptr;
        } else {
          if (db_.db != nullptr) {
            db_.DeleteDBs();
            DestroyDB(FLAGS_db, open_options_);
          }
          Options options = open_options_;
          for (size_t i = 0; i < multi_dbs_.size(); i++) {
            delete multi_dbs_[i].db;
            if (!open_options_.wal_dir.empty()) {
              options.wal_dir = GetPathForMultiple(open_options_.wal_dir, i);
            }
            DestroyDB(GetPathForMultiple(FLAGS_db, i), options);
          }
          multi_dbs_.clear();
        }
        Open(&open_options_);  // use open_options for the last accessed
      }

      if (method != nullptr) {
        fprintf(stdout, "DB path: [%s]\n", FLAGS_db.c_str());

#ifndef ROCKSDB_LITE
        // A trace_file option can be provided both for trace and replay
        // operations. But db_bench does not support tracing and replaying at
        // the same time, for now. So, start tracing only when it is not a
        // replay.
        if (FLAGS_trace_file != "" && name != "replay") {
          std::unique_ptr<TraceWriter> trace_writer;
          Status s = NewFileTraceWriter(FLAGS_env, EnvOptions(),
                                        FLAGS_trace_file, &trace_writer);
          if (!s.ok()) {
            fprintf(stderr, "Encountered an error starting a trace, %s\n",
                    s.ToString().c_str());
            exit(1);
          }
          s = db_.db->StartTrace(trace_options_, std::move(trace_writer));
          if (!s.ok()) {
            fprintf(stderr, "Encountered an error starting a trace, %s\n",
                    s.ToString().c_str());
            exit(1);
          }
          fprintf(stdout, "Tracing the workload to: [%s]\n",
                  FLAGS_trace_file.c_str());
        }
        // Start block cache tracing.
        if (!FLAGS_block_cache_trace_file.empty()) {
          // Sanity checks.
          if (FLAGS_block_cache_trace_sampling_frequency <= 0) {
            fprintf(stderr,
                    "Block cache trace sampling frequency must be higher than "
                    "0.\n");
            exit(1);
          }
          if (FLAGS_block_cache_trace_max_trace_file_size_in_bytes <= 0) {
            fprintf(stderr,
                    "The maximum file size for block cache tracing must be "
                    "higher than 0.\n");
            exit(1);
          }
          block_cache_trace_options_.max_trace_file_size =
              FLAGS_block_cache_trace_max_trace_file_size_in_bytes;
          block_cache_trace_options_.sampling_frequency =
              FLAGS_block_cache_trace_sampling_frequency;
          std::unique_ptr<TraceWriter> block_cache_trace_writer;
          Status s = NewFileTraceWriter(FLAGS_env, EnvOptions(),
                                        FLAGS_block_cache_trace_file,
                                        &block_cache_trace_writer);
          if (!s.ok()) {
            fprintf(stderr,
                    "Encountered an error when creating trace writer, %s\n",
                    s.ToString().c_str());
            exit(1);
          }
          s = db_.db->StartBlockCacheTrace(block_cache_trace_options_,
                                           std::move(block_cache_trace_writer));
          if (!s.ok()) {
            fprintf(
                stderr,
                "Encountered an error when starting block cache tracing, %s\n",
                s.ToString().c_str());
            exit(1);
          }
          fprintf(stdout, "Tracing block cache accesses to: [%s]\n",
                  FLAGS_block_cache_trace_file.c_str());
        }
#endif  // ROCKSDB_LITE

        if (num_warmup > 0) {
          printf("Warming up benchmark by running %d times\n", num_warmup);
        }

        for (int i = 0; i < num_warmup; i++) {
          RunBenchmark(num_threads, name, method);
        }

        if (num_repeat > 1) {
          printf("Running benchmark for %d times\n", num_repeat);
        }

        CombinedStats combined_stats;
        for (int i = 0; i < num_repeat; i++) {
          Stats stats = RunBenchmark(num_threads, name, method);
          combined_stats.AddStats(stats);
        }
        if (num_repeat > 1) {
          combined_stats.Report(name);
        }
      }
      if (post_process_method != nullptr) {
        (this->*post_process_method)();
      }
    }

    if (secondary_update_thread_) {
      secondary_update_stopped_.store(1, std::memory_order_relaxed);
      secondary_update_thread_->join();
      secondary_update_thread_.reset();
    }

#ifndef ROCKSDB_LITE
    if (name != "replay" && FLAGS_trace_file != "") {
      Status s = db_.db->EndTrace();
      if (!s.ok()) {
        fprintf(stderr, "Encountered an error ending the trace, %s\n",
                s.ToString().c_str());
      }
    }
    if (!FLAGS_block_cache_trace_file.empty()) {
      Status s = db_.db->EndBlockCacheTrace();
      if (!s.ok()) {
        fprintf(stderr,
                "Encountered an error ending the block cache tracing, %s\n",
                s.ToString().c_str());
      }
    }
#endif  // ROCKSDB_LITE

    if (FLAGS_statistics) {
      fprintf(stdout, "STATISTICS:\n%s\n", dbstats->ToString().c_str());
    }
    if (FLAGS_simcache_size >= 0) {
      fprintf(stdout, "SIMULATOR CACHE STATISTICS:\n%s\n",
              static_cast_with_check<SimCache, Cache>(cache_.get())
                  ->ToString()
                  .c_str());
    }

#ifndef ROCKSDB_LITE
    if (FLAGS_use_secondary_db) {
      fprintf(stdout, "Secondary instance updated  %" PRIu64 " times.\n",
              secondary_db_updates_);
    }
#endif  // ROCKSDB_LITE
  }

 private:
  std::shared_ptr<TimestampEmulator> timestamp_emulator_;
  std::unique_ptr<port::Thread> secondary_update_thread_;
  std::atomic<int> secondary_update_stopped_{0};
#ifndef ROCKSDB_LITE
  uint64_t secondary_db_updates_ = 0;
#endif  // ROCKSDB_LITE
  struct ThreadArg {
    Benchmark* bm;
    SharedState* shared;
    ThreadState* thread;
    void (Benchmark::*method)(ThreadState*);
  };

  static void ThreadBody(void* v) {
    ThreadArg* arg = reinterpret_cast<ThreadArg*>(v);
    SharedState* shared = arg->shared;
    ThreadState* thread = arg->thread;
    {
      MutexLock l(&shared->mu);
      shared->num_initialized++;
      if (shared->num_initialized >= shared->total) {
        shared->cv.SignalAll();
      }
      while (!shared->start) {
        shared->cv.Wait();
      }
    }

    SetPerfLevel(static_cast<PerfLevel> (shared->perf_level));
    perf_context.EnablePerLevelPerfContext();
    thread->stats.Start(thread->tid);
    (arg->bm->*(arg->method))(thread);
    thread->stats.Stop();

    {
      MutexLock l(&shared->mu);
      shared->num_done++;
      if (shared->num_done >= shared->total) {
        shared->cv.SignalAll();
      }
    }
  }

  Stats RunBenchmark(int n, Slice name,
                     void (Benchmark::*method)(ThreadState*)) {
    SharedState shared;
    shared.total = n;
    shared.num_initialized = 0;
    shared.num_done = 0;
    shared.start = false;
    if (FLAGS_benchmark_write_rate_limit > 0) {
      shared.write_rate_limiter.reset(
          NewGenericRateLimiter(FLAGS_benchmark_write_rate_limit));
    }
    if (FLAGS_benchmark_read_rate_limit > 0) {
      shared.read_rate_limiter.reset(NewGenericRateLimiter(
          FLAGS_benchmark_read_rate_limit, 100000 /* refill_period_us */,
          10 /* fairness */, RateLimiter::Mode::kReadsOnly));
    }

    std::unique_ptr<ReporterAgent> reporter_agent;
    if (FLAGS_report_interval_seconds > 0) {
      reporter_agent.reset(new ReporterAgent(FLAGS_env, FLAGS_report_file,
                                             FLAGS_report_interval_seconds));
    }

    ThreadArg* arg = new ThreadArg[n];

    for (int i = 0; i < n; i++) {
#ifdef NUMA
      if (FLAGS_enable_numa) {
        // Performs a local allocation of memory to threads in numa node.
        int n_nodes = numa_num_task_nodes();  // Number of nodes in NUMA.
        numa_exit_on_error = 1;
        int numa_node = i % n_nodes;
        bitmask* nodes = numa_allocate_nodemask();
        numa_bitmask_clearall(nodes);
        numa_bitmask_setbit(nodes, numa_node);
        // numa_bind() call binds the process to the node and these
        // properties are passed on to the thread that is created in
        // StartThread method called later in the loop.
        numa_bind(nodes);
        numa_set_strict(1);
        numa_free_nodemask(nodes);
      }
#endif
      arg[i].bm = this;
      arg[i].method = method;
      arg[i].shared = &shared;
      arg[i].thread = new ThreadState(i);
      arg[i].thread->stats.SetReporterAgent(reporter_agent.get());
      arg[i].thread->shared = &shared;
      FLAGS_env->StartThread(ThreadBody, &arg[i]);
    }

    shared.mu.Lock();
    while (shared.num_initialized < n) {
      shared.cv.Wait();
    }

    shared.start = true;
    shared.cv.SignalAll();
    while (shared.num_done < n) {
      shared.cv.Wait();
    }
    shared.mu.Unlock();

    // Stats for some threads can be excluded.
    Stats merge_stats;
    for (int i = 0; i < n; i++) {
      merge_stats.Merge(arg[i].thread->stats);
    }
    merge_stats.Report(name);

    for (int i = 0; i < n; i++) {
      delete arg[i].thread;
    }
    delete[] arg;

    return merge_stats;
  }

  void Crc32c(ThreadState* thread) {
    // Checksum about 500MB of data total
    const int size = FLAGS_block_size; // use --block_size option for db_bench
    std::string labels = "(" + ToString(FLAGS_block_size) + " per op)";
    const char* label = labels.c_str();

    std::string data(size, 'x');
    int64_t bytes = 0;
    uint32_t crc = 0;
    while (bytes < 500 * 1048576) {
      crc = crc32c::Value(data.data(), size);
      thread->stats.FinishedOps(nullptr, nullptr, 1, kCrc);
      bytes += size;
    }
    // Print so result is not dead
    fprintf(stderr, "... crc=0x%x\r", static_cast<unsigned int>(crc));

    thread->stats.AddBytes(bytes);
    thread->stats.AddMessage(label);
  }

  void xxHash(ThreadState* thread) {
    // Checksum about 500MB of data total
    const int size = 4096;
    const char* label = "(4K per op)";
    std::string data(size, 'x');
    int64_t bytes = 0;
    unsigned int xxh32 = 0;
    while (bytes < 500 * 1048576) {
      xxh32 = XXH32(data.data(), size, 0);
      thread->stats.FinishedOps(nullptr, nullptr, 1, kHash);
      bytes += size;
    }
    // Print so result is not dead
    fprintf(stderr, "... xxh32=0x%x\r", static_cast<unsigned int>(xxh32));

    thread->stats.AddBytes(bytes);
    thread->stats.AddMessage(label);
  }

  void AcquireLoad(ThreadState* thread) {
    int dummy;
    std::atomic<void*> ap(&dummy);
    int count = 0;
    void *ptr = nullptr;
    thread->stats.AddMessage("(each op is 1000 loads)");
    while (count < 100000) {
      for (int i = 0; i < 1000; i++) {
        ptr = ap.load(std::memory_order_acquire);
      }
      count++;
      thread->stats.FinishedOps(nullptr, nullptr, 1, kOthers);
    }
    if (ptr == nullptr) exit(1);  // Disable unused variable warning.
  }

  void Compress(ThreadState *thread) {
    RandomGenerator gen;
    Slice input = gen.Generate(FLAGS_block_size);
    int64_t bytes = 0;
    int64_t produced = 0;
    bool ok = true;
    std::string compressed;
    CompressionOptions opts;
    CompressionContext context(FLAGS_compression_type_e);
    CompressionInfo info(opts, context, CompressionDict::GetEmptyDict(),
                         FLAGS_compression_type_e,
                         FLAGS_sample_for_compression);
    // Compress 1G
    while (ok && bytes < int64_t(1) << 30) {
      compressed.clear();
      ok = CompressSlice(info, input, &compressed);
      produced += compressed.size();
      bytes += input.size();
      thread->stats.FinishedOps(nullptr, nullptr, 1, kCompress);
    }

    if (!ok) {
      thread->stats.AddMessage("(compression failure)");
    } else {
      char buf[340];
      snprintf(buf, sizeof(buf), "(output: %.1f%%)",
               (produced * 100.0) / bytes);
      thread->stats.AddMessage(buf);
      thread->stats.AddBytes(bytes);
    }
  }

  void Uncompress(ThreadState *thread) {
    RandomGenerator gen;
    Slice input = gen.Generate(FLAGS_block_size);
    std::string compressed;

    CompressionContext compression_ctx(FLAGS_compression_type_e);
    CompressionOptions compression_opts;
    CompressionInfo compression_info(
        compression_opts, compression_ctx, CompressionDict::GetEmptyDict(),
        FLAGS_compression_type_e, FLAGS_sample_for_compression);
    UncompressionContext uncompression_ctx(FLAGS_compression_type_e);
    UncompressionInfo uncompression_info(uncompression_ctx,
                                         UncompressionDict::GetEmptyDict(),
                                         FLAGS_compression_type_e);

    bool ok = CompressSlice(compression_info, input, &compressed);
    int64_t bytes = 0;
    int decompress_size;
    while (ok && bytes < 1024 * 1048576) {
      CacheAllocationPtr uncompressed;
      switch (FLAGS_compression_type_e) {
        case ROCKSDB_NAMESPACE::kSnappyCompression: {
          // get size and allocate here to make comparison fair
          size_t ulength = 0;
          if (!Snappy_GetUncompressedLength(compressed.data(),
                                            compressed.size(), &ulength)) {
            ok = false;
            break;
          }
          uncompressed = AllocateBlock(ulength, nullptr);
          ok = Snappy_Uncompress(compressed.data(), compressed.size(),
                                 uncompressed.get());
          break;
        }
        case ROCKSDB_NAMESPACE::kZlibCompression:
          uncompressed =
              Zlib_Uncompress(uncompression_info, compressed.data(),
                              compressed.size(), &decompress_size, 2);
          ok = uncompressed.get() != nullptr;
          break;
        case ROCKSDB_NAMESPACE::kBZip2Compression:
          uncompressed = BZip2_Uncompress(compressed.data(), compressed.size(),
                                          &decompress_size, 2);
          ok = uncompressed.get() != nullptr;
          break;
        case ROCKSDB_NAMESPACE::kLZ4Compression:
          uncompressed = LZ4_Uncompress(uncompression_info, compressed.data(),
                                        compressed.size(), &decompress_size, 2);
          ok = uncompressed.get() != nullptr;
          break;
        case ROCKSDB_NAMESPACE::kLZ4HCCompression:
          uncompressed = LZ4_Uncompress(uncompression_info, compressed.data(),
                                        compressed.size(), &decompress_size, 2);
          ok = uncompressed.get() != nullptr;
          break;
        case ROCKSDB_NAMESPACE::kXpressCompression:
          uncompressed.reset(XPRESS_Uncompress(
              compressed.data(), compressed.size(), &decompress_size));
          ok = uncompressed.get() != nullptr;
          break;
        case ROCKSDB_NAMESPACE::kZSTD:
          uncompressed = ZSTD_Uncompress(uncompression_info, compressed.data(),
                                         compressed.size(), &decompress_size);
          ok = uncompressed.get() != nullptr;
          break;
        default:
          ok = false;
      }
      bytes += input.size();
      thread->stats.FinishedOps(nullptr, nullptr, 1, kUncompress);
    }

    if (!ok) {
      thread->stats.AddMessage("(compression failure)");
    } else {
      thread->stats.AddBytes(bytes);
    }
  }

  // Returns true if the options is initialized from the specified
  // options file.
  bool InitializeOptionsFromFile(Options* opts) {
#ifndef ROCKSDB_LITE
    printf("Initializing RocksDB Options from the specified file\n");
    DBOptions db_opts;
    std::vector<ColumnFamilyDescriptor> cf_descs;
    if (FLAGS_options_file != "") {
      auto s = LoadOptionsFromFile(FLAGS_options_file, FLAGS_env, &db_opts,
                                   &cf_descs);
      db_opts.env = FLAGS_env;
      if (s.ok()) {
        *opts = Options(db_opts, cf_descs[0].options);
        return true;
      }
      fprintf(stderr, "Unable to load options file %s --- %s\n",
              FLAGS_options_file.c_str(), s.ToString().c_str());
      exit(1);
    }
#else
    (void)opts;
#endif
    return false;
  }

  void InitializeOptionsFromFlags(Options* opts) {
    printf("Initializing RocksDB Options from command-line flags\n");
    Options& options = *opts;

    assert(db_.db == nullptr);

    options.env = FLAGS_env;
    options.max_open_files = FLAGS_open_files;
    if (FLAGS_cost_write_buffer_to_cache || FLAGS_db_write_buffer_size != 0) {
      options.write_buffer_manager.reset(
          new WriteBufferManager(FLAGS_db_write_buffer_size, cache_));
    }
    options.write_buffer_size = FLAGS_write_buffer_size;
    options.max_write_buffer_number = FLAGS_max_write_buffer_number;
    options.min_write_buffer_number_to_merge =
      FLAGS_min_write_buffer_number_to_merge;
    options.max_write_buffer_number_to_maintain =
        FLAGS_max_write_buffer_number_to_maintain;
    options.max_write_buffer_size_to_maintain =
        FLAGS_max_write_buffer_size_to_maintain;
    options.max_background_jobs = FLAGS_max_background_jobs;
    options.max_background_compactions = FLAGS_max_background_compactions;
    options.max_subcompactions = static_cast<uint32_t>(FLAGS_subcompactions);
    options.max_background_flushes = FLAGS_max_background_flushes;
    options.compaction_style = FLAGS_compaction_style_e;
    options.compaction_pri = FLAGS_compaction_pri_e;
    options.allow_mmap_reads = FLAGS_mmap_read;
    options.allow_mmap_writes = FLAGS_mmap_write;
    options.use_direct_reads = FLAGS_use_direct_reads;
    options.use_direct_io_for_flush_and_compaction =
        FLAGS_use_direct_io_for_flush_and_compaction;
#ifndef ROCKSDB_LITE
    options.ttl = FLAGS_fifo_compaction_ttl;
    options.compaction_options_fifo = CompactionOptionsFIFO(
        FLAGS_fifo_compaction_max_table_files_size_mb * 1024 * 1024,
        FLAGS_fifo_compaction_allow_compaction);
#endif  // ROCKSDB_LITE
    if (FLAGS_prefix_size != 0) {
      options.prefix_extractor.reset(
          NewFixedPrefixTransform(FLAGS_prefix_size));
    }
    if (FLAGS_use_uint64_comparator) {
      options.comparator = test::Uint64Comparator();
      if (FLAGS_key_size != 8) {
        fprintf(stderr, "Using Uint64 comparator but key size is not 8.\n");
        exit(1);
      }
    }
    if (FLAGS_use_stderr_info_logger) {
      options.info_log.reset(new StderrLogger());
    }
    options.memtable_huge_page_size = FLAGS_memtable_use_huge_page ? 2048 : 0;
    options.memtable_prefix_bloom_size_ratio = FLAGS_memtable_bloom_size_ratio;
    options.memtable_whole_key_filtering = FLAGS_memtable_whole_key_filtering;
    if (FLAGS_memtable_insert_with_hint_prefix_size > 0) {
      options.memtable_insert_with_hint_prefix_extractor.reset(
          NewCappedPrefixTransform(
              FLAGS_memtable_insert_with_hint_prefix_size));
    }
    options.bloom_locality = FLAGS_bloom_locality;
    options.max_file_opening_threads = FLAGS_file_opening_threads;
    options.new_table_reader_for_compaction_inputs =
        FLAGS_new_table_reader_for_compaction_inputs;
    options.compaction_readahead_size = FLAGS_compaction_readahead_size;
    options.log_readahead_size = FLAGS_log_readahead_size;
    options.random_access_max_buffer_size = FLAGS_random_access_max_buffer_size;
    options.writable_file_max_buffer_size = FLAGS_writable_file_max_buffer_size;
    options.use_fsync = FLAGS_use_fsync;
    options.num_levels = FLAGS_num_levels;
    options.target_file_size_base = FLAGS_target_file_size_base;
    options.target_file_size_multiplier = FLAGS_target_file_size_multiplier;
    options.max_bytes_for_level_base = FLAGS_max_bytes_for_level_base;
    options.level_compaction_dynamic_level_bytes =
        FLAGS_level_compaction_dynamic_level_bytes;
    options.max_bytes_for_level_multiplier =
        FLAGS_max_bytes_for_level_multiplier;
    if ((FLAGS_prefix_size == 0) && (FLAGS_rep_factory == kPrefixHash ||
                                     FLAGS_rep_factory == kHashLinkedList)) {
      fprintf(stderr, "prefix_size should be non-zero if PrefixHash or "
                      "HashLinkedList memtablerep is used\n");
      exit(1);
    }
    switch (FLAGS_rep_factory) {
      case kSkipList:
        options.memtable_factory.reset(new SkipListFactory(
            FLAGS_skip_list_lookahead));
        break;
#ifndef ROCKSDB_LITE
      case kPrefixHash:
        options.memtable_factory.reset(
            NewHashSkipListRepFactory(FLAGS_hash_bucket_count));
        break;
      case kHashLinkedList:
        options.memtable_factory.reset(NewHashLinkListRepFactory(
            FLAGS_hash_bucket_count));
        break;
      case kVectorRep:
        options.memtable_factory.reset(
          new VectorRepFactory
        );
        break;
#else
      default:
        fprintf(stderr, "Only skip list is supported in lite mode\n");
        exit(1);
#endif  // ROCKSDB_LITE
    }
    if (FLAGS_use_plain_table) {
#ifndef ROCKSDB_LITE
      if (FLAGS_rep_factory != kPrefixHash &&
          FLAGS_rep_factory != kHashLinkedList) {
        fprintf(stderr, "Waring: plain table is used with skipList\n");
      }

      int bloom_bits_per_key = FLAGS_bloom_bits;
      if (bloom_bits_per_key < 0) {
        bloom_bits_per_key = 0;
      }

      PlainTableOptions plain_table_options;
      plain_table_options.user_key_len = FLAGS_key_size;
      plain_table_options.bloom_bits_per_key = bloom_bits_per_key;
      plain_table_options.hash_table_ratio = 0.75;
      options.table_factory = std::shared_ptr<TableFactory>(
          NewPlainTableFactory(plain_table_options));
#else
      fprintf(stderr, "Plain table is not supported in lite mode\n");
      exit(1);
#endif  // ROCKSDB_LITE
    } else if (FLAGS_use_cuckoo_table) {
#ifndef ROCKSDB_LITE
      if (FLAGS_cuckoo_hash_ratio > 1 || FLAGS_cuckoo_hash_ratio < 0) {
        fprintf(stderr, "Invalid cuckoo_hash_ratio\n");
        exit(1);
      }

      if (!FLAGS_mmap_read) {
        fprintf(stderr, "cuckoo table format requires mmap read to operate\n");
        exit(1);
      }

      ROCKSDB_NAMESPACE::CuckooTableOptions table_options;
      table_options.hash_table_ratio = FLAGS_cuckoo_hash_ratio;
      table_options.identity_as_first_hash = FLAGS_identity_as_first_hash;
      options.table_factory = std::shared_ptr<TableFactory>(
          NewCuckooTableFactory(table_options));
#else
      fprintf(stderr, "Cuckoo table is not supported in lite mode\n");
      exit(1);
#endif  // ROCKSDB_LITE
    } else {
      BlockBasedTableOptions block_based_options;
      if (FLAGS_use_hash_search) {
        if (FLAGS_prefix_size == 0) {
          fprintf(stderr,
              "prefix_size not assigned when enable use_hash_search \n");
          exit(1);
        }
        block_based_options.index_type = BlockBasedTableOptions::kHashSearch;
      } else {
        block_based_options.index_type = BlockBasedTableOptions::kBinarySearch;
      }
      if (FLAGS_partition_index_and_filters || FLAGS_partition_index) {
        if (FLAGS_use_hash_search) {
          fprintf(stderr,
                  "use_hash_search is incompatible with "
                  "partition index and is ignored");
        }
        block_based_options.index_type =
            BlockBasedTableOptions::kTwoLevelIndexSearch;
        block_based_options.metadata_block_size = FLAGS_metadata_block_size;
        if (FLAGS_partition_index_and_filters) {
          block_based_options.partition_filters = true;
        }
      }
      if (cache_ == nullptr) {
        block_based_options.no_block_cache = true;
      }
      block_based_options.cache_index_and_filter_blocks =
          FLAGS_cache_index_and_filter_blocks;
      block_based_options.pin_l0_filter_and_index_blocks_in_cache =
          FLAGS_pin_l0_filter_and_index_blocks_in_cache;
      block_based_options.pin_top_level_index_and_filter =
          FLAGS_pin_top_level_index_and_filter;
      if (FLAGS_cache_high_pri_pool_ratio > 1e-6) {  // > 0.0 + eps
        block_based_options.cache_index_and_filter_blocks_with_high_priority =
            true;
      }
      block_based_options.block_cache = cache_;
      block_based_options.block_cache_compressed = compressed_cache_;
      block_based_options.block_size = FLAGS_block_size;
      block_based_options.block_restart_interval = FLAGS_block_restart_interval;
      block_based_options.index_block_restart_interval =
          FLAGS_index_block_restart_interval;
      block_based_options.filter_policy = filter_policy_;
      block_based_options.format_version =
          static_cast<uint32_t>(FLAGS_format_version);
      block_based_options.read_amp_bytes_per_bit = FLAGS_read_amp_bytes_per_bit;
      block_based_options.enable_index_compression =
          FLAGS_enable_index_compression;
      block_based_options.block_align = FLAGS_block_align;
      if (FLAGS_use_data_block_hash_index) {
        block_based_options.data_block_index_type =
            ROCKSDB_NAMESPACE::BlockBasedTableOptions::kDataBlockBinaryAndHash;
      } else {
        block_based_options.data_block_index_type =
            ROCKSDB_NAMESPACE::BlockBasedTableOptions::kDataBlockBinarySearch;
      }
      block_based_options.data_block_hash_table_util_ratio =
          FLAGS_data_block_hash_table_util_ratio;
      if (FLAGS_read_cache_path != "") {
#ifndef ROCKSDB_LITE
        Status rc_status;

        // Read cache need to be provided with a the Logger, we will put all
        // reac cache logs in the read cache path in a file named rc_LOG
        rc_status = FLAGS_env->CreateDirIfMissing(FLAGS_read_cache_path);
        std::shared_ptr<Logger> read_cache_logger;
        if (rc_status.ok()) {
          rc_status = FLAGS_env->NewLogger(FLAGS_read_cache_path + "/rc_LOG",
                                           &read_cache_logger);
        }

        if (rc_status.ok()) {
          PersistentCacheConfig rc_cfg(FLAGS_env, FLAGS_read_cache_path,
                                       FLAGS_read_cache_size,
                                       read_cache_logger);

          rc_cfg.enable_direct_reads = FLAGS_read_cache_direct_read;
          rc_cfg.enable_direct_writes = FLAGS_read_cache_direct_write;
          rc_cfg.writer_qdepth = 4;
          rc_cfg.writer_dispatch_size = 4 * 1024;

          auto pcache = std::make_shared<BlockCacheTier>(rc_cfg);
          block_based_options.persistent_cache = pcache;
          rc_status = pcache->Open();
        }

        if (!rc_status.ok()) {
          fprintf(stderr, "Error initializing read cache, %s\n",
                  rc_status.ToString().c_str());
          exit(1);
        }
#else
        fprintf(stderr, "Read cache is not supported in LITE\n");
        exit(1);

#endif
      }
      options.table_factory.reset(
          NewBlockBasedTableFactory(block_based_options));
    }
    if (FLAGS_max_bytes_for_level_multiplier_additional_v.size() > 0) {
      if (FLAGS_max_bytes_for_level_multiplier_additional_v.size() !=
          static_cast<unsigned int>(FLAGS_num_levels)) {
        fprintf(stderr, "Insufficient number of fanouts specified %d\n",
                static_cast<int>(
                    FLAGS_max_bytes_for_level_multiplier_additional_v.size()));
        exit(1);
      }
      options.max_bytes_for_level_multiplier_additional =
        FLAGS_max_bytes_for_level_multiplier_additional_v;
    }
    options.level0_stop_writes_trigger = FLAGS_level0_stop_writes_trigger;
    options.level0_file_num_compaction_trigger =
        FLAGS_level0_file_num_compaction_trigger;
    options.level0_slowdown_writes_trigger =
      FLAGS_level0_slowdown_writes_trigger;
    options.compression = FLAGS_compression_type_e;
    options.sample_for_compression = FLAGS_sample_for_compression;
    options.WAL_ttl_seconds = FLAGS_wal_ttl_seconds;
    options.WAL_size_limit_MB = FLAGS_wal_size_limit_MB;
    options.max_total_wal_size = FLAGS_max_total_wal_size;

    if (FLAGS_min_level_to_compress >= 0) {
      assert(FLAGS_min_level_to_compress <= FLAGS_num_levels);
      options.compression_per_level.resize(FLAGS_num_levels);
      for (int i = 0; i < FLAGS_min_level_to_compress; i++) {
        options.compression_per_level[i] = kNoCompression;
      }
      for (int i = FLAGS_min_level_to_compress;
           i < FLAGS_num_levels; i++) {
        options.compression_per_level[i] = FLAGS_compression_type_e;
      }
    }
    options.soft_rate_limit = FLAGS_soft_rate_limit;
    options.hard_rate_limit = FLAGS_hard_rate_limit;
    options.soft_pending_compaction_bytes_limit =
        FLAGS_soft_pending_compaction_bytes_limit;
    options.hard_pending_compaction_bytes_limit =
        FLAGS_hard_pending_compaction_bytes_limit;
    options.delayed_write_rate = FLAGS_delayed_write_rate;
    options.allow_concurrent_memtable_write =
        FLAGS_allow_concurrent_memtable_write;
    options.inplace_update_support = FLAGS_inplace_update_support;
    options.inplace_update_num_locks = FLAGS_inplace_update_num_locks;
    options.enable_write_thread_adaptive_yield =
        FLAGS_enable_write_thread_adaptive_yield;
    options.enable_pipelined_write = FLAGS_enable_pipelined_write;
    options.unordered_write = FLAGS_unordered_write;
    options.write_thread_max_yield_usec = FLAGS_write_thread_max_yield_usec;
    options.write_thread_slow_yield_usec = FLAGS_write_thread_slow_yield_usec;
    options.rate_limit_delay_max_milliseconds =
      FLAGS_rate_limit_delay_max_milliseconds;
    options.table_cache_numshardbits = FLAGS_table_cache_numshardbits;
    options.max_compaction_bytes = FLAGS_max_compaction_bytes;
    options.disable_auto_compactions = FLAGS_disable_auto_compactions;
    options.optimize_filters_for_hits = FLAGS_optimize_filters_for_hits;

    // fill storage options
    options.advise_random_on_open = FLAGS_advise_random_on_open;
    options.access_hint_on_compaction_start = FLAGS_compaction_fadvice_e;
    options.use_adaptive_mutex = FLAGS_use_adaptive_mutex;
    options.bytes_per_sync = FLAGS_bytes_per_sync;
    options.wal_bytes_per_sync = FLAGS_wal_bytes_per_sync;

    // merge operator options
    options.merge_operator = MergeOperators::CreateFromStringId(
        FLAGS_merge_operator);
    if (options.merge_operator == nullptr && !FLAGS_merge_operator.empty()) {
      fprintf(stderr, "invalid merge operator: %s\n",
              FLAGS_merge_operator.c_str());
      exit(1);
    }
    options.max_successive_merges = FLAGS_max_successive_merges;
    options.report_bg_io_stats = FLAGS_report_bg_io_stats;

    // set universal style compaction configurations, if applicable
    if (FLAGS_universal_size_ratio != 0) {
      options.compaction_options_universal.size_ratio =
        FLAGS_universal_size_ratio;
    }
    if (FLAGS_universal_min_merge_width != 0) {
      options.compaction_options_universal.min_merge_width =
        FLAGS_universal_min_merge_width;
    }
    if (FLAGS_universal_max_merge_width != 0) {
      options.compaction_options_universal.max_merge_width =
        FLAGS_universal_max_merge_width;
    }
    if (FLAGS_universal_max_size_amplification_percent != 0) {
      options.compaction_options_universal.max_size_amplification_percent =
        FLAGS_universal_max_size_amplification_percent;
    }
    if (FLAGS_universal_compression_size_percent != -1) {
      options.compaction_options_universal.compression_size_percent =
        FLAGS_universal_compression_size_percent;
    }
    options.compaction_options_universal.allow_trivial_move =
        FLAGS_universal_allow_trivial_move;
    if (FLAGS_thread_status_per_interval > 0) {
      options.enable_thread_tracking = true;
    }

#ifndef ROCKSDB_LITE
    if (FLAGS_readonly && FLAGS_transaction_db) {
      fprintf(stderr, "Cannot use readonly flag with transaction_db\n");
      exit(1);
    }
    if (FLAGS_use_secondary_db &&
        (FLAGS_transaction_db || FLAGS_optimistic_transaction_db)) {
      fprintf(stderr, "Cannot use use_secondary_db flag with transaction_db\n");
      exit(1);
    }
#endif  // ROCKSDB_LITE

  }

  void InitializeOptionsGeneral(Options* opts) {
    Options& options = *opts;

    options.create_missing_column_families = FLAGS_num_column_families > 1;
    options.statistics = dbstats;
    options.wal_dir = FLAGS_wal_dir;
    options.create_if_missing = !FLAGS_use_existing_db;
    options.dump_malloc_stats = FLAGS_dump_malloc_stats;
    options.stats_dump_period_sec =
        static_cast<unsigned int>(FLAGS_stats_dump_period_sec);
    options.stats_persist_period_sec =
        static_cast<unsigned int>(FLAGS_stats_persist_period_sec);
    options.persist_stats_to_disk = FLAGS_persist_stats_to_disk;
    options.stats_history_buffer_size =
        static_cast<size_t>(FLAGS_stats_history_buffer_size);

    options.compression_opts.level = FLAGS_compression_level;
    options.compression_opts.max_dict_bytes = FLAGS_compression_max_dict_bytes;
    options.compression_opts.zstd_max_train_bytes =
        FLAGS_compression_zstd_max_train_bytes;
    // If this is a block based table, set some related options
    if (options.table_factory->Name() == BlockBasedTableFactory::kName &&
        options.table_factory->GetOptions() != nullptr) {
      BlockBasedTableOptions* table_options =
          reinterpret_cast<BlockBasedTableOptions*>(
              options.table_factory->GetOptions());
      if (FLAGS_cache_size) {
        table_options->block_cache = cache_;
      }
      if (FLAGS_bloom_bits >= 0) {
        table_options->filter_policy.reset(NewBloomFilterPolicy(
            FLAGS_bloom_bits, FLAGS_use_block_based_filter));
      }
    }
    if (FLAGS_row_cache_size) {
      if (FLAGS_cache_numshardbits >= 1) {
        options.row_cache =
            NewLRUCache(FLAGS_row_cache_size, FLAGS_cache_numshardbits);
      } else {
        options.row_cache = NewLRUCache(FLAGS_row_cache_size);
      }
    }
    if (FLAGS_enable_io_prio) {
      FLAGS_env->LowerThreadPoolIOPriority(Env::LOW);
      FLAGS_env->LowerThreadPoolIOPriority(Env::HIGH);
    }
    if (FLAGS_enable_cpu_prio) {
      FLAGS_env->LowerThreadPoolCPUPriority(Env::LOW);
      FLAGS_env->LowerThreadPoolCPUPriority(Env::HIGH);
    }
    options.env = FLAGS_env;
    if (FLAGS_sine_write_rate) {
      FLAGS_benchmark_write_rate_limit = static_cast<uint64_t>(SineRate(0));
    }

    if (FLAGS_rate_limiter_bytes_per_sec > 0) {
      if (FLAGS_rate_limit_bg_reads &&
          !FLAGS_new_table_reader_for_compaction_inputs) {
        fprintf(stderr,
                "rate limit compaction reads must have "
                "new_table_reader_for_compaction_inputs set\n");
        exit(1);
      }
      options.rate_limiter.reset(NewGenericRateLimiter(
          FLAGS_rate_limiter_bytes_per_sec, 100 * 1000 /* refill_period_us */,
          10 /* fairness */,
          FLAGS_rate_limit_bg_reads ? RateLimiter::Mode::kReadsOnly
                                    : RateLimiter::Mode::kWritesOnly,
          FLAGS_rate_limiter_auto_tuned));
    }

    options.listeners.emplace_back(listener_);
    if (FLAGS_num_multi_db <= 1) {
      OpenDb(options, FLAGS_db, &db_);
    } else {
      multi_dbs_.clear();
      multi_dbs_.resize(FLAGS_num_multi_db);
      auto wal_dir = options.wal_dir;
      for (int i = 0; i < FLAGS_num_multi_db; i++) {
        if (!wal_dir.empty()) {
          options.wal_dir = GetPathForMultiple(wal_dir, i);
        }
        OpenDb(options, GetPathForMultiple(FLAGS_db, i), &multi_dbs_[i]);
      }
      options.wal_dir = wal_dir;
    }

    // KeepFilter is a noop filter, this can be used to test compaction filter
    if (FLAGS_use_keep_filter) {
      options.compaction_filter = new KeepFilter();
      fprintf(stdout, "A noop compaction filter is used\n");
    }

    if (FLAGS_use_existing_keys) {
      // Only work on single database
      assert(db_.db != nullptr);
      ReadOptions read_opts;
      read_opts.total_order_seek = true;
      Iterator* iter = db_.db->NewIterator(read_opts);
      for (iter->SeekToFirst(); iter->Valid(); iter->Next()) {
        keys_.emplace_back(iter->key().ToString());
      }
      delete iter;
      FLAGS_num = keys_.size();
    }
  }

  void Open(Options* opts) {
    if (!InitializeOptionsFromFile(opts)) {
      InitializeOptionsFromFlags(opts);
    }

    InitializeOptionsGeneral(opts);
  }

  void OpenDb(Options options, const std::string& db_name,
      DBWithColumnFamilies* db) {
    Status s;
    // Open with column families if necessary.
    if (FLAGS_num_column_families > 1) {
      size_t num_hot = FLAGS_num_column_families;
      if (FLAGS_num_hot_column_families > 0 &&
          FLAGS_num_hot_column_families < FLAGS_num_column_families) {
        num_hot = FLAGS_num_hot_column_families;
      } else {
        FLAGS_num_hot_column_families = FLAGS_num_column_families;
      }
      std::vector<ColumnFamilyDescriptor> column_families;
      for (size_t i = 0; i < num_hot; i++) {
        column_families.push_back(ColumnFamilyDescriptor(
              ColumnFamilyName(i), ColumnFamilyOptions(options)));
      }
      std::vector<int> cfh_idx_to_prob;
      if (!FLAGS_column_family_distribution.empty()) {
        std::stringstream cf_prob_stream(FLAGS_column_family_distribution);
        std::string cf_prob;
        int sum = 0;
        while (std::getline(cf_prob_stream, cf_prob, ',')) {
          cfh_idx_to_prob.push_back(std::stoi(cf_prob));
          sum += cfh_idx_to_prob.back();
        }
        if (sum != 100) {
          fprintf(stderr, "column_family_distribution items must sum to 100\n");
          exit(1);
        }
        if (cfh_idx_to_prob.size() != num_hot) {
          fprintf(stderr,
                  "got %" ROCKSDB_PRIszt
                  " column_family_distribution items; expected "
                  "%" ROCKSDB_PRIszt "\n",
                  cfh_idx_to_prob.size(), num_hot);
          exit(1);
        }
      }
#ifndef ROCKSDB_LITE
      if (FLAGS_readonly) {
        s = DB::OpenForReadOnly(options, db_name, column_families,
            &db->cfh, &db->db);
      } else if (FLAGS_optimistic_transaction_db) {
        s = OptimisticTransactionDB::Open(options, db_name, column_families,
                                          &db->cfh, &db->opt_txn_db);
        if (s.ok()) {
          db->db = db->opt_txn_db->GetBaseDB();
        }
      } else if (FLAGS_transaction_db) {
        TransactionDB* ptr;
        TransactionDBOptions txn_db_options;
        if (options.unordered_write) {
          options.two_write_queues = true;
          txn_db_options.skip_concurrency_control = true;
          txn_db_options.write_policy = WRITE_PREPARED;
        }
        s = TransactionDB::Open(options, txn_db_options, db_name,
                                column_families, &db->cfh, &ptr);
        if (s.ok()) {
          db->db = ptr;
        }
      } else {
        s = DB::Open(options, db_name, column_families, &db->cfh, &db->db);
      }
#else
      s = DB::Open(options, db_name, column_families, &db->cfh, &db->db);
#endif  // ROCKSDB_LITE
      db->cfh.resize(FLAGS_num_column_families);
      db->num_created = num_hot;
      db->num_hot = num_hot;
      db->cfh_idx_to_prob = std::move(cfh_idx_to_prob);
#ifndef ROCKSDB_LITE
    } else if (FLAGS_readonly) {
      s = DB::OpenForReadOnly(options, db_name, &db->db);
    } else if (FLAGS_optimistic_transaction_db) {
      s = OptimisticTransactionDB::Open(options, db_name, &db->opt_txn_db);
      if (s.ok()) {
        db->db = db->opt_txn_db->GetBaseDB();
      }
    } else if (FLAGS_transaction_db) {
      TransactionDB* ptr = nullptr;
      TransactionDBOptions txn_db_options;
      if (options.unordered_write) {
        options.two_write_queues = true;
        txn_db_options.skip_concurrency_control = true;
        txn_db_options.write_policy = WRITE_PREPARED;
      }
      s = CreateLoggerFromOptions(db_name, options, &options.info_log);
      if (s.ok()) {
        s = TransactionDB::Open(options, txn_db_options, db_name, &ptr);
      }
      if (s.ok()) {
        db->db = ptr;
      }
    } else if (FLAGS_use_blob_db) {
      blob_db::BlobDBOptions blob_db_options;
      blob_db_options.enable_garbage_collection = FLAGS_blob_db_enable_gc;
      blob_db_options.garbage_collection_cutoff = FLAGS_blob_db_gc_cutoff;
      blob_db_options.is_fifo = FLAGS_blob_db_is_fifo;
      blob_db_options.max_db_size = FLAGS_blob_db_max_db_size;
      blob_db_options.ttl_range_secs = FLAGS_blob_db_ttl_range_secs;
      blob_db_options.min_blob_size = FLAGS_blob_db_min_blob_size;
      blob_db_options.bytes_per_sync = FLAGS_blob_db_bytes_per_sync;
      blob_db_options.blob_file_size = FLAGS_blob_db_file_size;
      blob_db_options.compression = FLAGS_blob_db_compression_type_e;
      blob_db::BlobDB* ptr = nullptr;
      s = blob_db::BlobDB::Open(options, blob_db_options, db_name, &ptr);
      if (s.ok()) {
        db->db = ptr;
      }
    } else if (FLAGS_use_secondary_db) {
      if (FLAGS_secondary_path.empty()) {
        std::string default_secondary_path;
        FLAGS_env->GetTestDirectory(&default_secondary_path);
        default_secondary_path += "/dbbench_secondary";
        FLAGS_secondary_path = default_secondary_path;
      }
      s = DB::OpenAsSecondary(options, db_name, FLAGS_secondary_path, &db->db);
      if (s.ok() && FLAGS_secondary_update_interval > 0) {
        secondary_update_thread_.reset(new port::Thread(
            [this](int interval, DBWithColumnFamilies* _db) {
              while (0 == secondary_update_stopped_.load(
                              std::memory_order_relaxed)) {
                Status secondary_update_status =
                    _db->db->TryCatchUpWithPrimary();
                if (!secondary_update_status.ok()) {
                  fprintf(stderr, "Failed to catch up with primary: %s\n",
                          secondary_update_status.ToString().c_str());
                  break;
                }
                ++secondary_db_updates_;
                FLAGS_env->SleepForMicroseconds(interval * 1000000);
              }
            },
            FLAGS_secondary_update_interval, db));
      }
#endif  // ROCKSDB_LITE
    } else {
      s = DB::Open(options, db_name, &db->db);
    }
    if (!s.ok()) {
      fprintf(stderr, "open error: %s\n", s.ToString().c_str());
      exit(1);
    }
  }

  enum WriteMode {
    RANDOM, SEQUENTIAL, UNIQUE_RANDOM
  };

  void WriteSeqDeterministic(ThreadState* thread) {
    DoDeterministicCompact(thread, open_options_.compaction_style, SEQUENTIAL);
  }

  void WriteUniqueRandomDeterministic(ThreadState* thread) {
    DoDeterministicCompact(thread, open_options_.compaction_style,
                           UNIQUE_RANDOM);
  }

  void WriteSeq(ThreadState* thread) {
    DoWrite(thread, SEQUENTIAL);
  }

  void WriteRandom(ThreadState* thread) {
    DoWrite(thread, RANDOM);
  }

  void WriteUniqueRandom(ThreadState* thread) {
    DoWrite(thread, UNIQUE_RANDOM);
  }

  class KeyGenerator {
   public:
    KeyGenerator(Random64* rand, WriteMode mode, uint64_t num,
                 uint64_t /*num_per_set*/ = 64 * 1024)
        : rand_(rand), mode_(mode), num_(num), next_(0) {
      if (mode_ == UNIQUE_RANDOM) {
        // NOTE: if memory consumption of this approach becomes a concern,
        // we can either break it into pieces and only random shuffle a section
        // each time. Alternatively, use a bit map implementation
        // (https://reviews.facebook.net/differential/diff/54627/)
        values_.resize(num_);
        for (uint64_t i = 0; i < num_; ++i) {
          values_[i] = i;
        }
        std::shuffle(
            values_.begin(), values_.end(),
            std::default_random_engine(static_cast<unsigned int>(FLAGS_seed)));
      }
    }

    uint64_t Next() {
      switch (mode_) {
        case SEQUENTIAL:
          return next_++;
        case RANDOM:
          return rand_->Next() % num_;
        case UNIQUE_RANDOM:
          assert(next_ < num_);
          return values_[next_++];
      }
      assert(false);
      return std::numeric_limits<uint64_t>::max();
    }

   private:
    Random64* rand_;
    WriteMode mode_;
    const uint64_t num_;
    uint64_t next_;
    std::vector<uint64_t> values_;
  };

  DB* SelectDB(ThreadState* thread) {
    return SelectDBWithCfh(thread)->db;
  }

  DBWithColumnFamilies* SelectDBWithCfh(ThreadState* thread) {
    return SelectDBWithCfh(thread->rand.Next());
  }

  DBWithColumnFamilies* SelectDBWithCfh(uint64_t rand_int) {
    if (db_.db != nullptr) {
      return &db_;
    } else  {
      return &multi_dbs_[rand_int % multi_dbs_.size()];
    }
  }

  double SineRate(double x) {
    return FLAGS_sine_a*sin((FLAGS_sine_b*x) + FLAGS_sine_c) + FLAGS_sine_d;
  }

  void DoWrite(ThreadState* thread, WriteMode write_mode) {
    const int test_duration = write_mode == RANDOM ? FLAGS_duration : 0;
    const int64_t num_ops = writes_ == 0 ? num_ : writes_;

    size_t num_key_gens = 1;
    if (db_.db == nullptr) {
      num_key_gens = multi_dbs_.size();
    }
    std::vector<std::unique_ptr<KeyGenerator>> key_gens(num_key_gens);
    int64_t max_ops = num_ops * num_key_gens;
    int64_t ops_per_stage = max_ops;
    if (FLAGS_num_column_families > 1 && FLAGS_num_hot_column_families > 0) {
      ops_per_stage = (max_ops - 1) / (FLAGS_num_column_families /
                                       FLAGS_num_hot_column_families) +
                      1;
    }

    Duration duration(test_duration, max_ops, ops_per_stage);
    for (size_t i = 0; i < num_key_gens; i++) {
      key_gens[i].reset(new KeyGenerator(&(thread->rand), write_mode,
                                         num_ + max_num_range_tombstones_,
                                         ops_per_stage));
    }

    if (num_ != FLAGS_num) {
      char msg[100];
      snprintf(msg, sizeof(msg), "(%" PRIu64 " ops)", num_);
      thread->stats.AddMessage(msg);
    }

    RandomGenerator gen;
    WriteBatch batch;
    Status s;
    int64_t bytes = 0;

    std::unique_ptr<const char[]> key_guard;
    Slice key = AllocateKey(&key_guard);
    std::unique_ptr<const char[]> begin_key_guard;
    Slice begin_key = AllocateKey(&begin_key_guard);
    std::unique_ptr<const char[]> end_key_guard;
    Slice end_key = AllocateKey(&end_key_guard);
    std::vector<std::unique_ptr<const char[]>> expanded_key_guards;
    std::vector<Slice> expanded_keys;
    if (FLAGS_expand_range_tombstones) {
      expanded_key_guards.resize(range_tombstone_width_);
      for (auto& expanded_key_guard : expanded_key_guards) {
        expanded_keys.emplace_back(AllocateKey(&expanded_key_guard));
      }
    }

    int64_t stage = 0;
    int64_t num_written = 0;
    while (!duration.Done(entries_per_batch_)) {
      if (duration.GetStage() != stage) {
        stage = duration.GetStage();
        if (db_.db != nullptr) {
          db_.CreateNewCf(open_options_, stage);
        } else {
          for (auto& db : multi_dbs_) {
            db.CreateNewCf(open_options_, stage);
          }
        }
      }

      size_t id = thread->rand.Next() % num_key_gens;
      DBWithColumnFamilies* db_with_cfh = SelectDBWithCfh(id);
      batch.Clear();
      int64_t batch_bytes = 0;

      for (int64_t j = 0; j < entries_per_batch_; j++) {
        int64_t rand_num = key_gens[id]->Next();
        GenerateKeyFromInt(rand_num, FLAGS_num, &key);
        Slice val = gen.Generate();
        if (use_blob_db_) {
#ifndef ROCKSDB_LITE
          blob_db::BlobDB* blobdb =
              static_cast<blob_db::BlobDB*>(db_with_cfh->db);
          if (FLAGS_blob_db_max_ttl_range > 0) {
            int ttl = rand() % FLAGS_blob_db_max_ttl_range;
            s = blobdb->PutWithTTL(write_options_, key, val, ttl);
          } else {
            s = blobdb->Put(write_options_, key, val);
          }
#endif  //  ROCKSDB_LITE
        } else if (FLAGS_num_column_families <= 1) {
          batch.Put(key, val);
        } else {
          // We use same rand_num as seed for key and column family so that we
          // can deterministically find the cfh corresponding to a particular
          // key while reading the key.
          batch.Put(db_with_cfh->GetCfh(rand_num), key,
                    val);
        }
        batch_bytes += val.size() + key_size_;
        bytes += val.size() + key_size_;
        ++num_written;
        if (writes_per_range_tombstone_ > 0 &&
            num_written > writes_before_delete_range_ &&
            (num_written - writes_before_delete_range_) /
                    writes_per_range_tombstone_ <=
                max_num_range_tombstones_ &&
            (num_written - writes_before_delete_range_) %
                    writes_per_range_tombstone_ ==
                0) {
          int64_t begin_num = key_gens[id]->Next();
          if (FLAGS_expand_range_tombstones) {
            for (int64_t offset = 0; offset < range_tombstone_width_;
                 ++offset) {
              GenerateKeyFromInt(begin_num + offset, FLAGS_num,
                                 &expanded_keys[offset]);
              if (use_blob_db_) {
#ifndef ROCKSDB_LITE
                s = db_with_cfh->db->Delete(write_options_,
                                            expanded_keys[offset]);
#endif  //  ROCKSDB_LITE
              } else if (FLAGS_num_column_families <= 1) {
                batch.Delete(expanded_keys[offset]);
              } else {
                batch.Delete(db_with_cfh->GetCfh(rand_num),
                             expanded_keys[offset]);
              }
            }
          } else {
            GenerateKeyFromInt(begin_num, FLAGS_num, &begin_key);
            GenerateKeyFromInt(begin_num + range_tombstone_width_, FLAGS_num,
                               &end_key);
            if (use_blob_db_) {
#ifndef ROCKSDB_LITE
              s = db_with_cfh->db->DeleteRange(
                  write_options_, db_with_cfh->db->DefaultColumnFamily(),
                  begin_key, end_key);
#endif  //  ROCKSDB_LITE
            } else if (FLAGS_num_column_families <= 1) {
              batch.DeleteRange(begin_key, end_key);
            } else {
              batch.DeleteRange(db_with_cfh->GetCfh(rand_num), begin_key,
                                end_key);
            }
          }
        }
      }
      if (thread->shared->write_rate_limiter.get() != nullptr) {
        thread->shared->write_rate_limiter->Request(
            batch_bytes, Env::IO_HIGH,
            nullptr /* stats */, RateLimiter::OpType::kWrite);
        // Set time at which last op finished to Now() to hide latency and
        // sleep from rate limiter. Also, do the check once per batch, not
        // once per write.
        thread->stats.ResetLastOpTime();
      }
      if (!use_blob_db_) {
        s = db_with_cfh->db->Write(write_options_, &batch);
      }
      thread->stats.FinishedOps(db_with_cfh, db_with_cfh->db,
                                entries_per_batch_, kWrite);
      if (FLAGS_sine_write_rate) {
        uint64_t now = FLAGS_env->NowMicros();

        uint64_t usecs_since_last;
        if (now > thread->stats.GetSineInterval()) {
          usecs_since_last = now - thread->stats.GetSineInterval();
        } else {
          usecs_since_last = 0;
        }

        if (usecs_since_last >
            (FLAGS_sine_write_rate_interval_milliseconds * uint64_t{1000})) {
          double usecs_since_start =
                  static_cast<double>(now - thread->stats.GetStart());
          thread->stats.ResetSineInterval();
          uint64_t write_rate =
                  static_cast<uint64_t>(SineRate(usecs_since_start / 1000000.0));
          thread->shared->write_rate_limiter.reset(
                  NewGenericRateLimiter(write_rate));
        }
      }
      if (!s.ok()) {
        s = listener_->WaitForRecovery(600000000) ? Status::OK() : s;
      }

      if (!s.ok()) {
        fprintf(stderr, "put error: %s\n", s.ToString().c_str());
        exit(1);
      }
    }
    thread->stats.AddBytes(bytes);
  }

  Status DoDeterministicCompact(ThreadState* thread,
                                CompactionStyle compaction_style,
                                WriteMode write_mode) {
#ifndef ROCKSDB_LITE
    ColumnFamilyMetaData meta;
    std::vector<DB*> db_list;
    if (db_.db != nullptr) {
      db_list.push_back(db_.db);
    } else {
      for (auto& db : multi_dbs_) {
        db_list.push_back(db.db);
      }
    }
    std::vector<Options> options_list;
    for (auto db : db_list) {
      options_list.push_back(db->GetOptions());
      if (compaction_style != kCompactionStyleFIFO) {
        db->SetOptions({{"disable_auto_compactions", "1"},
                        {"level0_slowdown_writes_trigger", "400000000"},
                        {"level0_stop_writes_trigger", "400000000"}});
      } else {
        db->SetOptions({{"disable_auto_compactions", "1"}});
      }
    }

    assert(!db_list.empty());
    auto num_db = db_list.size();
    size_t num_levels = static_cast<size_t>(open_options_.num_levels);
    size_t output_level = open_options_.num_levels - 1;
    std::vector<std::vector<std::vector<SstFileMetaData>>> sorted_runs(num_db);
    std::vector<size_t> num_files_at_level0(num_db, 0);
    if (compaction_style == kCompactionStyleLevel) {
      if (num_levels == 0) {
        return Status::InvalidArgument("num_levels should be larger than 1");
      }
      bool should_stop = false;
      while (!should_stop) {
        if (sorted_runs[0].empty()) {
          DoWrite(thread, write_mode);
        } else {
          DoWrite(thread, UNIQUE_RANDOM);
        }
        for (size_t i = 0; i < num_db; i++) {
          auto db = db_list[i];
          db->Flush(FlushOptions());
          db->GetColumnFamilyMetaData(&meta);
          if (num_files_at_level0[i] == meta.levels[0].files.size() ||
              writes_ == 0) {
            should_stop = true;
            continue;
          }
          sorted_runs[i].emplace_back(
              meta.levels[0].files.begin(),
              meta.levels[0].files.end() - num_files_at_level0[i]);
          num_files_at_level0[i] = meta.levels[0].files.size();
          if (sorted_runs[i].back().size() == 1) {
            should_stop = true;
            continue;
          }
          if (sorted_runs[i].size() == output_level) {
            auto& L1 = sorted_runs[i].back();
            L1.erase(L1.begin(), L1.begin() + L1.size() / 3);
            should_stop = true;
            continue;
          }
        }
        writes_ /= static_cast<int64_t>(open_options_.max_bytes_for_level_multiplier);
      }
      for (size_t i = 0; i < num_db; i++) {
        if (sorted_runs[i].size() < num_levels - 1) {
          fprintf(stderr, "n is too small to fill %" ROCKSDB_PRIszt " levels\n", num_levels);
          exit(1);
        }
      }
      for (size_t i = 0; i < num_db; i++) {
        auto db = db_list[i];
        auto compactionOptions = CompactionOptions();
        compactionOptions.compression = FLAGS_compression_type_e;
        auto options = db->GetOptions();
        MutableCFOptions mutable_cf_options(options);
        for (size_t j = 0; j < sorted_runs[i].size(); j++) {
          compactionOptions.output_file_size_limit =
              MaxFileSizeForLevel(mutable_cf_options,
                  static_cast<int>(output_level), compaction_style);
          std::cout << sorted_runs[i][j].size() << std::endl;
          db->CompactFiles(compactionOptions, {sorted_runs[i][j].back().name,
                                               sorted_runs[i][j].front().name},
                           static_cast<int>(output_level - j) /*level*/);
        }
      }
    } else if (compaction_style == kCompactionStyleUniversal) {
      auto ratio = open_options_.compaction_options_universal.size_ratio;
      bool should_stop = false;
      while (!should_stop) {
        if (sorted_runs[0].empty()) {
          DoWrite(thread, write_mode);
        } else {
          DoWrite(thread, UNIQUE_RANDOM);
        }
        for (size_t i = 0; i < num_db; i++) {
          auto db = db_list[i];
          db->Flush(FlushOptions());
          db->GetColumnFamilyMetaData(&meta);
          if (num_files_at_level0[i] == meta.levels[0].files.size() ||
              writes_ == 0) {
            should_stop = true;
            continue;
          }
          sorted_runs[i].emplace_back(
              meta.levels[0].files.begin(),
              meta.levels[0].files.end() - num_files_at_level0[i]);
          num_files_at_level0[i] = meta.levels[0].files.size();
          if (sorted_runs[i].back().size() == 1) {
            should_stop = true;
            continue;
          }
          num_files_at_level0[i] = meta.levels[0].files.size();
        }
        writes_ =  static_cast<int64_t>(writes_* static_cast<double>(100) / (ratio + 200));
      }
      for (size_t i = 0; i < num_db; i++) {
        if (sorted_runs[i].size() < num_levels) {
          fprintf(stderr, "n is too small to fill %" ROCKSDB_PRIszt  " levels\n", num_levels);
          exit(1);
        }
      }
      for (size_t i = 0; i < num_db; i++) {
        auto db = db_list[i];
        auto compactionOptions = CompactionOptions();
        compactionOptions.compression = FLAGS_compression_type_e;
        auto options = db->GetOptions();
        MutableCFOptions mutable_cf_options(options);
        for (size_t j = 0; j < sorted_runs[i].size(); j++) {
          compactionOptions.output_file_size_limit =
              MaxFileSizeForLevel(mutable_cf_options,
                  static_cast<int>(output_level), compaction_style);
          db->CompactFiles(
              compactionOptions,
              {sorted_runs[i][j].back().name, sorted_runs[i][j].front().name},
              (output_level > j ? static_cast<int>(output_level - j)
                                : 0) /*level*/);
        }
      }
    } else if (compaction_style == kCompactionStyleFIFO) {
      if (num_levels != 1) {
        return Status::InvalidArgument(
          "num_levels should be 1 for FIFO compaction");
      }
      if (FLAGS_num_multi_db != 0) {
        return Status::InvalidArgument("Doesn't support multiDB");
      }
      auto db = db_list[0];
      std::vector<std::string> file_names;
      while (true) {
        if (sorted_runs[0].empty()) {
          DoWrite(thread, write_mode);
        } else {
          DoWrite(thread, UNIQUE_RANDOM);
        }
        db->Flush(FlushOptions());
        db->GetColumnFamilyMetaData(&meta);
        auto total_size = meta.levels[0].size;
        if (total_size >=
          db->GetOptions().compaction_options_fifo.max_table_files_size) {
          for (auto file_meta : meta.levels[0].files) {
            file_names.emplace_back(file_meta.name);
          }
          break;
        }
      }
      // TODO(shuzhang1989): Investigate why CompactFiles not working
      // auto compactionOptions = CompactionOptions();
      // db->CompactFiles(compactionOptions, file_names, 0);
      auto compactionOptions = CompactRangeOptions();
      db->CompactRange(compactionOptions, nullptr, nullptr);
    } else {
      fprintf(stdout,
              "%-12s : skipped (-compaction_stype=kCompactionStyleNone)\n",
              "filldeterministic");
      return Status::InvalidArgument("None compaction is not supported");
    }

// Verify seqno and key range
// Note: the seqno get changed at the max level by implementation
// optimization, so skip the check of the max level.
#ifndef NDEBUG
    for (size_t k = 0; k < num_db; k++) {
      auto db = db_list[k];
      db->GetColumnFamilyMetaData(&meta);
      // verify the number of sorted runs
      if (compaction_style == kCompactionStyleLevel) {
        assert(num_levels - 1 == sorted_runs[k].size());
      } else if (compaction_style == kCompactionStyleUniversal) {
        assert(meta.levels[0].files.size() + num_levels - 1 ==
               sorted_runs[k].size());
      } else if (compaction_style == kCompactionStyleFIFO) {
        // TODO(gzh): FIFO compaction
        db->GetColumnFamilyMetaData(&meta);
        auto total_size = meta.levels[0].size;
        assert(total_size <=
          db->GetOptions().compaction_options_fifo.max_table_files_size);
          break;
      }

      // verify smallest/largest seqno and key range of each sorted run
      auto max_level = num_levels - 1;
      int level;
      for (size_t i = 0; i < sorted_runs[k].size(); i++) {
        level = static_cast<int>(max_level - i);
        SequenceNumber sorted_run_smallest_seqno = kMaxSequenceNumber;
        SequenceNumber sorted_run_largest_seqno = 0;
        std::string sorted_run_smallest_key, sorted_run_largest_key;
        bool first_key = true;
        for (auto fileMeta : sorted_runs[k][i]) {
          sorted_run_smallest_seqno =
              std::min(sorted_run_smallest_seqno, fileMeta.smallest_seqno);
          sorted_run_largest_seqno =
              std::max(sorted_run_largest_seqno, fileMeta.largest_seqno);
          if (first_key ||
              db->DefaultColumnFamily()->GetComparator()->Compare(
                  fileMeta.smallestkey, sorted_run_smallest_key) < 0) {
            sorted_run_smallest_key = fileMeta.smallestkey;
          }
          if (first_key ||
              db->DefaultColumnFamily()->GetComparator()->Compare(
                  fileMeta.largestkey, sorted_run_largest_key) > 0) {
            sorted_run_largest_key = fileMeta.largestkey;
          }
          first_key = false;
        }
        if (compaction_style == kCompactionStyleLevel ||
            (compaction_style == kCompactionStyleUniversal && level > 0)) {
          SequenceNumber level_smallest_seqno = kMaxSequenceNumber;
          SequenceNumber level_largest_seqno = 0;
          for (auto fileMeta : meta.levels[level].files) {
            level_smallest_seqno =
                std::min(level_smallest_seqno, fileMeta.smallest_seqno);
            level_largest_seqno =
                std::max(level_largest_seqno, fileMeta.largest_seqno);
          }
          assert(sorted_run_smallest_key ==
                 meta.levels[level].files.front().smallestkey);
          assert(sorted_run_largest_key ==
                 meta.levels[level].files.back().largestkey);
          if (level != static_cast<int>(max_level)) {
            // compaction at max_level would change sequence number
            assert(sorted_run_smallest_seqno == level_smallest_seqno);
            assert(sorted_run_largest_seqno == level_largest_seqno);
          }
        } else if (compaction_style == kCompactionStyleUniversal) {
          // level <= 0 means sorted runs on level 0
          auto level0_file =
              meta.levels[0].files[sorted_runs[k].size() - 1 - i];
          assert(sorted_run_smallest_key == level0_file.smallestkey);
          assert(sorted_run_largest_key == level0_file.largestkey);
          if (level != static_cast<int>(max_level)) {
            assert(sorted_run_smallest_seqno == level0_file.smallest_seqno);
            assert(sorted_run_largest_seqno == level0_file.largest_seqno);
          }
        }
      }
    }
#endif
    // print the size of each sorted_run
    for (size_t k = 0; k < num_db; k++) {
      auto db = db_list[k];
      fprintf(stdout,
              "---------------------- DB %" ROCKSDB_PRIszt " LSM ---------------------\n", k);
      db->GetColumnFamilyMetaData(&meta);
      for (auto& levelMeta : meta.levels) {
        if (levelMeta.files.empty()) {
          continue;
        }
        if (levelMeta.level == 0) {
          for (auto& fileMeta : levelMeta.files) {
            fprintf(stdout, "Level[%d]: %s(size: %" ROCKSDB_PRIszt " bytes)\n",
                    levelMeta.level, fileMeta.name.c_str(), fileMeta.size);
          }
        } else {
          fprintf(stdout, "Level[%d]: %s - %s(total size: %" PRIi64 " bytes)\n",
                  levelMeta.level, levelMeta.files.front().name.c_str(),
                  levelMeta.files.back().name.c_str(), levelMeta.size);
        }
      }
    }
    for (size_t i = 0; i < num_db; i++) {
      db_list[i]->SetOptions(
          {{"disable_auto_compactions",
            std::to_string(options_list[i].disable_auto_compactions)},
           {"level0_slowdown_writes_trigger",
            std::to_string(options_list[i].level0_slowdown_writes_trigger)},
           {"level0_stop_writes_trigger",
            std::to_string(options_list[i].level0_stop_writes_trigger)}});
    }
    return Status::OK();
#else
    (void)thread;
    (void)compaction_style;
    (void)write_mode;
    fprintf(stderr, "Rocksdb Lite doesn't support filldeterministic\n");
    return Status::NotSupported(
        "Rocksdb Lite doesn't support filldeterministic");
#endif  // ROCKSDB_LITE
  }

  void ReadSequential(ThreadState* thread) {
    if (db_.db != nullptr) {
      ReadSequential(thread, db_.db);
    } else {
      for (const auto& db_with_cfh : multi_dbs_) {
        ReadSequential(thread, db_with_cfh.db);
      }
    }
  }

  void ReadSequential(ThreadState* thread, DB* db) {
    ReadOptions options(FLAGS_verify_checksum, true);
    options.tailing = FLAGS_use_tailing_iterator;

    Iterator* iter = db->NewIterator(options);
    int64_t i = 0;
    int64_t bytes = 0;
    for (iter->SeekToFirst(); i < reads_ && iter->Valid(); iter->Next()) {
      bytes += iter->key().size() + iter->value().size();
      thread->stats.FinishedOps(nullptr, db, 1, kRead);
      ++i;

      if (thread->shared->read_rate_limiter.get() != nullptr &&
          i % 1024 == 1023) {
        thread->shared->read_rate_limiter->Request(1024, Env::IO_HIGH,
                                                   nullptr /* stats */,
                                                   RateLimiter::OpType::kRead);
      }
    }

    delete iter;
    thread->stats.AddBytes(bytes);
    if (FLAGS_perf_level > ROCKSDB_NAMESPACE::PerfLevel::kDisable) {
      thread->stats.AddMessage(std::string("PERF_CONTEXT:\n") +
                               get_perf_context()->ToString());
    }
  }

  void ReadToRowCache(ThreadState* thread) {
    int64_t read = 0;
    int64_t found = 0;
    int64_t bytes = 0;
    int64_t key_rand = 0;
    ReadOptions options(FLAGS_verify_checksum, true);
    std::unique_ptr<const char[]> key_guard;
    Slice key = AllocateKey(&key_guard);
    PinnableSlice pinnable_val;

    while (key_rand < FLAGS_num) {
      DBWithColumnFamilies* db_with_cfh = SelectDBWithCfh(thread);
      // We use same key_rand as seed for key and column family so that we can
      // deterministically find the cfh corresponding to a particular key, as it
      // is done in DoWrite method.
      GenerateKeyFromInt(key_rand, FLAGS_num, &key);
      key_rand++;
      read++;
      Status s;
      if (FLAGS_num_column_families > 1) {
        s = db_with_cfh->db->Get(options, db_with_cfh->GetCfh(key_rand), key,
                                 &pinnable_val);
      } else {
        pinnable_val.Reset();
        s = db_with_cfh->db->Get(options,
                                 db_with_cfh->db->DefaultColumnFamily(), key,
                                 &pinnable_val);
      }

      if (s.ok()) {
        found++;
        bytes += key.size() + pinnable_val.size();
      } else if (!s.IsNotFound()) {
        fprintf(stderr, "Get returned an error: %s\n", s.ToString().c_str());
        abort();
      }

      if (thread->shared->read_rate_limiter.get() != nullptr &&
          read % 256 == 255) {
        thread->shared->read_rate_limiter->Request(
            256, Env::IO_HIGH, nullptr /* stats */, RateLimiter::OpType::kRead);
      }

      thread->stats.FinishedOps(db_with_cfh, db_with_cfh->db, 1, kRead);
    }

    char msg[100];
    snprintf(msg, sizeof(msg), "(%" PRIu64 " of %" PRIu64 " found)\n", found,
             read);

    thread->stats.AddBytes(bytes);
    thread->stats.AddMessage(msg);

    if (FLAGS_perf_level > ROCKSDB_NAMESPACE::PerfLevel::kDisable) {
      thread->stats.AddMessage(std::string("PERF_CONTEXT:\n") +
                               get_perf_context()->ToString());
    }
  }

  void ReadReverse(ThreadState* thread) {
    if (db_.db != nullptr) {
      ReadReverse(thread, db_.db);
    } else {
      for (const auto& db_with_cfh : multi_dbs_) {
        ReadReverse(thread, db_with_cfh.db);
      }
    }
  }

  void ReadReverse(ThreadState* thread, DB* db) {
    Iterator* iter = db->NewIterator(ReadOptions(FLAGS_verify_checksum, true));
    int64_t i = 0;
    int64_t bytes = 0;
    for (iter->SeekToLast(); i < reads_ && iter->Valid(); iter->Prev()) {
      bytes += iter->key().size() + iter->value().size();
      thread->stats.FinishedOps(nullptr, db, 1, kRead);
      ++i;
      if (thread->shared->read_rate_limiter.get() != nullptr &&
          i % 1024 == 1023) {
        thread->shared->read_rate_limiter->Request(1024, Env::IO_HIGH,
                                                   nullptr /* stats */,
                                                   RateLimiter::OpType::kRead);
      }
    }
    delete iter;
    thread->stats.AddBytes(bytes);
  }

  void ReadRandomFast(ThreadState* thread) {
    int64_t read = 0;
    int64_t found = 0;
    int64_t nonexist = 0;
    ReadOptions options(FLAGS_verify_checksum, true);
    std::unique_ptr<const char[]> key_guard;
    Slice key = AllocateKey(&key_guard);
    std::string value;
    DB* db = SelectDBWithCfh(thread)->db;

    int64_t pot = 1;
    while (pot < FLAGS_num) {
      pot <<= 1;
    }

    Duration duration(FLAGS_duration, reads_);
    do {
      for (int i = 0; i < 100; ++i) {
        int64_t key_rand = thread->rand.Next() & (pot - 1);
        GenerateKeyFromInt(key_rand, FLAGS_num, &key);
        ++read;
        auto status = db->Get(options, key, &value);
        if (status.ok()) {
          ++found;
        } else if (!status.IsNotFound()) {
          fprintf(stderr, "Get returned an error: %s\n",
                  status.ToString().c_str());
          abort();
        }
        if (key_rand >= FLAGS_num) {
          ++nonexist;
        }
      }
      if (thread->shared->read_rate_limiter.get() != nullptr) {
        thread->shared->read_rate_limiter->Request(
            100, Env::IO_HIGH, nullptr /* stats */, RateLimiter::OpType::kRead);
      }

      thread->stats.FinishedOps(nullptr, db, 100, kRead);
    } while (!duration.Done(100));

    char msg[100];
    snprintf(msg, sizeof(msg), "(%" PRIu64 " of %" PRIu64 " found, "
             "issued %" PRIu64 " non-exist keys)\n",
             found, read, nonexist);

    thread->stats.AddMessage(msg);

    if (FLAGS_perf_level > ROCKSDB_NAMESPACE::PerfLevel::kDisable) {
      thread->stats.AddMessage(std::string("PERF_CONTEXT:\n") +
                               get_perf_context()->ToString());
    }
  }

  int64_t GetRandomKey(Random64* rand) {
    uint64_t rand_int = rand->Next();
    int64_t key_rand;
    if (read_random_exp_range_ == 0) {
      key_rand = rand_int % FLAGS_num;
    } else {
      const uint64_t kBigInt = static_cast<uint64_t>(1U) << 62;
      long double order = -static_cast<long double>(rand_int % kBigInt) /
                          static_cast<long double>(kBigInt) *
                          read_random_exp_range_;
      long double exp_ran = std::exp(order);
      uint64_t rand_num =
          static_cast<int64_t>(exp_ran * static_cast<long double>(FLAGS_num));
      // Map to a different number to avoid locality.
      const uint64_t kBigPrime = 0x5bd1e995;
      // Overflow is like %(2^64). Will have little impact of results.
      key_rand = static_cast<int64_t>((rand_num * kBigPrime) % FLAGS_num);
    }
    return key_rand;
  }

  void ReadRandom(ThreadState* thread) {
    int64_t read = 0;
    int64_t found = 0;
    int64_t bytes = 0;
    int num_keys = 0;
    int64_t key_rand = GetRandomKey(&thread->rand);
    ReadOptions options(FLAGS_verify_checksum, true);
    std::unique_ptr<const char[]> key_guard;
    Slice key = AllocateKey(&key_guard);
    PinnableSlice pinnable_val;

    Duration duration(FLAGS_duration, reads_);
    while (!duration.Done(1)) {
      DBWithColumnFamilies* db_with_cfh = SelectDBWithCfh(thread);
      // We use same key_rand as seed for key and column family so that we can
      // deterministically find the cfh corresponding to a particular key, as it
      // is done in DoWrite method.
      GenerateKeyFromInt(key_rand, FLAGS_num, &key);
      if (entries_per_batch_ > 1 && FLAGS_multiread_stride) {
        if (++num_keys == entries_per_batch_) {
          num_keys = 0;
          key_rand = GetRandomKey(&thread->rand);
          if ((key_rand + (entries_per_batch_ - 1) * FLAGS_multiread_stride) >=
              FLAGS_num) {
            key_rand = FLAGS_num - entries_per_batch_ * FLAGS_multiread_stride;
          }
        } else {
          key_rand += FLAGS_multiread_stride;
        }
      } else {
        key_rand = GetRandomKey(&thread->rand);
      }
      read++;
      Status s;
      if (FLAGS_num_column_families > 1) {
        s = db_with_cfh->db->Get(options, db_with_cfh->GetCfh(key_rand), key,
                                 &pinnable_val);
      } else {
        pinnable_val.Reset();
        s = db_with_cfh->db->Get(options,
                                 db_with_cfh->db->DefaultColumnFamily(), key,
                                 &pinnable_val);
      }
      if (s.ok()) {
        found++;
        bytes += key.size() + pinnable_val.size();
      } else if (!s.IsNotFound()) {
        fprintf(stderr, "Get returned an error: %s\n", s.ToString().c_str());
        abort();
      }

      if (thread->shared->read_rate_limiter.get() != nullptr &&
          read % 256 == 255) {
        thread->shared->read_rate_limiter->Request(
            256, Env::IO_HIGH, nullptr /* stats */, RateLimiter::OpType::kRead);
      }

      thread->stats.FinishedOps(db_with_cfh, db_with_cfh->db, 1, kRead);
    }

    char msg[100];
    snprintf(msg, sizeof(msg), "(%" PRIu64 " of %" PRIu64 " found)\n",
             found, read);

    thread->stats.AddBytes(bytes);
    thread->stats.AddMessage(msg);

    if (FLAGS_perf_level > ROCKSDB_NAMESPACE::PerfLevel::kDisable) {
      thread->stats.AddMessage(std::string("PERF_CONTEXT:\n") +
                               get_perf_context()->ToString());
    }
  }

  // Calls MultiGet over a list of keys from a random distribution.
  // Returns the total number of keys found.
  void MultiReadRandom(ThreadState* thread) {
    int64_t read = 0;
    int64_t num_multireads = 0;
    int64_t found = 0;
    ReadOptions options(FLAGS_verify_checksum, true);
    std::vector<Slice> keys;
    std::vector<std::unique_ptr<const char[]> > key_guards;
    std::vector<std::string> values(entries_per_batch_);
    PinnableSlice* pin_values = new PinnableSlice[entries_per_batch_];
    std::unique_ptr<PinnableSlice[]> pin_values_guard(pin_values);
    std::vector<Status> stat_list(entries_per_batch_);
    while (static_cast<int64_t>(keys.size()) < entries_per_batch_) {
      key_guards.push_back(std::unique_ptr<const char[]>());
      keys.push_back(AllocateKey(&key_guards.back()));
    }

    Duration duration(FLAGS_duration, reads_);
    while (!duration.Done(1)) {
      DB* db = SelectDB(thread);
      if (FLAGS_multiread_stride) {
        int64_t key = GetRandomKey(&thread->rand);
        if ((key + (entries_per_batch_ - 1) * FLAGS_multiread_stride) >=
            static_cast<int64_t>(FLAGS_num)) {
          key = FLAGS_num - entries_per_batch_ * FLAGS_multiread_stride;
        }
        for (int64_t i = 0; i < entries_per_batch_; ++i) {
          GenerateKeyFromInt(key, FLAGS_num, &keys[i]);
          key += FLAGS_multiread_stride;
        }
      } else {
        for (int64_t i = 0; i < entries_per_batch_; ++i) {
          GenerateKeyFromInt(GetRandomKey(&thread->rand), FLAGS_num, &keys[i]);
        }
      }
      if (!FLAGS_multiread_batched) {
        std::vector<Status> statuses = db->MultiGet(options, keys, &values);
        assert(static_cast<int64_t>(statuses.size()) == entries_per_batch_);

        read += entries_per_batch_;
        num_multireads++;
        for (int64_t i = 0; i < entries_per_batch_; ++i) {
          if (statuses[i].ok()) {
            ++found;
          } else if (!statuses[i].IsNotFound()) {
            fprintf(stderr, "MultiGet returned an error: %s\n",
                    statuses[i].ToString().c_str());
            abort();
          }
        }
      } else {
        db->MultiGet(options, db->DefaultColumnFamily(), keys.size(),
                     keys.data(), pin_values, stat_list.data());

        read += entries_per_batch_;
        num_multireads++;
        for (int64_t i = 0; i < entries_per_batch_; ++i) {
          if (stat_list[i].ok()) {
            ++found;
          } else if (!stat_list[i].IsNotFound()) {
            fprintf(stderr, "MultiGet returned an error: %s\n",
                    stat_list[i].ToString().c_str());
            abort();
          }
          stat_list[i] = Status::OK();
          pin_values[i].Reset();
        }
      }
      if (thread->shared->read_rate_limiter.get() != nullptr &&
          num_multireads % 256 == 255) {
        thread->shared->read_rate_limiter->Request(
            256 * entries_per_batch_, Env::IO_HIGH, nullptr /* stats */,
            RateLimiter::OpType::kRead);
      }
      thread->stats.FinishedOps(nullptr, db, entries_per_batch_, kRead);
    }

    char msg[100];
    snprintf(msg, sizeof(msg), "(%" PRIu64 " of %" PRIu64 " found)",
             found, read);
    thread->stats.AddMessage(msg);
  }

  // The inverse function of Pareto distribution
  int64_t ParetoCdfInversion(double u, double theta, double k, double sigma) {
    double ret;
    if (k == 0.0) {
      ret = theta - sigma * std::log(u);
    } else {
      ret = theta + sigma * (std::pow(u, -1 * k) - 1) / k;
    }
    return static_cast<int64_t>(ceil(ret));
  }
  // The inverse function of power distribution (y=ax^b)
  int64_t PowerCdfInversion(double u, double a, double b) {
    double ret;
    ret = std::pow((u / a), (1 / b));
    return static_cast<int64_t>(ceil(ret));
  }

  // Add the noice to the QPS
  double AddNoise(double origin, double noise_ratio) {
    if (noise_ratio < 0.0 || noise_ratio > 1.0) {
      return origin;
    }
    int band_int = static_cast<int>(FLAGS_sine_a);
    double delta = (rand() % band_int - band_int / 2) * noise_ratio;
    if (origin + delta < 0) {
      return origin;
    } else {
      return (origin + delta);
    }
  }

  // Decide the ratio of different query types
  // 0 Get, 1 Put, 2 Seek, 3 SeekForPrev, 4 Delete, 5 SingleDelete, 6 merge
  class QueryDecider {
   public:
    std::vector<int> type_;
    std::vector<double> ratio_;
    int range_;

    QueryDecider() {}
    ~QueryDecider() {}

    Status Initiate(std::vector<double> ratio_input) {
      int range_max = 1000;
      double sum = 0.0;
      for (auto& ratio : ratio_input) {
        sum += ratio;
      }
      range_ = 0;
      for (auto& ratio : ratio_input) {
        range_ += static_cast<int>(ceil(range_max * (ratio / sum)));
        type_.push_back(range_);
        ratio_.push_back(ratio / sum);
      }
      return Status::OK();
    }

    int GetType(int64_t rand_num) {
      if (rand_num < 0) {
        rand_num = rand_num * (-1);
      }
      assert(range_ != 0);
      int pos = static_cast<int>(rand_num % range_);
      for (int i = 0; i < static_cast<int>(type_.size()); i++) {
        if (pos < type_[i]) {
          return i;
        }
      }
      return 0;
    }
  };

  // KeyrangeUnit is the struct of a keyrange. It is used in a keyrange vector
  // to transfer a random value to one keyrange based on the hotness.
  struct KeyrangeUnit {
    int64_t keyrange_start;
    int64_t keyrange_access;
    int64_t keyrange_keys;
  };

  // From our observations, the prefix hotness (key-range hotness) follows
  // the two-term-exponential distribution: f(x) = a*exp(b*x) + c*exp(d*x).
  // However, we cannot directly use the inverse function to decide a
  // key-range from a random distribution. To achieve it, we create a list of
  // KeyrangeUnit, each KeyrangeUnit occupies a range of integers whose size is
  // decided based on the hotness of the key-range. When a random value is
  // generated based on uniform distribution, we map it to the KeyrangeUnit Vec
  // and one KeyrangeUnit is selected. The probability of a  KeyrangeUnit being
  // selected is the same as the hotness of this KeyrangeUnit. After that, the
  // key can be randomly allocated to the key-range of this KeyrangeUnit, or we
  // can based on the power distribution (y=ax^b) to generate the offset of
  // the key in the selected key-range. In this way, we generate the keyID
  // based on the hotness of the prefix and also the key hotness distribution.
  class GenerateTwoTermExpKeys {
   public:
    int64_t keyrange_rand_max_;
    int64_t keyrange_size_;
    int64_t keyrange_num_;
    bool initiated_;
    std::vector<KeyrangeUnit> keyrange_set_;

    GenerateTwoTermExpKeys() {
      keyrange_rand_max_ = FLAGS_num;
      initiated_ = false;
    }

    ~GenerateTwoTermExpKeys() {}

    // Initiate the KeyrangeUnit vector and calculate the size of each
    // KeyrangeUnit.
    Status InitiateExpDistribution(int64_t total_keys, double prefix_a,
                                   double prefix_b, double prefix_c,
                                   double prefix_d) {
      int64_t amplify = 0;
      int64_t keyrange_start = 0;
      initiated_ = true;
      if (FLAGS_keyrange_num <= 0) {
        keyrange_num_ = 1;
      } else {
        keyrange_num_ = FLAGS_keyrange_num;
      }
      keyrange_size_ = total_keys / keyrange_num_;

      // Calculate the key-range shares size based on the input parameters
      for (int64_t pfx = keyrange_num_; pfx >= 1; pfx--) {
        // Step 1. Calculate the probability that this key range will be
        // accessed in a query. It is based on the two-term expoential
        // distribution
        double keyrange_p = prefix_a * std::exp(prefix_b * pfx) +
                            prefix_c * std::exp(prefix_d * pfx);
        if (keyrange_p < std::pow(10.0, -16.0)) {
          keyrange_p = 0.0;
        }
        // Step 2. Calculate the amplify
        // In order to allocate a query to a key-range based on the random
        // number generated for this query, we need to extend the probability
        // of each key range from [0,1] to [0, amplify]. Amplify is calculated
        // by 1/(smallest key-range probability). In this way, we ensure that
        // all key-ranges are assigned with an Integer that  >=0
        if (amplify == 0 && keyrange_p > 0) {
          amplify = static_cast<int64_t>(std::floor(1 / keyrange_p)) + 1;
        }

        // Step 3. For each key-range, we calculate its position in the
        // [0, amplify] range, including the start, the size (keyrange_access)
        KeyrangeUnit p_unit;
        p_unit.keyrange_start = keyrange_start;
        if (0.0 >= keyrange_p) {
          p_unit.keyrange_access = 0;
        } else {
          p_unit.keyrange_access =
              static_cast<int64_t>(std::floor(amplify * keyrange_p));
        }
        p_unit.keyrange_keys = keyrange_size_;
        keyrange_set_.push_back(p_unit);
        keyrange_start += p_unit.keyrange_access;
      }
      keyrange_rand_max_ = keyrange_start;

      // Step 4. Shuffle the key-ranges randomly
      // Since the access probability is calculated from small to large,
      // If we do not re-allocate them, hot key-ranges are always at the end
      // and cold key-ranges are at the begin of the key space. Therefore, the
      // key-ranges are shuffled and the rand seed is only decide by the
      // key-range hotness distribution. With the same distribution parameters
      // the shuffle results are the same.
      Random64 rand_loca(keyrange_rand_max_);
      for (int64_t i = 0; i < FLAGS_keyrange_num; i++) {
        int64_t pos = rand_loca.Next() % FLAGS_keyrange_num;
        assert(i >= 0 && i < static_cast<int64_t>(keyrange_set_.size()) &&
               pos >= 0 && pos < static_cast<int64_t>(keyrange_set_.size()));
        std::swap(keyrange_set_[i], keyrange_set_[pos]);
      }

      // Step 5. Recalculate the prefix start postion after shuffling
      int64_t offset = 0;
      for (auto& p_unit : keyrange_set_) {
        p_unit.keyrange_start = offset;
        offset += p_unit.keyrange_access;
      }

      return Status::OK();
    }

    // Generate the Key ID according to the input ini_rand and key distribution
    int64_t DistGetKeyID(int64_t ini_rand, double key_dist_a,
                         double key_dist_b) {
      int64_t keyrange_rand = ini_rand % keyrange_rand_max_;

      // Calculate and select one key-range that contains the new key
      int64_t start = 0, end = static_cast<int64_t>(keyrange_set_.size());
      while (start + 1 < end) {
        int64_t mid = start + (end - start) / 2;
        assert(mid >= 0 && mid < static_cast<int64_t>(keyrange_set_.size()));
        if (keyrange_rand < keyrange_set_[mid].keyrange_start) {
          end = mid;
        } else {
          start = mid;
        }
      }
      int64_t keyrange_id = start;

      // Select one key in the key-range and compose the keyID
      int64_t key_offset = 0, key_seed;
      if (key_dist_a == 0.0 && key_dist_b == 0.0) {
        key_offset = ini_rand % keyrange_size_;
      } else {
        key_seed = static_cast<int64_t>(
            ceil(std::pow((ini_rand / key_dist_a), (1 / key_dist_b))));
        Random64 rand_key(key_seed);
        key_offset = static_cast<int64_t>(rand_key.Next()) % keyrange_size_;
      }
      return keyrange_size_ * keyrange_id + key_offset;
    }
  };

  // The social graph wokrload mixed with Get, Put, Iterator queries.
  // The value size and iterator length follow Pareto distribution.
  // The overall key access follow power distribution. If user models the
  // workload based on different key-ranges (or different prefixes), user
  // can use two-term-exponential distribution to fit the workload. User
  // needs to decides the ratio between Get, Put, Iterator queries before
  // starting the benchmark.
  void MixGraph(ThreadState* thread) {
    int64_t read = 0;  // including single gets and Next of iterators
    int64_t gets = 0;
    int64_t puts = 0;
    int64_t found = 0;
    int64_t seek = 0;
    int64_t seek_found = 0;
    int64_t bytes = 0;
    const int64_t default_value_max = 1 * 1024 * 1024;
    int64_t value_max = default_value_max;
    int64_t scan_len_max = FLAGS_mix_max_scan_len;
    double write_rate = 1000000.0;
    double read_rate = 1000000.0;
    bool use_prefix_modeling = false;
    GenerateTwoTermExpKeys gen_exp;
    std::vector<double> ratio{FLAGS_mix_get_ratio, FLAGS_mix_put_ratio,
                              FLAGS_mix_seek_ratio};
    char value_buffer[default_value_max];
    QueryDecider query;
    RandomGenerator gen;
    Status s;
    if (value_max > FLAGS_mix_max_value_size) {
      value_max = FLAGS_mix_max_value_size;
    }

    ReadOptions options(FLAGS_verify_checksum, true);
    std::unique_ptr<const char[]> key_guard;
    Slice key = AllocateKey(&key_guard);
    PinnableSlice pinnable_val;
    query.Initiate(ratio);

    // the limit of qps initiation
    if (FLAGS_sine_a != 0 || FLAGS_sine_d != 0) {
      thread->shared->read_rate_limiter.reset(NewGenericRateLimiter(
          static_cast<int64_t>(read_rate), 100000 /* refill_period_us */, 10 /* fairness */,
          RateLimiter::Mode::kReadsOnly));
      thread->shared->write_rate_limiter.reset(
          NewGenericRateLimiter(static_cast<int64_t>(write_rate)));
    }

    // Decide if user wants to use prefix based key generation
    if (FLAGS_keyrange_dist_a != 0.0 || FLAGS_keyrange_dist_b != 0.0 ||
        FLAGS_keyrange_dist_c != 0.0 || FLAGS_keyrange_dist_d != 0.0) {
      use_prefix_modeling = true;
      gen_exp.InitiateExpDistribution(
          FLAGS_num, FLAGS_keyrange_dist_a, FLAGS_keyrange_dist_b,
          FLAGS_keyrange_dist_c, FLAGS_keyrange_dist_d);
    }

    Duration duration(FLAGS_duration, reads_);
    while (!duration.Done(1)) {
      DBWithColumnFamilies* db_with_cfh = SelectDBWithCfh(thread);
      int64_t ini_rand, rand_v, key_rand, key_seed;
      ini_rand = GetRandomKey(&thread->rand);
      rand_v = ini_rand % FLAGS_num;
      double u = static_cast<double>(rand_v) / FLAGS_num;

      // Generate the keyID based on the key hotness and prefix hotness
      if (use_prefix_modeling) {
        key_rand =
            gen_exp.DistGetKeyID(ini_rand, FLAGS_key_dist_a, FLAGS_key_dist_b);
      } else {
        key_seed = PowerCdfInversion(u, FLAGS_key_dist_a, FLAGS_key_dist_b);
        Random64 rand(key_seed);
        key_rand = static_cast<int64_t>(rand.Next()) % FLAGS_num;
      }
      GenerateKeyFromInt(key_rand, FLAGS_num, &key);
      int query_type = query.GetType(rand_v);

      // change the qps
      uint64_t now = FLAGS_env->NowMicros();
      uint64_t usecs_since_last;
      if (now > thread->stats.GetSineInterval()) {
        usecs_since_last = now - thread->stats.GetSineInterval();
      } else {
        usecs_since_last = 0;
      }

      if (usecs_since_last >
          (FLAGS_sine_mix_rate_interval_milliseconds * uint64_t{1000})) {
        double usecs_since_start =
            static_cast<double>(now - thread->stats.GetStart());
        thread->stats.ResetSineInterval();
        double mix_rate_with_noise = AddNoise(
            SineRate(usecs_since_start / 1000000.0), FLAGS_sine_mix_rate_noise);
        read_rate = mix_rate_with_noise * (query.ratio_[0] + query.ratio_[2]);
        write_rate =
            mix_rate_with_noise * query.ratio_[1] * FLAGS_mix_ave_kv_size;

        thread->shared->write_rate_limiter.reset(
            NewGenericRateLimiter(static_cast<int64_t>(write_rate)));
        thread->shared->read_rate_limiter.reset(NewGenericRateLimiter(
            static_cast<int64_t>(read_rate),
            FLAGS_sine_mix_rate_interval_milliseconds * uint64_t{1000}, 10,
            RateLimiter::Mode::kReadsOnly));
      }
      // Start the query
      if (query_type == 0) {
        // the Get query
        gets++;
        read++;
        if (FLAGS_num_column_families > 1) {
          s = db_with_cfh->db->Get(options, db_with_cfh->GetCfh(key_rand), key,
                                   &pinnable_val);
        } else {
          pinnable_val.Reset();
          s = db_with_cfh->db->Get(options,
                                   db_with_cfh->db->DefaultColumnFamily(), key,
                                   &pinnable_val);
        }

        if (s.ok()) {
          found++;
          bytes += key.size() + pinnable_val.size();
        } else if (!s.IsNotFound()) {
          fprintf(stderr, "Get returned an error: %s\n", s.ToString().c_str());
          abort();
        }

        if (thread->shared->read_rate_limiter.get() != nullptr &&
            read % 256 == 255) {
          thread->shared->read_rate_limiter->Request(
              256, Env::IO_HIGH, nullptr /* stats */,
              RateLimiter::OpType::kRead);
        }
        thread->stats.FinishedOps(db_with_cfh, db_with_cfh->db, 1, kRead);
      } else if (query_type == 1) {
        // the Put query
        puts++;
        int64_t val_size = ParetoCdfInversion(
            u, FLAGS_value_theta, FLAGS_value_k, FLAGS_value_sigma);
        if (val_size < 0) {
          val_size = 10;
        } else if (val_size > value_max) {
          val_size = val_size % value_max;
        }
        s = db_with_cfh->db->Put(
            write_options_, key,
            gen.Generate(static_cast<unsigned int>(val_size)));
        if (!s.ok()) {
          fprintf(stderr, "put error: %s\n", s.ToString().c_str());
          exit(1);
        }

        if (thread->shared->write_rate_limiter) {
          thread->shared->write_rate_limiter->Request(
              key.size() + val_size, Env::IO_HIGH, nullptr /*stats*/,
              RateLimiter::OpType::kWrite);
        }
        thread->stats.FinishedOps(db_with_cfh, db_with_cfh->db, 1, kWrite);
      } else if (query_type == 2) {
        // Seek query
        if (db_with_cfh->db != nullptr) {
          Iterator* single_iter = nullptr;
          single_iter = db_with_cfh->db->NewIterator(options);
          if (single_iter != nullptr) {
            single_iter->Seek(key);
            seek++;
            read++;
            if (single_iter->Valid() && single_iter->key().compare(key) == 0) {
              seek_found++;
            }
            int64_t scan_length =
                ParetoCdfInversion(u, FLAGS_iter_theta, FLAGS_iter_k,
                                   FLAGS_iter_sigma) %
                scan_len_max;
            for (int64_t j = 0; j < scan_length && single_iter->Valid(); j++) {
              Slice value = single_iter->value();
              memcpy(value_buffer, value.data(),
                     std::min(value.size(), sizeof(value_buffer)));
              bytes += single_iter->key().size() + single_iter->value().size();
              single_iter->Next();
              assert(single_iter->status().ok());
            }
          }
          delete single_iter;
        }
        thread->stats.FinishedOps(db_with_cfh, db_with_cfh->db, 1, kSeek);
      }
    }
    char msg[256];
    snprintf(msg, sizeof(msg),
             "( Gets:%" PRIu64 " Puts:%" PRIu64 " Seek:%" PRIu64 " of %" PRIu64
             " in %" PRIu64 " found)\n",
             gets, puts, seek, found, read);

    thread->stats.AddBytes(bytes);
    thread->stats.AddMessage(msg);

    if (FLAGS_perf_level > ROCKSDB_NAMESPACE::PerfLevel::kDisable) {
      thread->stats.AddMessage(std::string("PERF_CONTEXT:\n") +
                               get_perf_context()->ToString());
    }
  }

  void IteratorCreation(ThreadState* thread) {
    Duration duration(FLAGS_duration, reads_);
    ReadOptions options(FLAGS_verify_checksum, true);
    while (!duration.Done(1)) {
      DB* db = SelectDB(thread);
      Iterator* iter = db->NewIterator(options);
      delete iter;
      thread->stats.FinishedOps(nullptr, db, 1, kOthers);
    }
  }

  void IteratorCreationWhileWriting(ThreadState* thread) {
    if (thread->tid > 0) {
      IteratorCreation(thread);
    } else {
      BGWriter(thread, kWrite);
    }
  }

  void SeekRandom(ThreadState* thread) {
    int64_t read = 0;
    int64_t found = 0;
    int64_t bytes = 0;
    ReadOptions options(FLAGS_verify_checksum, true);
    options.total_order_seek = FLAGS_total_order_seek;
    options.prefix_same_as_start = FLAGS_prefix_same_as_start;
    options.tailing = FLAGS_use_tailing_iterator;
    options.readahead_size = FLAGS_readahead_size;

    Iterator* single_iter = nullptr;
    std::vector<Iterator*> multi_iters;
    if (db_.db != nullptr) {
      single_iter = db_.db->NewIterator(options);
    } else {
      for (const auto& db_with_cfh : multi_dbs_) {
        multi_iters.push_back(db_with_cfh.db->NewIterator(options));
      }
    }

    std::unique_ptr<const char[]> key_guard;
    Slice key = AllocateKey(&key_guard);

    std::unique_ptr<const char[]> upper_bound_key_guard;
    Slice upper_bound = AllocateKey(&upper_bound_key_guard);
    std::unique_ptr<const char[]> lower_bound_key_guard;
    Slice lower_bound = AllocateKey(&lower_bound_key_guard);

    Duration duration(FLAGS_duration, reads_);
    char value_buffer[256];
    while (!duration.Done(1)) {
      int64_t seek_pos = thread->rand.Next() % FLAGS_num;
      GenerateKeyFromIntForSeek(static_cast<uint64_t>(seek_pos), FLAGS_num,
                                &key);
      if (FLAGS_max_scan_distance != 0) {
        if (FLAGS_reverse_iterator) {
          GenerateKeyFromInt(
              static_cast<uint64_t>(std::max(
                  static_cast<int64_t>(0), seek_pos - FLAGS_max_scan_distance)),
              FLAGS_num, &lower_bound);
          options.iterate_lower_bound = &lower_bound;
        } else {
          auto min_num =
              std::min(FLAGS_num, seek_pos + FLAGS_max_scan_distance);
          GenerateKeyFromInt(static_cast<uint64_t>(min_num), FLAGS_num,
                             &upper_bound);
          options.iterate_upper_bound = &upper_bound;
        }
      }

      if (!FLAGS_use_tailing_iterator) {
        if (db_.db != nullptr) {
          delete single_iter;
          single_iter = db_.db->NewIterator(options);
        } else {
          for (auto iter : multi_iters) {
            delete iter;
          }
          multi_iters.clear();
          for (const auto& db_with_cfh : multi_dbs_) {
            multi_iters.push_back(db_with_cfh.db->NewIterator(options));
          }
        }
      }
      // Pick a Iterator to use
      Iterator* iter_to_use = single_iter;
      if (single_iter == nullptr) {
        iter_to_use = multi_iters[thread->rand.Next() % multi_iters.size()];
      }

      iter_to_use->Seek(key);
      read++;
      if (iter_to_use->Valid() && iter_to_use->key().compare(key) == 0) {
        found++;
      }

      for (int j = 0; j < FLAGS_seek_nexts && iter_to_use->Valid(); ++j) {
        // Copy out iterator's value to make sure we read them.
        Slice value = iter_to_use->value();
        memcpy(value_buffer, value.data(),
               std::min(value.size(), sizeof(value_buffer)));
        bytes += iter_to_use->key().size() + iter_to_use->value().size();

        if (!FLAGS_reverse_iterator) {
          iter_to_use->Next();
        } else {
          iter_to_use->Prev();
        }
        assert(iter_to_use->status().ok());
      }

      if (thread->shared->read_rate_limiter.get() != nullptr &&
          read % 256 == 255) {
        thread->shared->read_rate_limiter->Request(
            256, Env::IO_HIGH, nullptr /* stats */, RateLimiter::OpType::kRead);
      }

      thread->stats.FinishedOps(&db_, db_.db, 1, kSeek);
    }
    delete single_iter;
    for (auto iter : multi_iters) {
      delete iter;
    }

    char msg[100];
    snprintf(msg, sizeof(msg), "(%" PRIu64 " of %" PRIu64 " found)\n",
             found, read);
    thread->stats.AddBytes(bytes);
    thread->stats.AddMessage(msg);
    if (FLAGS_perf_level > ROCKSDB_NAMESPACE::PerfLevel::kDisable) {
      thread->stats.AddMessage(std::string("PERF_CONTEXT:\n") +
                               get_perf_context()->ToString());
    }
  }

  void SeekRandomWhileWriting(ThreadState* thread) {
    if (thread->tid > 0) {
      SeekRandom(thread);
    } else {
      BGWriter(thread, kWrite);
    }
  }

  void SeekRandomWhileMerging(ThreadState* thread) {
    if (thread->tid > 0) {
      SeekRandom(thread);
    } else {
      BGWriter(thread, kMerge);
    }
  }

  void DoDelete(ThreadState* thread, bool seq) {
    WriteBatch batch;
    Duration duration(seq ? 0 : FLAGS_duration, deletes_);
    int64_t i = 0;
    std::unique_ptr<const char[]> key_guard;
    Slice key = AllocateKey(&key_guard);

    while (!duration.Done(entries_per_batch_)) {
      DB* db = SelectDB(thread);
      batch.Clear();
      for (int64_t j = 0; j < entries_per_batch_; ++j) {
        const int64_t k = seq ? i + j : (thread->rand.Next() % FLAGS_num);
        GenerateKeyFromInt(k, FLAGS_num, &key);
        batch.Delete(key);
      }
      auto s = db->Write(write_options_, &batch);
      thread->stats.FinishedOps(nullptr, db, entries_per_batch_, kDelete);
      if (!s.ok()) {
        fprintf(stderr, "del error: %s\n", s.ToString().c_str());
        exit(1);
      }
      i += entries_per_batch_;
    }
  }

  void DeleteSeq(ThreadState* thread) {
    DoDelete(thread, true);
  }

  void DeleteRandom(ThreadState* thread) {
    DoDelete(thread, false);
  }

  void ReadWhileWriting(ThreadState* thread) {
    if (thread->tid > 0) {
      ReadRandom(thread);
    } else {
      BGWriter(thread, kWrite);
    }
  }

  void ReadWhileMerging(ThreadState* thread) {
    if (thread->tid > 0) {
      ReadRandom(thread);
    } else {
      BGWriter(thread, kMerge);
    }
  }

  void BGWriter(ThreadState* thread, enum OperationType write_merge) {
    // Special thread that keeps writing until other threads are done.
    RandomGenerator gen;
    int64_t bytes = 0;

    std::unique_ptr<RateLimiter> write_rate_limiter;
    if (FLAGS_benchmark_write_rate_limit > 0) {
      write_rate_limiter.reset(
          NewGenericRateLimiter(FLAGS_benchmark_write_rate_limit));
    }

    // Don't merge stats from this thread with the readers.
    thread->stats.SetExcludeFromMerge();

    std::unique_ptr<const char[]> key_guard;
    Slice key = AllocateKey(&key_guard);
    uint32_t written = 0;
    bool hint_printed = false;

    while (true) {
      DB* db = SelectDB(thread);
      {
        MutexLock l(&thread->shared->mu);
        if (FLAGS_finish_after_writes && written == writes_) {
          fprintf(stderr, "Exiting the writer after %u writes...\n", written);
          break;
        }
        if (thread->shared->num_done + 1 >= thread->shared->num_initialized) {
          // Other threads have finished
          if (FLAGS_finish_after_writes) {
            // Wait for the writes to be finished
            if (!hint_printed) {
              fprintf(stderr, "Reads are finished. Have %d more writes to do\n",
                      static_cast<int>(writes_) - written);
              hint_printed = true;
            }
          } else {
            // Finish the write immediately
            break;
          }
        }
      }

      GenerateKeyFromInt(thread->rand.Next() % FLAGS_num, FLAGS_num, &key);
      Status s;

      Slice val = gen.Generate();
      if (write_merge == kWrite) {
        s = db->Put(write_options_, key, val);
      } else {
        s = db->Merge(write_options_, key, val);
      }
      written++;

      if (!s.ok()) {
        fprintf(stderr, "put or merge error: %s\n", s.ToString().c_str());
        exit(1);
      }
      bytes += key.size() + val.size();
      thread->stats.FinishedOps(&db_, db_.db, 1, kWrite);

      if (FLAGS_benchmark_write_rate_limit > 0) {
        write_rate_limiter->Request(
            key.size() + val.size(), Env::IO_HIGH,
            nullptr /* stats */, RateLimiter::OpType::kWrite);
      }
    }
    thread->stats.AddBytes(bytes);
  }

  void ReadWhileScanning(ThreadState* thread) {
    if (thread->tid > 0) {
      ReadRandom(thread);
    } else {
      BGScan(thread);
    }
  }

  void BGScan(ThreadState* thread) {
    if (FLAGS_num_multi_db > 0) {
      fprintf(stderr, "Not supporting multiple DBs.\n");
      abort();
    }
    assert(db_.db != nullptr);
    ReadOptions read_options;
    Iterator* iter = db_.db->NewIterator(read_options);

    fprintf(stderr, "num reads to do %" PRIu64 "\n", reads_);
    Duration duration(FLAGS_duration, reads_);
    uint64_t num_seek_to_first = 0;
    uint64_t num_next = 0;
    while (!duration.Done(1)) {
      if (!iter->Valid()) {
        iter->SeekToFirst();
        num_seek_to_first++;
      } else if (!iter->status().ok()) {
        fprintf(stderr, "Iterator error: %s\n",
                iter->status().ToString().c_str());
        abort();
      } else {
        iter->Next();
        num_next++;
      }

      thread->stats.FinishedOps(&db_, db_.db, 1, kSeek);
    }
    delete iter;
  }

  // Given a key K and value V, this puts (K+"0", V), (K+"1", V), (K+"2", V)
  // in DB atomically i.e in a single batch. Also refer GetMany.
  Status PutMany(DB* db, const WriteOptions& writeoptions, const Slice& key,
                 const Slice& value) {
    std::string suffixes[3] = {"2", "1", "0"};
    std::string keys[3];

    WriteBatch batch;
    Status s;
    for (int i = 0; i < 3; i++) {
      keys[i] = key.ToString() + suffixes[i];
      batch.Put(keys[i], value);
    }

    s = db->Write(writeoptions, &batch);
    return s;
  }


  // Given a key K, this deletes (K+"0", V), (K+"1", V), (K+"2", V)
  // in DB atomically i.e in a single batch. Also refer GetMany.
  Status DeleteMany(DB* db, const WriteOptions& writeoptions,
                    const Slice& key) {
    std::string suffixes[3] = {"1", "2", "0"};
    std::string keys[3];

    WriteBatch batch;
    Status s;
    for (int i = 0; i < 3; i++) {
      keys[i] = key.ToString() + suffixes[i];
      batch.Delete(keys[i]);
    }

    s = db->Write(writeoptions, &batch);
    return s;
  }

  // Given a key K and value V, this gets values for K+"0", K+"1" and K+"2"
  // in the same snapshot, and verifies that all the values are identical.
  // ASSUMES that PutMany was used to put (K, V) into the DB.
  Status GetMany(DB* db, const ReadOptions& readoptions, const Slice& key,
                 std::string* value) {
    std::string suffixes[3] = {"0", "1", "2"};
    std::string keys[3];
    Slice key_slices[3];
    std::string values[3];
    ReadOptions readoptionscopy = readoptions;
    readoptionscopy.snapshot = db->GetSnapshot();
    Status s;
    for (int i = 0; i < 3; i++) {
      keys[i] = key.ToString() + suffixes[i];
      key_slices[i] = keys[i];
      s = db->Get(readoptionscopy, key_slices[i], value);
      if (!s.ok() && !s.IsNotFound()) {
        fprintf(stderr, "get error: %s\n", s.ToString().c_str());
        values[i] = "";
        // we continue after error rather than exiting so that we can
        // find more errors if any
      } else if (s.IsNotFound()) {
        values[i] = "";
      } else {
        values[i] = *value;
      }
    }
    db->ReleaseSnapshot(readoptionscopy.snapshot);

    if ((values[0] != values[1]) || (values[1] != values[2])) {
      fprintf(stderr, "inconsistent values for key %s: %s, %s, %s\n",
              key.ToString().c_str(), values[0].c_str(), values[1].c_str(),
              values[2].c_str());
      // we continue after error rather than exiting so that we can
      // find more errors if any
    }

    return s;
  }

  // Differs from readrandomwriterandom in the following ways:
  // (a) Uses GetMany/PutMany to read/write key values. Refer to those funcs.
  // (b) Does deletes as well (per FLAGS_deletepercent)
  // (c) In order to achieve high % of 'found' during lookups, and to do
  //     multiple writes (including puts and deletes) it uses upto
  //     FLAGS_numdistinct distinct keys instead of FLAGS_num distinct keys.
  // (d) Does not have a MultiGet option.
  void RandomWithVerify(ThreadState* thread) {
    ReadOptions options(FLAGS_verify_checksum, true);
    RandomGenerator gen;
    std::string value;
    int64_t found = 0;
    int get_weight = 0;
    int put_weight = 0;
    int delete_weight = 0;
    int64_t gets_done = 0;
    int64_t puts_done = 0;
    int64_t deletes_done = 0;

    std::unique_ptr<const char[]> key_guard;
    Slice key = AllocateKey(&key_guard);

    // the number of iterations is the larger of read_ or write_
    for (int64_t i = 0; i < readwrites_; i++) {
      DB* db = SelectDB(thread);
      if (get_weight == 0 && put_weight == 0 && delete_weight == 0) {
        // one batch completed, reinitialize for next batch
        get_weight = FLAGS_readwritepercent;
        delete_weight = FLAGS_deletepercent;
        put_weight = 100 - get_weight - delete_weight;
      }
      GenerateKeyFromInt(thread->rand.Next() % FLAGS_numdistinct,
          FLAGS_numdistinct, &key);
      if (get_weight > 0) {
        // do all the gets first
        Status s = GetMany(db, options, key, &value);
        if (!s.ok() && !s.IsNotFound()) {
          fprintf(stderr, "getmany error: %s\n", s.ToString().c_str());
          // we continue after error rather than exiting so that we can
          // find more errors if any
        } else if (!s.IsNotFound()) {
          found++;
        }
        get_weight--;
        gets_done++;
        thread->stats.FinishedOps(&db_, db_.db, 1, kRead);
      } else if (put_weight > 0) {
        // then do all the corresponding number of puts
        // for all the gets we have done earlier
        Status s = PutMany(db, write_options_, key, gen.Generate());
        if (!s.ok()) {
          fprintf(stderr, "putmany error: %s\n", s.ToString().c_str());
          exit(1);
        }
        put_weight--;
        puts_done++;
        thread->stats.FinishedOps(&db_, db_.db, 1, kWrite);
      } else if (delete_weight > 0) {
        Status s = DeleteMany(db, write_options_, key);
        if (!s.ok()) {
          fprintf(stderr, "deletemany error: %s\n", s.ToString().c_str());
          exit(1);
        }
        delete_weight--;
        deletes_done++;
        thread->stats.FinishedOps(&db_, db_.db, 1, kDelete);
      }
    }
    char msg[128];
    snprintf(msg, sizeof(msg),
             "( get:%" PRIu64 " put:%" PRIu64 " del:%" PRIu64 " total:%" \
             PRIu64 " found:%" PRIu64 ")",
             gets_done, puts_done, deletes_done, readwrites_, found);
    thread->stats.AddMessage(msg);
  }

  // This is different from ReadWhileWriting because it does not use
  // an extra thread.
  void ReadRandomWriteRandom(ThreadState* thread) {
    ReadOptions options(FLAGS_verify_checksum, true);
    RandomGenerator gen;
    std::string value;
    int64_t found = 0;
    int get_weight = 0;
    int put_weight = 0;
    int64_t reads_done = 0;
    int64_t writes_done = 0;
    Duration duration(FLAGS_duration, readwrites_);

    std::unique_ptr<const char[]> key_guard;
    Slice key = AllocateKey(&key_guard);

    // the number of iterations is the larger of read_ or write_
    while (!duration.Done(1)) {
      DB* db = SelectDB(thread);
      GenerateKeyFromInt(thread->rand.Next() % FLAGS_num, FLAGS_num, &key);
      if (get_weight == 0 && put_weight == 0) {
        // one batch completed, reinitialize for next batch
        get_weight = FLAGS_readwritepercent;
        put_weight = 100 - get_weight;
      }
      if (get_weight > 0) {
        // do all the gets first
        Status s = db->Get(options, key, &value);
        if (!s.ok() && !s.IsNotFound()) {
          fprintf(stderr, "get error: %s\n", s.ToString().c_str());
          // we continue after error rather than exiting so that we can
          // find more errors if any
        } else if (!s.IsNotFound()) {
          found++;
        }
        get_weight--;
        reads_done++;
        thread->stats.FinishedOps(nullptr, db, 1, kRead);
      } else  if (put_weight > 0) {
        // then do all the corresponding number of puts
        // for all the gets we have done earlier
        Status s = db->Put(write_options_, key, gen.Generate());
        if (!s.ok()) {
          fprintf(stderr, "put error: %s\n", s.ToString().c_str());
          exit(1);
        }
        put_weight--;
        writes_done++;
        thread->stats.FinishedOps(nullptr, db, 1, kWrite);
      }
    }
    char msg[100];
    snprintf(msg, sizeof(msg), "( reads:%" PRIu64 " writes:%" PRIu64 \
             " total:%" PRIu64 " found:%" PRIu64 ")",
             reads_done, writes_done, readwrites_, found);
    thread->stats.AddMessage(msg);
  }

  //
  // Read-modify-write for random keys
  void UpdateRandom(ThreadState* thread) {
    ReadOptions options(FLAGS_verify_checksum, true);
    RandomGenerator gen;
    std::string value;
    int64_t found = 0;
    int64_t bytes = 0;
    Duration duration(FLAGS_duration, readwrites_);

    std::unique_ptr<const char[]> key_guard;
    Slice key = AllocateKey(&key_guard);
    // the number of iterations is the larger of read_ or write_
    while (!duration.Done(1)) {
      DB* db = SelectDB(thread);
      GenerateKeyFromInt(thread->rand.Next() % FLAGS_num, FLAGS_num, &key);

      auto status = db->Get(options, key, &value);
      if (status.ok()) {
        ++found;
        bytes += key.size() + value.size();
      } else if (!status.IsNotFound()) {
        fprintf(stderr, "Get returned an error: %s\n",
                status.ToString().c_str());
        abort();
      }

      if (thread->shared->write_rate_limiter) {
        thread->shared->write_rate_limiter->Request(
            key.size() + value.size(), Env::IO_HIGH, nullptr /*stats*/,
            RateLimiter::OpType::kWrite);
      }

      Slice val = gen.Generate();
      Status s = db->Put(write_options_, key, val);
      if (!s.ok()) {
        fprintf(stderr, "put error: %s\n", s.ToString().c_str());
        exit(1);
      }
      bytes += key.size() + val.size();
      thread->stats.FinishedOps(nullptr, db, 1, kUpdate);
    }
    char msg[100];
    snprintf(msg, sizeof(msg),
             "( updates:%" PRIu64 " found:%" PRIu64 ")", readwrites_, found);
    thread->stats.AddBytes(bytes);
    thread->stats.AddMessage(msg);
  }

  // Read-XOR-write for random keys. Xors the existing value with a randomly
  // generated value, and stores the result. Assuming A in the array of bytes
  // representing the existing value, we generate an array B of the same size,
  // then compute C = A^B as C[i]=A[i]^B[i], and store C
  void XORUpdateRandom(ThreadState* thread) {
    ReadOptions options(FLAGS_verify_checksum, true);
    RandomGenerator gen;
    std::string existing_value;
    int64_t found = 0;
    Duration duration(FLAGS_duration, readwrites_);

    BytesXOROperator xor_operator;

    std::unique_ptr<const char[]> key_guard;
    Slice key = AllocateKey(&key_guard);
    // the number of iterations is the larger of read_ or write_
    while (!duration.Done(1)) {
      DB* db = SelectDB(thread);
      GenerateKeyFromInt(thread->rand.Next() % FLAGS_num, FLAGS_num, &key);

      auto status = db->Get(options, key, &existing_value);
      if (status.ok()) {
        ++found;
      } else if (!status.IsNotFound()) {
        fprintf(stderr, "Get returned an error: %s\n",
                status.ToString().c_str());
        exit(1);
      }

      Slice value = gen.Generate(static_cast<unsigned int>(existing_value.size()));
      std::string new_value;

      if (status.ok()) {
        Slice existing_value_slice = Slice(existing_value);
        xor_operator.XOR(&existing_value_slice, value, &new_value);
      } else {
        xor_operator.XOR(nullptr, value, &new_value);
      }

      Status s = db->Put(write_options_, key, Slice(new_value));
      if (!s.ok()) {
        fprintf(stderr, "put error: %s\n", s.ToString().c_str());
        exit(1);
      }
      thread->stats.FinishedOps(nullptr, db, 1);
    }
    char msg[100];
    snprintf(msg, sizeof(msg),
             "( updates:%" PRIu64 " found:%" PRIu64 ")", readwrites_, found);
    thread->stats.AddMessage(msg);
  }

  // Read-modify-write for random keys.
  // Each operation causes the key grow by value_size (simulating an append).
  // Generally used for benchmarking against merges of similar type
  void AppendRandom(ThreadState* thread) {
    ReadOptions options(FLAGS_verify_checksum, true);
    RandomGenerator gen;
    std::string value;
    int64_t found = 0;
    int64_t bytes = 0;

    std::unique_ptr<const char[]> key_guard;
    Slice key = AllocateKey(&key_guard);
    // The number of iterations is the larger of read_ or write_
    Duration duration(FLAGS_duration, readwrites_);
    while (!duration.Done(1)) {
      DB* db = SelectDB(thread);
      GenerateKeyFromInt(thread->rand.Next() % FLAGS_num, FLAGS_num, &key);

      auto status = db->Get(options, key, &value);
      if (status.ok()) {
        ++found;
        bytes += key.size() + value.size();
      } else if (!status.IsNotFound()) {
        fprintf(stderr, "Get returned an error: %s\n",
                status.ToString().c_str());
        abort();
      } else {
        // If not existing, then just assume an empty string of data
        value.clear();
      }

      // Update the value (by appending data)
      Slice operand = gen.Generate();
      if (value.size() > 0) {
        // Use a delimiter to match the semantics for StringAppendOperator
        value.append(1,',');
      }
      value.append(operand.data(), operand.size());

      // Write back to the database
      Status s = db->Put(write_options_, key, value);
      if (!s.ok()) {
        fprintf(stderr, "put error: %s\n", s.ToString().c_str());
        exit(1);
      }
      bytes += key.size() + value.size();
      thread->stats.FinishedOps(nullptr, db, 1, kUpdate);
    }

    char msg[100];
    snprintf(msg, sizeof(msg), "( updates:%" PRIu64 " found:%" PRIu64 ")",
            readwrites_, found);
    thread->stats.AddBytes(bytes);
    thread->stats.AddMessage(msg);
  }

  // Read-modify-write for random keys (using MergeOperator)
  // The merge operator to use should be defined by FLAGS_merge_operator
  // Adjust FLAGS_value_size so that the keys are reasonable for this operator
  // Assumes that the merge operator is non-null (i.e.: is well-defined)
  //
  // For example, use FLAGS_merge_operator="uint64add" and FLAGS_value_size=8
  // to simulate random additions over 64-bit integers using merge.
  //
  // The number of merges on the same key can be controlled by adjusting
  // FLAGS_merge_keys.
  void MergeRandom(ThreadState* thread) {
    RandomGenerator gen;
    int64_t bytes = 0;
    std::unique_ptr<const char[]> key_guard;
    Slice key = AllocateKey(&key_guard);
    // The number of iterations is the larger of read_ or write_
    Duration duration(FLAGS_duration, readwrites_);
    while (!duration.Done(1)) {
      DBWithColumnFamilies* db_with_cfh = SelectDBWithCfh(thread);
      int64_t key_rand = thread->rand.Next() % merge_keys_;
      GenerateKeyFromInt(key_rand, merge_keys_, &key);

      Status s;
      Slice val = gen.Generate();
      if (FLAGS_num_column_families > 1) {
        s = db_with_cfh->db->Merge(write_options_,
                                   db_with_cfh->GetCfh(key_rand), key,
                                   val);
      } else {
        s = db_with_cfh->db->Merge(write_options_,
                                   db_with_cfh->db->DefaultColumnFamily(), key,
                                   val);
      }

      if (!s.ok()) {
        fprintf(stderr, "merge error: %s\n", s.ToString().c_str());
        exit(1);
      }
      bytes += key.size() + val.size();
      thread->stats.FinishedOps(nullptr, db_with_cfh->db, 1, kMerge);
    }

    // Print some statistics
    char msg[100];
    snprintf(msg, sizeof(msg), "( updates:%" PRIu64 ")", readwrites_);
    thread->stats.AddBytes(bytes);
    thread->stats.AddMessage(msg);
  }

  // Read and merge random keys. The amount of reads and merges are controlled
  // by adjusting FLAGS_num and FLAGS_mergereadpercent. The number of distinct
  // keys (and thus also the number of reads and merges on the same key) can be
  // adjusted with FLAGS_merge_keys.
  //
  // As with MergeRandom, the merge operator to use should be defined by
  // FLAGS_merge_operator.
  void ReadRandomMergeRandom(ThreadState* thread) {
    ReadOptions options(FLAGS_verify_checksum, true);
    RandomGenerator gen;
    std::string value;
    int64_t num_hits = 0;
    int64_t num_gets = 0;
    int64_t num_merges = 0;
    size_t max_length = 0;

    std::unique_ptr<const char[]> key_guard;
    Slice key = AllocateKey(&key_guard);
    // the number of iterations is the larger of read_ or write_
    Duration duration(FLAGS_duration, readwrites_);
    while (!duration.Done(1)) {
      DB* db = SelectDB(thread);
      GenerateKeyFromInt(thread->rand.Next() % merge_keys_, merge_keys_, &key);

      bool do_merge = int(thread->rand.Next() % 100) < FLAGS_mergereadpercent;

      if (do_merge) {
        Status s = db->Merge(write_options_, key, gen.Generate());
        if (!s.ok()) {
          fprintf(stderr, "merge error: %s\n", s.ToString().c_str());
          exit(1);
        }
        num_merges++;
        thread->stats.FinishedOps(nullptr, db, 1, kMerge);
      } else {
        Status s = db->Get(options, key, &value);
        if (value.length() > max_length)
          max_length = value.length();

        if (!s.ok() && !s.IsNotFound()) {
          fprintf(stderr, "get error: %s\n", s.ToString().c_str());
          // we continue after error rather than exiting so that we can
          // find more errors if any
        } else if (!s.IsNotFound()) {
          num_hits++;
        }
        num_gets++;
        thread->stats.FinishedOps(nullptr, db, 1, kRead);
      }
    }

    char msg[100];
    snprintf(msg, sizeof(msg),
             "(reads:%" PRIu64 " merges:%" PRIu64 " total:%" PRIu64
             " hits:%" PRIu64 " maxlength:%" ROCKSDB_PRIszt ")",
             num_gets, num_merges, readwrites_, num_hits, max_length);
    thread->stats.AddMessage(msg);
  }

  void WriteSeqSeekSeq(ThreadState* thread) {
    writes_ = FLAGS_num;
    DoWrite(thread, SEQUENTIAL);
    // exclude writes from the ops/sec calculation
    thread->stats.Start(thread->tid);

    DB* db = SelectDB(thread);
    std::unique_ptr<Iterator> iter(
      db->NewIterator(ReadOptions(FLAGS_verify_checksum, true)));

    std::unique_ptr<const char[]> key_guard;
    Slice key = AllocateKey(&key_guard);
    for (int64_t i = 0; i < FLAGS_num; ++i) {
      GenerateKeyFromInt(i, FLAGS_num, &key);
      iter->Seek(key);
      assert(iter->Valid() && iter->key() == key);
      thread->stats.FinishedOps(nullptr, db, 1, kSeek);

      for (int j = 0; j < FLAGS_seek_nexts && i + 1 < FLAGS_num; ++j) {
        if (!FLAGS_reverse_iterator) {
          iter->Next();
        } else {
          iter->Prev();
        }
        GenerateKeyFromInt(++i, FLAGS_num, &key);
        assert(iter->Valid() && iter->key() == key);
        thread->stats.FinishedOps(nullptr, db, 1, kSeek);
      }

      iter->Seek(key);
      assert(iter->Valid() && iter->key() == key);
      thread->stats.FinishedOps(nullptr, db, 1, kSeek);
    }
  }

  bool binary_search(std::vector<int>& data, int start, int end, int key) {
    if (data.empty()) return false;
    if (start > end) return false;
    int mid = start + (end - start) / 2;
    if (mid > static_cast<int>(data.size()) - 1) return false;
    if (data[mid] == key) {
      return true;
    } else if (data[mid] > key) {
      return binary_search(data, start, mid - 1, key);
    } else {
      return binary_search(data, mid + 1, end, key);
    }
  }

  // Does a bunch of merge operations for a key(key1) where the merge operand
  // is a sorted list. Next performance comparison is done between doing a Get
  // for key1 followed by searching for another key(key2) in the large sorted
  // list vs calling GetMergeOperands for key1 and then searching for the key2
  // in all the sorted sub-lists. Later case is expected to be a lot faster.
  void GetMergeOperands(ThreadState* thread) {
    DB* db = SelectDB(thread);
    const int kTotalValues = 100000;
    const int kListSize = 100;
    std::string key = "my_key";
    std::string value;

    for (int i = 1; i < kTotalValues; i++) {
      if (i % kListSize == 0) {
        // Remove trailing ','
        value.pop_back();
        db->Merge(WriteOptions(), key, value);
        value.clear();
      } else {
        value.append(std::to_string(i)).append(",");
      }
    }

    SortList s;
    std::vector<int> data;
    // This value can be experimented with and it will demonstrate the
    // perf difference between doing a Get and searching for lookup_key in the
    // resultant large sorted list vs doing GetMergeOperands and searching
    // for lookup_key within this resultant sorted sub-lists.
    int lookup_key = 1;

    // Get API call
    std::cout << "--- Get API call --- \n";
    PinnableSlice p_slice;
    uint64_t st = FLAGS_env->NowNanos();
    db->Get(ReadOptions(), db->DefaultColumnFamily(), key, &p_slice);
    s.MakeVector(data, p_slice);
    bool found =
        binary_search(data, 0, static_cast<int>(data.size() - 1), lookup_key);
    std::cout << "Found key? " << std::to_string(found) << "\n";
    uint64_t sp = FLAGS_env->NowNanos();
    std::cout << "Get: " << (sp - st) / 1000000000.0 << " seconds\n";
    std::string* dat_ = p_slice.GetSelf();
    std::cout << "Sample data from Get API call: " << dat_->substr(0, 10)
              << "\n";
    data.clear();

    // GetMergeOperands API call
    std::cout << "--- GetMergeOperands API --- \n";
    std::vector<PinnableSlice> a_slice((kTotalValues / kListSize) + 1);
    st = FLAGS_env->NowNanos();
    int number_of_operands = 0;
    GetMergeOperandsOptions get_merge_operands_options;
    get_merge_operands_options.expected_max_number_of_operands =
        (kTotalValues / 100) + 1;
    db->GetMergeOperands(ReadOptions(), db->DefaultColumnFamily(), key,
                         a_slice.data(), &get_merge_operands_options,
                         &number_of_operands);
    for (PinnableSlice& psl : a_slice) {
      s.MakeVector(data, psl);
      found =
          binary_search(data, 0, static_cast<int>(data.size() - 1), lookup_key);
      data.clear();
      if (found) break;
    }
    std::cout << "Found key? " << std::to_string(found) << "\n";
    sp = FLAGS_env->NowNanos();
    std::cout << "Get Merge operands: " << (sp - st) / 1000000000.0
              << " seconds \n";
    int to_print = 0;
    std::cout << "Sample data from GetMergeOperands API call: ";
    for (PinnableSlice& psl : a_slice) {
      std::cout << "List: " << to_print << " : " << *psl.GetSelf() << "\n";
      if (to_print++ > 2) break;
    }
  }

#ifndef ROCKSDB_LITE
  // This benchmark stress tests Transactions.  For a given --duration (or
  // total number of --writes, a Transaction will perform a read-modify-write
  // to increment the value of a key in each of N(--transaction-sets) sets of
  // keys (where each set has --num keys).  If --threads is set, this will be
  // done in parallel.
  //
  // To test transactions, use --transaction_db=true.  Not setting this
  // parameter
  // will run the same benchmark without transactions.
  //
  // RandomTransactionVerify() will then validate the correctness of the results
  // by checking if the sum of all keys in each set is the same.
  void RandomTransaction(ThreadState* thread) {
    ReadOptions options(FLAGS_verify_checksum, true);
    Duration duration(FLAGS_duration, readwrites_);
    ReadOptions read_options(FLAGS_verify_checksum, true);
    uint16_t num_prefix_ranges = static_cast<uint16_t>(FLAGS_transaction_sets);
    uint64_t transactions_done = 0;

    if (num_prefix_ranges == 0 || num_prefix_ranges > 9999) {
      fprintf(stderr, "invalid value for transaction_sets\n");
      abort();
    }

    TransactionOptions txn_options;
    txn_options.lock_timeout = FLAGS_transaction_lock_timeout;
    txn_options.set_snapshot = FLAGS_transaction_set_snapshot;

    RandomTransactionInserter inserter(&thread->rand, write_options_,
                                       read_options, FLAGS_num,
                                       num_prefix_ranges);

    if (FLAGS_num_multi_db > 1) {
      fprintf(stderr,
              "Cannot run RandomTransaction benchmark with "
              "FLAGS_multi_db > 1.");
      abort();
    }

    while (!duration.Done(1)) {
      bool success;

      // RandomTransactionInserter will attempt to insert a key for each
      // # of FLAGS_transaction_sets
      if (FLAGS_optimistic_transaction_db) {
        success = inserter.OptimisticTransactionDBInsert(db_.opt_txn_db);
      } else if (FLAGS_transaction_db) {
        TransactionDB* txn_db = reinterpret_cast<TransactionDB*>(db_.db);
        success = inserter.TransactionDBInsert(txn_db, txn_options);
      } else {
        success = inserter.DBInsert(db_.db);
      }

      if (!success) {
        fprintf(stderr, "Unexpected error: %s\n",
                inserter.GetLastStatus().ToString().c_str());
        abort();
      }

      thread->stats.FinishedOps(nullptr, db_.db, 1, kOthers);
      transactions_done++;
    }

    char msg[100];
    if (FLAGS_optimistic_transaction_db || FLAGS_transaction_db) {
      snprintf(msg, sizeof(msg),
               "( transactions:%" PRIu64 " aborts:%" PRIu64 ")",
               transactions_done, inserter.GetFailureCount());
    } else {
      snprintf(msg, sizeof(msg), "( batches:%" PRIu64 " )", transactions_done);
    }
    thread->stats.AddMessage(msg);

    if (FLAGS_perf_level > ROCKSDB_NAMESPACE::PerfLevel::kDisable) {
      thread->stats.AddMessage(std::string("PERF_CONTEXT:\n") +
                               get_perf_context()->ToString());
    }
    thread->stats.AddBytes(static_cast<int64_t>(inserter.GetBytesInserted()));
  }

  // Verifies consistency of data after RandomTransaction() has been run.
  // Since each iteration of RandomTransaction() incremented a key in each set
  // by the same value, the sum of the keys in each set should be the same.
  void RandomTransactionVerify() {
    if (!FLAGS_transaction_db && !FLAGS_optimistic_transaction_db) {
      // transactions not used, nothing to verify.
      return;
    }

    Status s =
        RandomTransactionInserter::Verify(db_.db,
                            static_cast<uint16_t>(FLAGS_transaction_sets));

    if (s.ok()) {
      fprintf(stdout, "RandomTransactionVerify Success.\n");
    } else {
      fprintf(stdout, "RandomTransactionVerify FAILED!!\n");
    }
  }
#endif  // ROCKSDB_LITE

  // Writes and deletes random keys without overwriting keys.
  //
  // This benchmark is intended to partially replicate the behavior of MyRocks
  // secondary indices: All data is stored in keys and updates happen by
  // deleting the old version of the key and inserting the new version.
  void RandomReplaceKeys(ThreadState* thread) {
    std::unique_ptr<const char[]> key_guard;
    Slice key = AllocateKey(&key_guard);
    std::vector<uint32_t> counters(FLAGS_numdistinct, 0);
    size_t max_counter = 50;
    RandomGenerator gen;

    Status s;
    DB* db = SelectDB(thread);
    for (int64_t i = 0; i < FLAGS_numdistinct; i++) {
      GenerateKeyFromInt(i * max_counter, FLAGS_num, &key);
      s = db->Put(write_options_, key, gen.Generate());
      if (!s.ok()) {
        fprintf(stderr, "Operation failed: %s\n", s.ToString().c_str());
        exit(1);
      }
    }

    db->GetSnapshot();

    std::default_random_engine generator;
    std::normal_distribution<double> distribution(FLAGS_numdistinct / 2.0,
                                                  FLAGS_stddev);
    Duration duration(FLAGS_duration, FLAGS_num);
    while (!duration.Done(1)) {
      int64_t rnd_id = static_cast<int64_t>(distribution(generator));
      int64_t key_id = std::max(std::min(FLAGS_numdistinct - 1, rnd_id),
                                static_cast<int64_t>(0));
      GenerateKeyFromInt(key_id * max_counter + counters[key_id], FLAGS_num,
                         &key);
      s = FLAGS_use_single_deletes ? db->SingleDelete(write_options_, key)
                                   : db->Delete(write_options_, key);
      if (s.ok()) {
        counters[key_id] = (counters[key_id] + 1) % max_counter;
        GenerateKeyFromInt(key_id * max_counter + counters[key_id], FLAGS_num,
                           &key);
        s = db->Put(write_options_, key, Slice());
      }

      if (!s.ok()) {
        fprintf(stderr, "Operation failed: %s\n", s.ToString().c_str());
        exit(1);
      }

      thread->stats.FinishedOps(nullptr, db, 1, kOthers);
    }

    char msg[200];
    snprintf(msg, sizeof(msg),
             "use single deletes: %d, "
             "standard deviation: %lf\n",
             FLAGS_use_single_deletes, FLAGS_stddev);
    thread->stats.AddMessage(msg);
  }

  void TimeSeriesReadOrDelete(ThreadState* thread, bool do_deletion) {
    ReadOptions options(FLAGS_verify_checksum, true);
    int64_t read = 0;
    int64_t found = 0;
    int64_t bytes = 0;

    Iterator* iter = nullptr;
    // Only work on single database
    assert(db_.db != nullptr);
    iter = db_.db->NewIterator(options);

    std::unique_ptr<const char[]> key_guard;
    Slice key = AllocateKey(&key_guard);

    char value_buffer[256];
    while (true) {
      {
        MutexLock l(&thread->shared->mu);
        if (thread->shared->num_done >= 1) {
          // Write thread have finished
          break;
        }
      }
      if (!FLAGS_use_tailing_iterator) {
        delete iter;
        iter = db_.db->NewIterator(options);
      }
      // Pick a Iterator to use

      int64_t key_id = thread->rand.Next() % FLAGS_key_id_range;
      GenerateKeyFromInt(key_id, FLAGS_num, &key);
      // Reset last 8 bytes to 0
      char* start = const_cast<char*>(key.data());
      start += key.size() - 8;
      memset(start, 0, 8);
      ++read;

      bool key_found = false;
      // Seek the prefix
      for (iter->Seek(key); iter->Valid() && iter->key().starts_with(key);
           iter->Next()) {
        key_found = true;
        // Copy out iterator's value to make sure we read them.
        if (do_deletion) {
          bytes += iter->key().size();
          if (KeyExpired(timestamp_emulator_.get(), iter->key())) {
            thread->stats.FinishedOps(&db_, db_.db, 1, kDelete);
            db_.db->Delete(write_options_, iter->key());
          } else {
            break;
          }
        } else {
          bytes += iter->key().size() + iter->value().size();
          thread->stats.FinishedOps(&db_, db_.db, 1, kRead);
          Slice value = iter->value();
          memcpy(value_buffer, value.data(),
                 std::min(value.size(), sizeof(value_buffer)));

          assert(iter->status().ok());
        }
      }
      found += key_found;

      if (thread->shared->read_rate_limiter.get() != nullptr) {
        thread->shared->read_rate_limiter->Request(
            1, Env::IO_HIGH, nullptr /* stats */, RateLimiter::OpType::kRead);
      }
    }
    delete iter;

    char msg[100];
    snprintf(msg, sizeof(msg), "(%" PRIu64 " of %" PRIu64 " found)", found,
             read);
    thread->stats.AddBytes(bytes);
    thread->stats.AddMessage(msg);
    if (FLAGS_perf_level > ROCKSDB_NAMESPACE::PerfLevel::kDisable) {
      thread->stats.AddMessage(std::string("PERF_CONTEXT:\n") +
                               get_perf_context()->ToString());
    }
  }

  void TimeSeriesWrite(ThreadState* thread) {
    // Special thread that keeps writing until other threads are done.
    RandomGenerator gen;
    int64_t bytes = 0;

    // Don't merge stats from this thread with the readers.
    thread->stats.SetExcludeFromMerge();

    std::unique_ptr<RateLimiter> write_rate_limiter;
    if (FLAGS_benchmark_write_rate_limit > 0) {
      write_rate_limiter.reset(
          NewGenericRateLimiter(FLAGS_benchmark_write_rate_limit));
    }

    std::unique_ptr<const char[]> key_guard;
    Slice key = AllocateKey(&key_guard);

    Duration duration(FLAGS_duration, writes_);
    while (!duration.Done(1)) {
      DB* db = SelectDB(thread);

      uint64_t key_id = thread->rand.Next() % FLAGS_key_id_range;
      // Write key id
      GenerateKeyFromInt(key_id, FLAGS_num, &key);
      // Write timestamp

      char* start = const_cast<char*>(key.data());
      char* pos = start + 8;
      int bytes_to_fill =
          std::min(key_size_ - static_cast<int>(pos - start), 8);
      uint64_t timestamp_value = timestamp_emulator_->Get();
      if (port::kLittleEndian) {
        for (int i = 0; i < bytes_to_fill; ++i) {
          pos[i] = (timestamp_value >> ((bytes_to_fill - i - 1) << 3)) & 0xFF;
        }
      } else {
        memcpy(pos, static_cast<void*>(&timestamp_value), bytes_to_fill);
      }

      timestamp_emulator_->Inc();

      Status s;
      Slice val = gen.Generate();
      s = db->Put(write_options_, key, val);

      if (!s.ok()) {
        fprintf(stderr, "put error: %s\n", s.ToString().c_str());
        exit(1);
      }
      bytes = key.size() + val.size();
      thread->stats.FinishedOps(&db_, db_.db, 1, kWrite);
      thread->stats.AddBytes(bytes);

      if (FLAGS_benchmark_write_rate_limit > 0) {
        write_rate_limiter->Request(
            key.size() + val.size(), Env::IO_HIGH,
            nullptr /* stats */, RateLimiter::OpType::kWrite);
      }
    }
  }

  void TimeSeries(ThreadState* thread) {
    if (thread->tid > 0) {
      bool do_deletion = FLAGS_expire_style == "delete" &&
                         thread->tid <= FLAGS_num_deletion_threads;
      TimeSeriesReadOrDelete(thread, do_deletion);
    } else {
      TimeSeriesWrite(thread);
      thread->stats.Stop();
      thread->stats.Report("timeseries write");
    }
  }

  void Compact(ThreadState* thread) {
    DB* db = SelectDB(thread);
    CompactRangeOptions cro;
    cro.bottommost_level_compaction =
        BottommostLevelCompaction::kForceOptimized;
    db->CompactRange(cro, nullptr, nullptr);
  }

  void CompactAll() {
    if (db_.db != nullptr) {
      db_.db->CompactRange(CompactRangeOptions(), nullptr, nullptr);
    }
    for (const auto& db_with_cfh : multi_dbs_) {
      db_with_cfh.db->CompactRange(CompactRangeOptions(), nullptr, nullptr);
    }
  }

  void ResetStats() {
    if (db_.db != nullptr) {
      db_.db->ResetStats();
    }
    for (const auto& db_with_cfh : multi_dbs_) {
      db_with_cfh.db->ResetStats();
    }
  }

  void PrintStatsHistory() {
    if (db_.db != nullptr) {
      PrintStatsHistoryImpl(db_.db, false);
    }
    for (const auto& db_with_cfh : multi_dbs_) {
      PrintStatsHistoryImpl(db_with_cfh.db, true);
    }
  }

  void PrintStatsHistoryImpl(DB* db, bool print_header) {
    if (print_header) {
      fprintf(stdout, "\n==== DB: %s ===\n", db->GetName().c_str());
    }

    std::unique_ptr<StatsHistoryIterator> shi;
    Status s = db->GetStatsHistory(0, port::kMaxUint64, &shi);
    if (!s.ok()) {
      fprintf(stdout, "%s\n", s.ToString().c_str());
      return;
    }
    assert(shi);
    while (shi->Valid()) {
      uint64_t stats_time = shi->GetStatsTime();
      fprintf(stdout, "------ %s ------\n",
              TimeToHumanString(static_cast<int>(stats_time)).c_str());
      for (auto& entry : shi->GetStatsMap()) {
        fprintf(stdout, " %" PRIu64 "   %s  %" PRIu64 "\n", stats_time,
                entry.first.c_str(), entry.second);
      }
      shi->Next();
    }
  }

  void PrintStats(const char* key) {
    if (db_.db != nullptr) {
      PrintStats(db_.db, key, false);
    }
    for (const auto& db_with_cfh : multi_dbs_) {
      PrintStats(db_with_cfh.db, key, true);
    }
  }

  void PrintStats(DB* db, const char* key, bool print_header = false) {
    if (print_header) {
      fprintf(stdout, "\n==== DB: %s ===\n", db->GetName().c_str());
    }
    std::string stats;
    if (!db->GetProperty(key, &stats)) {
      stats = "(failed)";
    }
    fprintf(stdout, "\n%s\n", stats.c_str());
  }

  void Replay(ThreadState* thread) {
    if (db_.db != nullptr) {
      Replay(thread, &db_);
    }
  }

  void Replay(ThreadState* /*thread*/, DBWithColumnFamilies* db_with_cfh) {
    Status s;
    std::unique_ptr<TraceReader> trace_reader;
    s = NewFileTraceReader(FLAGS_env, EnvOptions(), FLAGS_trace_file,
                           &trace_reader);
    if (!s.ok()) {
      fprintf(
          stderr,
          "Encountered an error creating a TraceReader from the trace file. "
          "Error: %s\n",
          s.ToString().c_str());
      exit(1);
    }
    Replayer replayer(db_with_cfh->db, db_with_cfh->cfh,
                      std::move(trace_reader));
    replayer.SetFastForward(
        static_cast<uint32_t>(FLAGS_trace_replay_fast_forward));
    s = replayer.MultiThreadReplay(
        static_cast<uint32_t>(FLAGS_trace_replay_threads));
    if (s.ok()) {
      fprintf(stdout, "Replay started from trace_file: %s\n",
              FLAGS_trace_file.c_str());
    } else {
      fprintf(stderr, "Starting replay failed. Error: %s\n",
              s.ToString().c_str());
    }
  }
};

int db_bench_tool(int argc, char** argv) {
  ROCKSDB_NAMESPACE::port::InstallStackTraceHandler();
  static bool initialized = false;
  if (!initialized) {
    SetUsageMessage(std::string("\nUSAGE:\n") + std::string(argv[0]) +
                    " [OPTIONS]...");
    initialized = true;
  }
  ParseCommandLineFlags(&argc, &argv, true);
  FLAGS_compaction_style_e =
      (ROCKSDB_NAMESPACE::CompactionStyle)FLAGS_compaction_style;
#ifndef ROCKSDB_LITE
  if (FLAGS_statistics && !FLAGS_statistics_string.empty()) {
    fprintf(stderr,
            "Cannot provide both --statistics and --statistics_string.\n");
    exit(1);
  }
  if (!FLAGS_statistics_string.empty()) {
    Status s = ObjectRegistry::NewInstance()->NewSharedObject<Statistics>(
        FLAGS_statistics_string, &dbstats);
    if (dbstats == nullptr) {
      fprintf(stderr,
              "No Statistics registered matching string: %s status=%s\n",
              FLAGS_statistics_string.c_str(), s.ToString().c_str());
      exit(1);
    }
  }
#endif  // ROCKSDB_LITE
  if (FLAGS_statistics) {
    dbstats = ROCKSDB_NAMESPACE::CreateDBStatistics();
  }
  if (dbstats) {
    dbstats->set_stats_level(static_cast<StatsLevel>(FLAGS_stats_level));
  }
  FLAGS_compaction_pri_e =
      (ROCKSDB_NAMESPACE::CompactionPri)FLAGS_compaction_pri;

  std::vector<std::string> fanout = ROCKSDB_NAMESPACE::StringSplit(
      FLAGS_max_bytes_for_level_multiplier_additional, ',');
  for (size_t j = 0; j < fanout.size(); j++) {
    FLAGS_max_bytes_for_level_multiplier_additional_v.push_back(
#ifndef CYGWIN
        std::stoi(fanout[j]));
#else
        stoi(fanout[j]));
#endif
  }

  FLAGS_compression_type_e =
    StringToCompressionType(FLAGS_compression_type.c_str());

#ifndef ROCKSDB_LITE
  FLAGS_blob_db_compression_type_e =
    StringToCompressionType(FLAGS_blob_db_compression_type.c_str());

  if (!FLAGS_hdfs.empty() && !FLAGS_env_uri.empty()) {
    fprintf(stderr, "Cannot provide both --hdfs and --env_uri.\n");
    exit(1);
  } else if (!FLAGS_env_uri.empty()) {
    Status s = Env::LoadEnv(FLAGS_env_uri, &FLAGS_env, &env_guard);
    if (FLAGS_env == nullptr) {
      fprintf(stderr, "No Env registered for URI: %s\n", FLAGS_env_uri.c_str());
      exit(1);
    }
  }
#endif  // ROCKSDB_LITE
  if (FLAGS_use_existing_keys && !FLAGS_use_existing_db) {
    fprintf(stderr,
            "`-use_existing_db` must be true for `-use_existing_keys` to be "
            "settable\n");
    exit(1);
  }

  if (!FLAGS_hdfs.empty()) {
    FLAGS_env = new ROCKSDB_NAMESPACE::HdfsEnv(FLAGS_hdfs);
  }

  if (!strcasecmp(FLAGS_compaction_fadvice.c_str(), "NONE"))
    FLAGS_compaction_fadvice_e = ROCKSDB_NAMESPACE::Options::NONE;
  else if (!strcasecmp(FLAGS_compaction_fadvice.c_str(), "NORMAL"))
    FLAGS_compaction_fadvice_e = ROCKSDB_NAMESPACE::Options::NORMAL;
  else if (!strcasecmp(FLAGS_compaction_fadvice.c_str(), "SEQUENTIAL"))
    FLAGS_compaction_fadvice_e = ROCKSDB_NAMESPACE::Options::SEQUENTIAL;
  else if (!strcasecmp(FLAGS_compaction_fadvice.c_str(), "WILLNEED"))
    FLAGS_compaction_fadvice_e = ROCKSDB_NAMESPACE::Options::WILLNEED;
  else {
    fprintf(stdout, "Unknown compaction fadvice:%s\n",
            FLAGS_compaction_fadvice.c_str());
  }

  FLAGS_value_size_distribution_type_e =
    StringToDistributionType(FLAGS_value_size_distribution_type.c_str());

  FLAGS_rep_factory = StringToRepFactory(FLAGS_memtablerep.c_str());

  // Note options sanitization may increase thread pool sizes according to
  // max_background_flushes/max_background_compactions/max_background_jobs
  FLAGS_env->SetBackgroundThreads(FLAGS_num_high_pri_threads,
                                  ROCKSDB_NAMESPACE::Env::Priority::HIGH);
  FLAGS_env->SetBackgroundThreads(FLAGS_num_bottom_pri_threads,
                                  ROCKSDB_NAMESPACE::Env::Priority::BOTTOM);
  FLAGS_env->SetBackgroundThreads(FLAGS_num_low_pri_threads,
                                  ROCKSDB_NAMESPACE::Env::Priority::LOW);

  // Choose a location for the test database if none given with --db=<path>
  if (FLAGS_db.empty()) {
    std::string default_db_path;
    FLAGS_env->GetTestDirectory(&default_db_path);
    default_db_path += "/dbbench";
    FLAGS_db = default_db_path;
  }

  if (FLAGS_stats_interval_seconds > 0) {
    // When both are set then FLAGS_stats_interval determines the frequency
    // at which the timer is checked for FLAGS_stats_interval_seconds
    FLAGS_stats_interval = 1000;
  }

  if (FLAGS_seek_missing_prefix && FLAGS_prefix_size <= 8) {
    fprintf(stderr, "prefix_size > 8 required by --seek_missing_prefix\n");
    exit(1);
  }

  ROCKSDB_NAMESPACE::Benchmark benchmark;
  benchmark.Run();

#ifndef ROCKSDB_LITE
  if (FLAGS_print_malloc_stats) {
    std::string stats_string;
    ROCKSDB_NAMESPACE::DumpMallocStats(&stats_string);
    fprintf(stdout, "Malloc stats:\n%s\n", stats_string.c_str());
  }
#endif  // ROCKSDB_LITE

  return 0;
}
}  // namespace ROCKSDB_NAMESPACE
#endif<|MERGE_RESOLUTION|>--- conflicted
+++ resolved
@@ -1263,14 +1263,6 @@
 
 // create Factory for creating S3 Envs
 #ifdef USE_AWS
-<<<<<<< HEAD
-rocksdb::Env* CreateAwsEnv(const std::string& dbpath,
-                           std::unique_ptr<rocksdb::Env>* result) {
-  fprintf(stderr, "Creating AwsEnv for path %s\n", dbpath.c_str());
-  std::shared_ptr<rocksdb::Logger> info_log;
-  info_log.reset(new rocksdb::StderrLogger(rocksdb::InfoLogLevel::WARN_LEVEL));
-  rocksdb::CloudEnvOptions coptions;
-=======
 ROCKSDB_NAMESPACE::Env* CreateAwsEnv(
     const std::string& dbpath,
     std::unique_ptr<ROCKSDB_NAMESPACE::Env>* result) {
@@ -1279,7 +1271,6 @@
   info_log.reset(new ROCKSDB_NAMESPACE::StderrLogger(
       ROCKSDB_NAMESPACE::InfoLogLevel::WARN_LEVEL));
   ROCKSDB_NAMESPACE::CloudEnvOptions coptions;
->>>>>>> 67ef949d
   std::string region;
   if (FLAGS_aws_access_id.size() != 0) {
     coptions.credentials.InitializeSimple(FLAGS_aws_access_id,
@@ -1290,15 +1281,9 @@
 
   coptions.keep_local_sst_files = FLAGS_keep_local_sst_files;
   coptions.TEST_Initialize("dbbench.", "", region);
-<<<<<<< HEAD
-  rocksdb::CloudEnv* s;
-  rocksdb::Status st = rocksdb::AwsEnv::NewAwsEnv(
-      rocksdb::Env::Default(), coptions, std::move(info_log), &s);
-=======
   ROCKSDB_NAMESPACE::CloudEnv* s;
   ROCKSDB_NAMESPACE::Status st = ROCKSDB_NAMESPACE::AwsEnv::NewAwsEnv(
       ROCKSDB_NAMESPACE::Env::Default(), coptions, std::move(info_log), &s);
->>>>>>> 67ef949d
   assert(st.ok());
   ((ROCKSDB_NAMESPACE::CloudEnvImpl*)s)->TEST_DisableCloudManifest();
   result->reset(s);
@@ -1306,14 +1291,6 @@
 }
 
 static const auto& s3_reg =
-<<<<<<< HEAD
-    rocksdb::ObjectLibrary::Default() -> Register<rocksdb::Env>(
-        "s3://.*", [](const std::string& uri,
-                      std::unique_ptr<rocksdb::Env>* env_guard, std::string*) {
-          CreateAwsEnv(uri, env_guard);
-          return env_guard->get();
-        });
-=======
     ROCKSDB_NAMESPACE::ObjectLibrary::Default()
         -> Register<ROCKSDB_NAMESPACE::Env>(
             "s3://.*", [](const std::string& uri,
@@ -1322,7 +1299,6 @@
               CreateAwsEnv(uri, env_guard);
               return env_guard->get();
             });
->>>>>>> 67ef949d
 #endif /* USE_AWS */
 
 static enum RepFactory StringToRepFactory(const char* ctype) {
