--- conflicted
+++ resolved
@@ -26,10 +26,7 @@
         rocksjni/comparator.cc
         rocksjni/comparatorjnicallback.cc
         rocksjni/compression_options.cc
-<<<<<<< HEAD
-=======
         rocksjni/concurrent_task_limiter.cc
->>>>>>> ed431616
         rocksjni/config_options.cc
         rocksjni/env.cc
         rocksjni/env_options.cc
