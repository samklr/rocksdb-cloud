--- conflicted
+++ resolved
@@ -149,9 +149,5 @@
   auto* options =
       reinterpret_cast<rocksdb::IngestExternalFileOptions*>(jhandle);
   delete options;
-<<<<<<< HEAD
-// @lint-ignore TXT4 T25377293 Grandfathered in
-=======
   // @lint-ignore TXT4 T25377293 Grandfathered in
->>>>>>> f438b98e
 }