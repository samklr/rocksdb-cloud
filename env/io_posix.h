--- conflicted
+++ resolved
@@ -47,8 +47,6 @@
   static size_t GetLogicalBlockSizeOfFd(int fd);
   static Status GetLogicalBlockSizeOfDirectory(const std::string& directory,
                                                size_t* size);
-<<<<<<< HEAD
-=======
 };
 
 #ifdef OS_LINUX
@@ -121,7 +119,6 @@
 
   std::map<std::string, CacheValue> cache_;
   port::RWMutex cache_mutex_;
->>>>>>> ed431616
 };
 #endif
 
