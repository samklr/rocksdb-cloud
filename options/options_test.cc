--- conflicted
+++ resolved
@@ -302,16 +302,11 @@
   ASSERT_EQ(new_db_opt.strict_bytes_per_sync, true);
 
   db_options_map["max_open_files"] = "hello";
-<<<<<<< HEAD
-  ASSERT_NOK(
-      GetDBOptionsFromMap(exact, base_db_opt, db_options_map, &new_db_opt));
-=======
   Status s =
       GetDBOptionsFromMap(exact, base_db_opt, db_options_map, &new_db_opt);
   ASSERT_NOK(s);
   ASSERT_TRUE(s.IsInvalidArgument());
 
->>>>>>> ed431616
   ASSERT_OK(
       RocksDBOptionsParser::VerifyDBOptions(exact, base_db_opt, new_db_opt));
   ASSERT_OK(
@@ -319,14 +314,9 @@
 
   // unknow options should fail parsing without ignore_unknown_options = true
   db_options_map["unknown_db_option"] = "1";
-<<<<<<< HEAD
-  ASSERT_NOK(
-      GetDBOptionsFromMap(exact, base_db_opt, db_options_map, &new_db_opt));
-=======
   s = GetDBOptionsFromMap(exact, base_db_opt, db_options_map, &new_db_opt);
   ASSERT_NOK(s);
   ASSERT_TRUE(s.IsInvalidArgument());
->>>>>>> ed431616
   ASSERT_OK(
       RocksDBOptionsParser::VerifyDBOptions(exact, base_db_opt, new_db_opt));
 
@@ -411,18 +401,6 @@
   ASSERT_EQ(kMoName, std::string(new_cf_opt.merge_operator->Name()));
 
   // Wrong key/value pair
-<<<<<<< HEAD
-  ASSERT_NOK(GetColumnFamilyOptionsFromString(
-      config_options, base_cf_opt,
-      "write_buffer_size=13;max_write_buffer_number;", &new_cf_opt));
-  ASSERT_OK(RocksDBOptionsParser::VerifyCFOptions(config_options, base_cf_opt,
-                                                  new_cf_opt));
-
-  // Error Paring value
-  ASSERT_NOK(GetColumnFamilyOptionsFromString(
-      config_options, base_cf_opt,
-      "write_buffer_size=13;max_write_buffer_number=;", &new_cf_opt));
-=======
   Status s = GetColumnFamilyOptionsFromString(
       config_options, base_cf_opt,
       "write_buffer_size=13;max_write_buffer_number;", &new_cf_opt);
@@ -438,20 +416,14 @@
       "write_buffer_size=13;max_write_buffer_number=;", &new_cf_opt);
   ASSERT_NOK(s);
   ASSERT_TRUE(s.IsInvalidArgument());
->>>>>>> ed431616
   ASSERT_OK(RocksDBOptionsParser::VerifyCFOptions(config_options, base_cf_opt,
                                                   new_cf_opt));
 
   // Missing option name
-<<<<<<< HEAD
-  ASSERT_NOK(GetColumnFamilyOptionsFromString(
-      config_options, base_cf_opt, "write_buffer_size=13; =100;", &new_cf_opt));
-=======
   s = GetColumnFamilyOptionsFromString(
       config_options, base_cf_opt, "write_buffer_size=13; =100;", &new_cf_opt);
   ASSERT_NOK(s);
   ASSERT_TRUE(s.IsInvalidArgument());
->>>>>>> ed431616
   ASSERT_OK(RocksDBOptionsParser::VerifyCFOptions(config_options, base_cf_opt,
                                                   new_cf_opt));
 
@@ -600,157 +572,6 @@
   ASSERT_TRUE(new_cf_opt.memtable_factory != nullptr);
   ASSERT_EQ(std::string(new_cf_opt.memtable_factory->Name()), "SkipListFactory");
 }
-<<<<<<< HEAD
-
-TEST_F(OptionsTest, OldInterfaceTest) {
-  ColumnFamilyOptions base_cf_opt;
-  ColumnFamilyOptions new_cf_opt;
-  ConfigOptions exact;
-
-  ASSERT_OK(GetColumnFamilyOptionsFromString(
-      base_cf_opt,
-      "write_buffer_size=18;prefix_extractor=capped:8;"
-      "arena_block_size=19",
-      &new_cf_opt));
-
-  ASSERT_EQ(new_cf_opt.write_buffer_size, 18);
-  ASSERT_EQ(new_cf_opt.arena_block_size, 19);
-  ASSERT_TRUE(new_cf_opt.prefix_extractor.get() != nullptr);
-
-  // And with a bad option
-  ASSERT_NOK(GetColumnFamilyOptionsFromString(
-      base_cf_opt,
-      "write_buffer_size=10;max_write_buffer_number=16;"
-      "block_based_table_factory={xx_block_size=4;}",
-      &new_cf_opt));
-  ASSERT_OK(
-      RocksDBOptionsParser::VerifyCFOptions(exact, base_cf_opt, new_cf_opt));
-
-  std::unordered_map<std::string, std::string> cf_options_map = {
-      {"write_buffer_size", "1"},
-      {"max_write_buffer_number", "2"},
-      {"min_write_buffer_number_to_merge", "3"},
-  };
-  ASSERT_OK(
-      GetColumnFamilyOptionsFromMap(base_cf_opt, cf_options_map, &new_cf_opt));
-  cf_options_map["unknown_option"] = "1";
-  ASSERT_NOK(
-      GetColumnFamilyOptionsFromMap(base_cf_opt, cf_options_map, &new_cf_opt));
-  ASSERT_OK(
-      RocksDBOptionsParser::VerifyCFOptions(exact, base_cf_opt, new_cf_opt));
-  ASSERT_OK(GetColumnFamilyOptionsFromMap(base_cf_opt, cf_options_map,
-                                          &new_cf_opt, true, true));
-
-  DBOptions base_db_opt;
-  DBOptions new_db_opt;
-  std::unordered_map<std::string, std::string> db_options_map = {
-      {"create_if_missing", "false"},
-      {"create_missing_column_families", "true"},
-      {"error_if_exists", "false"},
-      {"paranoid_checks", "true"},
-      {"max_open_files", "32"},
-  };
-  ASSERT_OK(GetDBOptionsFromMap(base_db_opt, db_options_map, &new_db_opt));
-  ASSERT_EQ(new_db_opt.create_if_missing, false);
-  ASSERT_EQ(new_db_opt.create_missing_column_families, true);
-  ASSERT_EQ(new_db_opt.error_if_exists, false);
-  ASSERT_EQ(new_db_opt.paranoid_checks, true);
-  ASSERT_EQ(new_db_opt.max_open_files, 32);
-  db_options_map["unknown_option"] = "1";
-  ASSERT_NOK(GetDBOptionsFromMap(base_db_opt, db_options_map, &new_db_opt));
-  ASSERT_OK(
-      RocksDBOptionsParser::VerifyDBOptions(exact, base_db_opt, new_db_opt));
-  ASSERT_OK(GetDBOptionsFromMap(base_db_opt, db_options_map, &new_db_opt, true,
-                                true));
-  ASSERT_OK(GetDBOptionsFromString(
-      base_db_opt,
-      "create_if_missing=false;error_if_exists=false;max_open_files=42;",
-      &new_db_opt));
-  ASSERT_EQ(new_db_opt.create_if_missing, false);
-  ASSERT_EQ(new_db_opt.error_if_exists, false);
-  ASSERT_EQ(new_db_opt.max_open_files, 42);
-  ASSERT_NOK(GetDBOptionsFromString(
-      base_db_opt,
-      "create_if_missing=false;error_if_exists=false;max_open_files=42;"
-      "unknown_option=1;",
-      &new_db_opt));
-  ASSERT_OK(
-      RocksDBOptionsParser::VerifyDBOptions(exact, base_db_opt, new_db_opt));
-}
-
-#endif  // !ROCKSDB_LITE
-
-#ifndef ROCKSDB_LITE  // GetBlockBasedTableOptionsFromString is not supported
-TEST_F(OptionsTest, GetBlockBasedTableOptionsFromString) {
-  BlockBasedTableOptions table_opt;
-  BlockBasedTableOptions new_opt;
-  ConfigOptions config_options;
-  config_options.input_strings_escaped = false;
-  config_options.ignore_unknown_options = false;
-
-  // make sure default values are overwritten by something else
-  ASSERT_OK(GetBlockBasedTableOptionsFromString(
-      config_options, table_opt,
-      "cache_index_and_filter_blocks=1;index_type=kHashSearch;"
-      "checksum=kxxHash;hash_index_allow_collision=1;no_block_cache=1;"
-      "block_cache=1M;block_cache_compressed=1k;block_size=1024;"
-      "block_size_deviation=8;block_restart_interval=4;"
-      "format_version=5;whole_key_filtering=1;"
-      "filter_policy=bloomfilter:4.567:false;",
-      &new_opt));
-  ASSERT_TRUE(new_opt.cache_index_and_filter_blocks);
-  ASSERT_EQ(new_opt.index_type, BlockBasedTableOptions::kHashSearch);
-  ASSERT_EQ(new_opt.checksum, ChecksumType::kxxHash);
-  ASSERT_TRUE(new_opt.hash_index_allow_collision);
-  ASSERT_TRUE(new_opt.no_block_cache);
-  ASSERT_TRUE(new_opt.block_cache != nullptr);
-  ASSERT_EQ(new_opt.block_cache->GetCapacity(), 1024UL*1024UL);
-  ASSERT_TRUE(new_opt.block_cache_compressed != nullptr);
-  ASSERT_EQ(new_opt.block_cache_compressed->GetCapacity(), 1024UL);
-  ASSERT_EQ(new_opt.block_size, 1024UL);
-  ASSERT_EQ(new_opt.block_size_deviation, 8);
-  ASSERT_EQ(new_opt.block_restart_interval, 4);
-  ASSERT_EQ(new_opt.format_version, 5U);
-  ASSERT_EQ(new_opt.whole_key_filtering, true);
-  ASSERT_TRUE(new_opt.filter_policy != nullptr);
-  const BloomFilterPolicy& bfp =
-      dynamic_cast<const BloomFilterPolicy&>(*new_opt.filter_policy);
-  EXPECT_EQ(bfp.GetMillibitsPerKey(), 4567);
-  EXPECT_EQ(bfp.GetWholeBitsPerKey(), 5);
-
-  // unknown option
-  ASSERT_NOK(GetBlockBasedTableOptionsFromString(
-      config_options, table_opt,
-      "cache_index_and_filter_blocks=1;index_type=kBinarySearch;"
-      "bad_option=1",
-      &new_opt));
-  ASSERT_EQ(static_cast<bool>(table_opt.cache_index_and_filter_blocks),
-            new_opt.cache_index_and_filter_blocks);
-  ASSERT_EQ(table_opt.index_type, new_opt.index_type);
-
-  // unrecognized index type
-  ASSERT_NOK(GetBlockBasedTableOptionsFromString(
-      config_options, table_opt,
-      "cache_index_and_filter_blocks=1;index_type=kBinarySearchXX", &new_opt));
-  ASSERT_EQ(table_opt.cache_index_and_filter_blocks,
-            new_opt.cache_index_and_filter_blocks);
-  ASSERT_EQ(table_opt.index_type, new_opt.index_type);
-
-  // unrecognized checksum type
-  ASSERT_NOK(GetBlockBasedTableOptionsFromString(
-      config_options, table_opt,
-      "cache_index_and_filter_blocks=1;checksum=kxxHashXX", &new_opt));
-  ASSERT_EQ(table_opt.cache_index_and_filter_blocks,
-            new_opt.cache_index_and_filter_blocks);
-  ASSERT_EQ(table_opt.index_type, new_opt.index_type);
-
-  // unrecognized filter policy name
-  ASSERT_NOK(
-      GetBlockBasedTableOptionsFromString(config_options, table_opt,
-                                          "cache_index_and_filter_blocks=1;"
-                                          "filter_policy=bloomfilterxx:4:true",
-                                          &new_opt));
-=======
 
 TEST_F(OptionsTest, CompressionOptionsFromString) {
   ColumnFamilyOptions base_cf_opt;
@@ -1083,26 +904,17 @@
                                           &new_opt);
   ASSERT_NOK(s);
   ASSERT_TRUE(s.IsInvalidArgument());
->>>>>>> ed431616
   ASSERT_EQ(table_opt.cache_index_and_filter_blocks,
             new_opt.cache_index_and_filter_blocks);
   ASSERT_EQ(table_opt.filter_policy, new_opt.filter_policy);
 
   // unrecognized filter policy config
-<<<<<<< HEAD
-  ASSERT_NOK(
-      GetBlockBasedTableOptionsFromString(config_options, table_opt,
-                                          "cache_index_and_filter_blocks=1;"
-                                          "filter_policy=bloomfilter:4",
-                                          &new_opt));
-=======
   s = GetBlockBasedTableOptionsFromString(config_options, table_opt,
                                           "cache_index_and_filter_blocks=1;"
                                           "filter_policy=bloomfilter:4",
                                           &new_opt);
   ASSERT_NOK(s);
   ASSERT_TRUE(s.IsInvalidArgument());
->>>>>>> ed431616
   ASSERT_EQ(table_opt.cache_index_and_filter_blocks,
             new_opt.cache_index_and_filter_blocks);
   ASSERT_EQ(table_opt.filter_policy, new_opt.filter_policy);
@@ -1235,20 +1047,6 @@
   ASSERT_TRUE(new_opt.store_index_in_file);
 
   // unknown option
-<<<<<<< HEAD
-  ASSERT_NOK(GetPlainTableOptionsFromString(
-      config_options, table_opt,
-      "user_key_len=66;bloom_bits_per_key=20;hash_table_ratio=0.5;"
-      "bad_option=1",
-      &new_opt));
-
-  // unrecognized EncodingType
-  ASSERT_NOK(GetPlainTableOptionsFromString(
-      config_options, table_opt,
-      "user_key_len=66;bloom_bits_per_key=20;hash_table_ratio=0.5;"
-      "encoding_type=kPrefixXX",
-      &new_opt));
-=======
   Status s = GetPlainTableOptionsFromString(
       config_options, table_opt,
       "user_key_len=66;bloom_bits_per_key=20;hash_table_ratio=0.5;"
@@ -1265,7 +1063,6 @@
       &new_opt);
   ASSERT_NOK(s);
   ASSERT_TRUE(s.IsInvalidArgument());
->>>>>>> ed431616
 }
 #endif  // !ROCKSDB_LITE
 
@@ -1379,9 +1176,6 @@
   ASSERT_OK(Env::LoadEnv(kCustomEnvName, &newEnv));
   ASSERT_EQ(newEnv, new_options.env);
 
-<<<<<<< HEAD
-  // Test the old interfaxe
-=======
   config_options.ignore_unknown_options = false;
   // Test a bad value for a DBOption returns a failure
   base_options.dump_malloc_stats = false;
@@ -1424,7 +1218,6 @@
   ASSERT_EQ(bad_options.write_buffer_size, base_options.write_buffer_size);
 
   // Test the old interface
->>>>>>> ed431616
   ASSERT_OK(GetOptionsFromString(
       base_options,
       "write_buffer_size=22;max_write_buffer_number=33;max_open_files=44;",
@@ -2481,734 +2274,6 @@
              &new_opt));
 }
 
-<<<<<<< HEAD
-TEST_F(OptionsTest, GetStringFromCompressionType) {
-  std::string res;
-
-  ASSERT_OK(GetStringFromCompressionType(&res, kNoCompression));
-  ASSERT_EQ(res, "kNoCompression");
-
-  ASSERT_OK(GetStringFromCompressionType(&res, kSnappyCompression));
-  ASSERT_EQ(res, "kSnappyCompression");
-
-  ASSERT_OK(GetStringFromCompressionType(&res, kDisableCompressionOption));
-  ASSERT_EQ(res, "kDisableCompressionOption");
-
-  ASSERT_OK(GetStringFromCompressionType(&res, kLZ4Compression));
-  ASSERT_EQ(res, "kLZ4Compression");
-
-  ASSERT_OK(GetStringFromCompressionType(&res, kZlibCompression));
-  ASSERT_EQ(res, "kZlibCompression");
-
-  ASSERT_NOK(
-      GetStringFromCompressionType(&res, static_cast<CompressionType>(-10)));
-}
-#endif  // !ROCKSDB_LITE
-
-TEST_F(OptionsTest, ConvertOptionsTest) {
-  LevelDBOptions leveldb_opt;
-  Options converted_opt = ConvertOptions(leveldb_opt);
-
-  ASSERT_EQ(converted_opt.create_if_missing, leveldb_opt.create_if_missing);
-  ASSERT_EQ(converted_opt.error_if_exists, leveldb_opt.error_if_exists);
-  ASSERT_EQ(converted_opt.paranoid_checks, leveldb_opt.paranoid_checks);
-  ASSERT_EQ(converted_opt.env, leveldb_opt.env);
-  ASSERT_EQ(converted_opt.info_log.get(), leveldb_opt.info_log);
-  ASSERT_EQ(converted_opt.write_buffer_size, leveldb_opt.write_buffer_size);
-  ASSERT_EQ(converted_opt.max_open_files, leveldb_opt.max_open_files);
-  ASSERT_EQ(converted_opt.compression, leveldb_opt.compression);
-
-  std::shared_ptr<TableFactory> tb_guard = converted_opt.table_factory;
-  BlockBasedTableFactory* table_factory =
-      dynamic_cast<BlockBasedTableFactory*>(converted_opt.table_factory.get());
-
-  ASSERT_TRUE(table_factory != nullptr);
-
-  const BlockBasedTableOptions table_opt = table_factory->table_options();
-
-  ASSERT_EQ(table_opt.block_cache->GetCapacity(), 8UL << 20);
-  ASSERT_EQ(table_opt.block_size, leveldb_opt.block_size);
-  ASSERT_EQ(table_opt.block_restart_interval,
-            leveldb_opt.block_restart_interval);
-  ASSERT_EQ(table_opt.filter_policy.get(), leveldb_opt.filter_policy);
-}
-
-#ifndef ROCKSDB_LITE
-// This test suite tests the old APIs into the Configure options methods.
-// Once those APIs are officially deprecated, this test suite can be deleted.
-class OptionsOldApiTest : public testing::Test {};
-  
-TEST_F(OptionsOldApiTest, GetOptionsFromMapTest) {
-  std::unordered_map<std::string, std::string> cf_options_map = {
-      {"write_buffer_size", "1"},
-      {"max_write_buffer_number", "2"},
-      {"min_write_buffer_number_to_merge", "3"},
-      {"max_write_buffer_number_to_maintain", "99"},
-      {"max_write_buffer_size_to_maintain", "-99999"},
-      {"compression", "kSnappyCompression"},
-      {"compression_per_level",
-       "kNoCompression:"
-       "kSnappyCompression:"
-       "kZlibCompression:"
-       "kBZip2Compression:"
-       "kLZ4Compression:"
-       "kLZ4HCCompression:"
-       "kXpressCompression:"
-       "kZSTD:"
-       "kZSTDNotFinalCompression"},
-      {"bottommost_compression", "kLZ4Compression"},
-      {"bottommost_compression_opts", "5:6:7:8:9:true"},
-      {"compression_opts", "4:5:6:7:8:true"},
-      {"num_levels", "8"},
-      {"level0_file_num_compaction_trigger", "8"},
-      {"level0_slowdown_writes_trigger", "9"},
-      {"level0_stop_writes_trigger", "10"},
-      {"target_file_size_base", "12"},
-      {"target_file_size_multiplier", "13"},
-      {"max_bytes_for_level_base", "14"},
-      {"level_compaction_dynamic_level_bytes", "true"},
-      {"max_bytes_for_level_multiplier", "15.0"},
-      {"max_bytes_for_level_multiplier_additional", "16:17:18"},
-      {"max_compaction_bytes", "21"},
-      {"soft_rate_limit", "1.1"},
-      {"hard_rate_limit", "2.1"},
-      {"hard_pending_compaction_bytes_limit", "211"},
-      {"arena_block_size", "22"},
-      {"disable_auto_compactions", "true"},
-      {"compaction_style", "kCompactionStyleLevel"},
-      {"compaction_pri", "kOldestSmallestSeqFirst"},
-      {"verify_checksums_in_compaction", "false"},
-      {"compaction_options_fifo", "23"},
-      {"max_sequential_skip_in_iterations", "24"},
-      {"inplace_update_support", "true"},
-      {"report_bg_io_stats", "true"},
-      {"compaction_measure_io_stats", "false"},
-      {"inplace_update_num_locks", "25"},
-      {"memtable_prefix_bloom_size_ratio", "0.26"},
-      {"memtable_whole_key_filtering", "true"},
-      {"memtable_huge_page_size", "28"},
-      {"bloom_locality", "29"},
-      {"max_successive_merges", "30"},
-      {"min_partial_merge_operands", "31"},
-      {"prefix_extractor", "fixed:31"},
-      {"optimize_filters_for_hits", "true"},
-  };
-
-  std::unordered_map<std::string, std::string> db_options_map = {
-      {"create_if_missing", "false"},
-      {"create_missing_column_families", "true"},
-      {"error_if_exists", "false"},
-      {"paranoid_checks", "true"},
-      {"max_open_files", "32"},
-      {"max_total_wal_size", "33"},
-      {"use_fsync", "true"},
-      {"db_log_dir", "/db_log_dir"},
-      {"wal_dir", "/wal_dir"},
-      {"delete_obsolete_files_period_micros", "34"},
-      {"max_background_compactions", "35"},
-      {"max_background_flushes", "36"},
-      {"max_log_file_size", "37"},
-      {"log_file_time_to_roll", "38"},
-      {"keep_log_file_num", "39"},
-      {"recycle_log_file_num", "5"},
-      {"max_manifest_file_size", "40"},
-      {"table_cache_numshardbits", "41"},
-      {"WAL_ttl_seconds", "43"},
-      {"WAL_size_limit_MB", "44"},
-      {"manifest_preallocation_size", "45"},
-      {"allow_mmap_reads", "true"},
-      {"allow_mmap_writes", "false"},
-      {"use_direct_reads", "false"},
-      {"use_direct_io_for_flush_and_compaction", "false"},
-      {"is_fd_close_on_exec", "true"},
-      {"skip_log_error_on_recovery", "false"},
-      {"stats_dump_period_sec", "46"},
-      {"stats_persist_period_sec", "57"},
-      {"persist_stats_to_disk", "false"},
-      {"stats_history_buffer_size", "69"},
-      {"advise_random_on_open", "true"},
-      {"use_adaptive_mutex", "false"},
-      {"new_table_reader_for_compaction_inputs", "true"},
-      {"compaction_readahead_size", "100"},
-      {"random_access_max_buffer_size", "3145728"},
-      {"writable_file_max_buffer_size", "314159"},
-      {"bytes_per_sync", "47"},
-      {"wal_bytes_per_sync", "48"},
-      {"strict_bytes_per_sync", "true"},
-  };
-
-  ColumnFamilyOptions base_cf_opt;
-  ColumnFamilyOptions new_cf_opt;
-  ASSERT_OK(GetColumnFamilyOptionsFromMap(
-            base_cf_opt, cf_options_map, &new_cf_opt));
-  ASSERT_EQ(new_cf_opt.write_buffer_size, 1U);
-  ASSERT_EQ(new_cf_opt.max_write_buffer_number, 2);
-  ASSERT_EQ(new_cf_opt.min_write_buffer_number_to_merge, 3);
-  ASSERT_EQ(new_cf_opt.max_write_buffer_number_to_maintain, 99);
-  ASSERT_EQ(new_cf_opt.max_write_buffer_size_to_maintain, -99999);
-  ASSERT_EQ(new_cf_opt.compression, kSnappyCompression);
-  ASSERT_EQ(new_cf_opt.compression_per_level.size(), 9U);
-  ASSERT_EQ(new_cf_opt.compression_per_level[0], kNoCompression);
-  ASSERT_EQ(new_cf_opt.compression_per_level[1], kSnappyCompression);
-  ASSERT_EQ(new_cf_opt.compression_per_level[2], kZlibCompression);
-  ASSERT_EQ(new_cf_opt.compression_per_level[3], kBZip2Compression);
-  ASSERT_EQ(new_cf_opt.compression_per_level[4], kLZ4Compression);
-  ASSERT_EQ(new_cf_opt.compression_per_level[5], kLZ4HCCompression);
-  ASSERT_EQ(new_cf_opt.compression_per_level[6], kXpressCompression);
-  ASSERT_EQ(new_cf_opt.compression_per_level[7], kZSTD);
-  ASSERT_EQ(new_cf_opt.compression_per_level[8], kZSTDNotFinalCompression);
-  ASSERT_EQ(new_cf_opt.compression_opts.window_bits, 4);
-  ASSERT_EQ(new_cf_opt.compression_opts.level, 5);
-  ASSERT_EQ(new_cf_opt.compression_opts.strategy, 6);
-  ASSERT_EQ(new_cf_opt.compression_opts.max_dict_bytes, 7u);
-  ASSERT_EQ(new_cf_opt.compression_opts.zstd_max_train_bytes, 8u);
-  ASSERT_EQ(new_cf_opt.compression_opts.parallel_threads,
-            CompressionOptions().parallel_threads);
-  ASSERT_EQ(new_cf_opt.compression_opts.enabled, true);
-  ASSERT_EQ(new_cf_opt.bottommost_compression, kLZ4Compression);
-  ASSERT_EQ(new_cf_opt.bottommost_compression_opts.window_bits, 5);
-  ASSERT_EQ(new_cf_opt.bottommost_compression_opts.level, 6);
-  ASSERT_EQ(new_cf_opt.bottommost_compression_opts.strategy, 7);
-  ASSERT_EQ(new_cf_opt.bottommost_compression_opts.max_dict_bytes, 8u);
-  ASSERT_EQ(new_cf_opt.bottommost_compression_opts.zstd_max_train_bytes, 9u);
-  ASSERT_EQ(new_cf_opt.bottommost_compression_opts.parallel_threads,
-            CompressionOptions().parallel_threads);
-  ASSERT_EQ(new_cf_opt.bottommost_compression_opts.enabled, true);
-  ASSERT_EQ(new_cf_opt.num_levels, 8);
-  ASSERT_EQ(new_cf_opt.level0_file_num_compaction_trigger, 8);
-  ASSERT_EQ(new_cf_opt.level0_slowdown_writes_trigger, 9);
-  ASSERT_EQ(new_cf_opt.level0_stop_writes_trigger, 10);
-  ASSERT_EQ(new_cf_opt.target_file_size_base, static_cast<uint64_t>(12));
-  ASSERT_EQ(new_cf_opt.target_file_size_multiplier, 13);
-  ASSERT_EQ(new_cf_opt.max_bytes_for_level_base, 14U);
-  ASSERT_EQ(new_cf_opt.level_compaction_dynamic_level_bytes, true);
-  ASSERT_EQ(new_cf_opt.max_bytes_for_level_multiplier, 15.0);
-  ASSERT_EQ(new_cf_opt.max_bytes_for_level_multiplier_additional.size(), 3U);
-  ASSERT_EQ(new_cf_opt.max_bytes_for_level_multiplier_additional[0], 16);
-  ASSERT_EQ(new_cf_opt.max_bytes_for_level_multiplier_additional[1], 17);
-  ASSERT_EQ(new_cf_opt.max_bytes_for_level_multiplier_additional[2], 18);
-  ASSERT_EQ(new_cf_opt.max_compaction_bytes, 21);
-  ASSERT_EQ(new_cf_opt.hard_pending_compaction_bytes_limit, 211);
-  ASSERT_EQ(new_cf_opt.arena_block_size, 22U);
-  ASSERT_EQ(new_cf_opt.disable_auto_compactions, true);
-  ASSERT_EQ(new_cf_opt.compaction_style, kCompactionStyleLevel);
-  ASSERT_EQ(new_cf_opt.compaction_pri, kOldestSmallestSeqFirst);
-  ASSERT_EQ(new_cf_opt.compaction_options_fifo.max_table_files_size,
-            static_cast<uint64_t>(23));
-  ASSERT_EQ(new_cf_opt.max_sequential_skip_in_iterations,
-            static_cast<uint64_t>(24));
-  ASSERT_EQ(new_cf_opt.inplace_update_support, true);
-  ASSERT_EQ(new_cf_opt.inplace_update_num_locks, 25U);
-  ASSERT_EQ(new_cf_opt.memtable_prefix_bloom_size_ratio, 0.26);
-  ASSERT_EQ(new_cf_opt.memtable_whole_key_filtering, true);
-  ASSERT_EQ(new_cf_opt.memtable_huge_page_size, 28U);
-  ASSERT_EQ(new_cf_opt.bloom_locality, 29U);
-  ASSERT_EQ(new_cf_opt.max_successive_merges, 30U);
-  ASSERT_TRUE(new_cf_opt.prefix_extractor != nullptr);
-  ASSERT_EQ(new_cf_opt.optimize_filters_for_hits, true);
-  ASSERT_EQ(std::string(new_cf_opt.prefix_extractor->Name()),
-            "rocksdb.FixedPrefix.31");
-
-  cf_options_map["write_buffer_size"] = "hello";
-  ASSERT_NOK(GetColumnFamilyOptionsFromMap(
-             base_cf_opt, cf_options_map, &new_cf_opt));
-  ConfigOptions exact, loose;
-  exact.sanity_level = ConfigOptions::kSanityLevelExactMatch;
-  loose.sanity_level = ConfigOptions::kSanityLevelLooselyCompatible;
-
-  ASSERT_OK(RocksDBOptionsParser::VerifyCFOptions(exact, base_cf_opt, new_cf_opt));
-
-  cf_options_map["write_buffer_size"] = "1";
-  ASSERT_OK(GetColumnFamilyOptionsFromMap(
-            base_cf_opt, cf_options_map, &new_cf_opt));
-
-  cf_options_map["unknown_option"] = "1";
-  ASSERT_NOK(GetColumnFamilyOptionsFromMap(
-             base_cf_opt, cf_options_map, &new_cf_opt));
-  ASSERT_OK(RocksDBOptionsParser::VerifyCFOptions(exact, base_cf_opt, new_cf_opt));
-
-  ASSERT_OK(GetColumnFamilyOptionsFromMap(base_cf_opt, cf_options_map,
-                                          &new_cf_opt,
-                                          false, /* input_strings_escaped  */
-                                          true /* ignore_unknown_options */));
-  ASSERT_OK(RocksDBOptionsParser::VerifyCFOptions(
-      loose, base_cf_opt, new_cf_opt, nullptr /* new_opt_map */));
-  ASSERT_NOK(RocksDBOptionsParser::VerifyCFOptions(
-      exact /* default for VerifyCFOptions */, base_cf_opt, new_cf_opt, nullptr));
-
-  DBOptions base_db_opt;
-  DBOptions new_db_opt;
-  ASSERT_OK(GetDBOptionsFromMap(base_db_opt, db_options_map, &new_db_opt));
-  ASSERT_EQ(new_db_opt.create_if_missing, false);
-  ASSERT_EQ(new_db_opt.create_missing_column_families, true);
-  ASSERT_EQ(new_db_opt.error_if_exists, false);
-  ASSERT_EQ(new_db_opt.paranoid_checks, true);
-  ASSERT_EQ(new_db_opt.max_open_files, 32);
-  ASSERT_EQ(new_db_opt.max_total_wal_size, static_cast<uint64_t>(33));
-  ASSERT_EQ(new_db_opt.use_fsync, true);
-  ASSERT_EQ(new_db_opt.db_log_dir, "/db_log_dir");
-  ASSERT_EQ(new_db_opt.wal_dir, "/wal_dir");
-  ASSERT_EQ(new_db_opt.delete_obsolete_files_period_micros,
-            static_cast<uint64_t>(34));
-  ASSERT_EQ(new_db_opt.max_background_compactions, 35);
-  ASSERT_EQ(new_db_opt.max_background_flushes, 36);
-  ASSERT_EQ(new_db_opt.max_log_file_size, 37U);
-  ASSERT_EQ(new_db_opt.log_file_time_to_roll, 38U);
-  ASSERT_EQ(new_db_opt.keep_log_file_num, 39U);
-  ASSERT_EQ(new_db_opt.recycle_log_file_num, 5U);
-  ASSERT_EQ(new_db_opt.max_manifest_file_size, static_cast<uint64_t>(40));
-  ASSERT_EQ(new_db_opt.table_cache_numshardbits, 41);
-  ASSERT_EQ(new_db_opt.WAL_ttl_seconds, static_cast<uint64_t>(43));
-  ASSERT_EQ(new_db_opt.WAL_size_limit_MB, static_cast<uint64_t>(44));
-  ASSERT_EQ(new_db_opt.manifest_preallocation_size, 45U);
-  ASSERT_EQ(new_db_opt.allow_mmap_reads, true);
-  ASSERT_EQ(new_db_opt.allow_mmap_writes, false);
-  ASSERT_EQ(new_db_opt.use_direct_reads, false);
-  ASSERT_EQ(new_db_opt.use_direct_io_for_flush_and_compaction, false);
-  ASSERT_EQ(new_db_opt.is_fd_close_on_exec, true);
-  ASSERT_EQ(new_db_opt.skip_log_error_on_recovery, false);
-  ASSERT_EQ(new_db_opt.stats_dump_period_sec, 46U);
-  ASSERT_EQ(new_db_opt.stats_persist_period_sec, 57U);
-  ASSERT_EQ(new_db_opt.persist_stats_to_disk, false);
-  ASSERT_EQ(new_db_opt.stats_history_buffer_size, 69U);
-  ASSERT_EQ(new_db_opt.advise_random_on_open, true);
-  ASSERT_EQ(new_db_opt.use_adaptive_mutex, false);
-  ASSERT_EQ(new_db_opt.new_table_reader_for_compaction_inputs, true);
-  ASSERT_EQ(new_db_opt.compaction_readahead_size, 100);
-  ASSERT_EQ(new_db_opt.random_access_max_buffer_size, 3145728);
-  ASSERT_EQ(new_db_opt.writable_file_max_buffer_size, 314159);
-  ASSERT_EQ(new_db_opt.bytes_per_sync, static_cast<uint64_t>(47));
-  ASSERT_EQ(new_db_opt.wal_bytes_per_sync, static_cast<uint64_t>(48));
-  ASSERT_EQ(new_db_opt.strict_bytes_per_sync, true);
-
-  db_options_map["max_open_files"] = "hello";
-  ASSERT_NOK(GetDBOptionsFromMap(base_db_opt, db_options_map, &new_db_opt));
-  ASSERT_OK(RocksDBOptionsParser::VerifyDBOptions(exact, base_db_opt, new_db_opt));
-  ASSERT_OK(RocksDBOptionsParser::VerifyDBOptions(loose, base_db_opt, new_db_opt));
-
-  // unknow options should fail parsing without ignore_unknown_options = true
-  db_options_map["unknown_db_option"] = "1";
-  ASSERT_NOK(GetDBOptionsFromMap(base_db_opt, db_options_map, &new_db_opt));
-  ASSERT_OK(RocksDBOptionsParser::VerifyDBOptions(exact, base_db_opt, new_db_opt));
-
-  ASSERT_OK(GetDBOptionsFromMap(base_db_opt, db_options_map, &new_db_opt,
-                                false, /* input_strings_escaped  */
-                                true /* ignore_unknown_options */));
-  ASSERT_OK(RocksDBOptionsParser::VerifyDBOptions(loose, base_db_opt, new_db_opt));
-  ASSERT_NOK(RocksDBOptionsParser::VerifyDBOptions(exact, base_db_opt, new_db_opt));
-}
-
-TEST_F(OptionsOldApiTest, GetColumnFamilyOptionsFromStringTest) {
-  ColumnFamilyOptions base_cf_opt;
-  ColumnFamilyOptions new_cf_opt;
-  base_cf_opt.table_factory.reset();
-  ASSERT_OK(GetColumnFamilyOptionsFromString(base_cf_opt, "", &new_cf_opt));
-  ASSERT_OK(GetColumnFamilyOptionsFromString(base_cf_opt,
-            "write_buffer_size=5", &new_cf_opt));
-  ASSERT_EQ(new_cf_opt.write_buffer_size, 5U);
-  ASSERT_TRUE(new_cf_opt.table_factory == nullptr);
-  ASSERT_OK(GetColumnFamilyOptionsFromString(base_cf_opt,
-            "write_buffer_size=6;", &new_cf_opt));
-  ASSERT_EQ(new_cf_opt.write_buffer_size, 6U);
-  ASSERT_OK(GetColumnFamilyOptionsFromString(base_cf_opt,
-            "  write_buffer_size =  7  ", &new_cf_opt));
-  ASSERT_EQ(new_cf_opt.write_buffer_size, 7U);
-  ASSERT_OK(GetColumnFamilyOptionsFromString(base_cf_opt,
-            "  write_buffer_size =  8 ; ", &new_cf_opt));
-  ASSERT_EQ(new_cf_opt.write_buffer_size, 8U);
-  ASSERT_OK(GetColumnFamilyOptionsFromString(base_cf_opt,
-            "write_buffer_size=9;max_write_buffer_number=10", &new_cf_opt));
-  ASSERT_EQ(new_cf_opt.write_buffer_size, 9U);
-  ASSERT_EQ(new_cf_opt.max_write_buffer_number, 10);
-  ASSERT_OK(GetColumnFamilyOptionsFromString(base_cf_opt,
-            "write_buffer_size=11; max_write_buffer_number  =  12 ;",
-            &new_cf_opt));
-  ASSERT_EQ(new_cf_opt.write_buffer_size, 11U);
-  ASSERT_EQ(new_cf_opt.max_write_buffer_number, 12);
-  // Wrong name "max_write_buffer_number_"
-  ASSERT_NOK(GetColumnFamilyOptionsFromString(base_cf_opt,
-             "write_buffer_size=13;max_write_buffer_number_=14;",
-              &new_cf_opt));
-  ConfigOptions exact;
-  exact.sanity_level = ConfigOptions::kSanityLevelExactMatch;
-  ASSERT_OK(RocksDBOptionsParser::VerifyCFOptions(exact, base_cf_opt, new_cf_opt));
-
-  // Comparator from object registry
-  std::string kCompName = "reverse_comp";
-  ObjectLibrary::Default()->Register<const Comparator>(
-      kCompName,
-      [](const std::string& /*name*/,
-         std::unique_ptr<const Comparator>* /*guard*/,
-         std::string* /* errmsg */) { return ReverseBytewiseComparator(); });
-
-  ASSERT_OK(GetColumnFamilyOptionsFromString(
-      base_cf_opt, "comparator=" + kCompName + ";", &new_cf_opt));
-  ASSERT_EQ(new_cf_opt.comparator, ReverseBytewiseComparator());
-
-  // MergeOperator from object registry
-  std::unique_ptr<BytesXOROperator> bxo(new BytesXOROperator());
-  std::string kMoName = bxo->Name();
-  ObjectLibrary::Default()->Register<MergeOperator>(
-      kMoName,
-      [](const std::string& /*name*/, std::unique_ptr<MergeOperator>* guard,
-         std::string* /* errmsg */) {
-        guard->reset(new BytesXOROperator());
-        return guard->get();
-      });
-
-  ASSERT_OK(GetColumnFamilyOptionsFromString(
-      base_cf_opt, "merge_operator=" + kMoName + ";", &new_cf_opt));
-  ASSERT_EQ(kMoName, std::string(new_cf_opt.merge_operator->Name()));
-
-  // Wrong key/value pair
-  ASSERT_NOK(GetColumnFamilyOptionsFromString(base_cf_opt,
-             "write_buffer_size=13;max_write_buffer_number;", &new_cf_opt));
-  ASSERT_OK(RocksDBOptionsParser::VerifyCFOptions(exact, base_cf_opt, new_cf_opt));
-
-  // Error Paring value
-  ASSERT_NOK(GetColumnFamilyOptionsFromString(base_cf_opt,
-             "write_buffer_size=13;max_write_buffer_number=;", &new_cf_opt));
-  ASSERT_OK(RocksDBOptionsParser::VerifyCFOptions(exact, base_cf_opt, new_cf_opt));
-
-  // Missing option name
-  ASSERT_NOK(GetColumnFamilyOptionsFromString(base_cf_opt,
-             "write_buffer_size=13; =100;", &new_cf_opt));
-  ASSERT_OK(RocksDBOptionsParser::VerifyCFOptions(exact, base_cf_opt, new_cf_opt));
-
-  const uint64_t kilo = 1024UL;
-  const uint64_t mega = 1024 * kilo;
-  const uint64_t giga = 1024 * mega;
-  const uint64_t tera = 1024 * giga;
-
-  // Units (k)
-  ASSERT_OK(GetColumnFamilyOptionsFromString(
-      base_cf_opt, "max_write_buffer_number=15K", &new_cf_opt));
-  ASSERT_EQ(new_cf_opt.max_write_buffer_number, 15 * kilo);
-  // Units (m)
-  ASSERT_OK(GetColumnFamilyOptionsFromString(base_cf_opt,
-            "max_write_buffer_number=16m;inplace_update_num_locks=17M",
-            &new_cf_opt));
-  ASSERT_EQ(new_cf_opt.max_write_buffer_number, 16 * mega);
-  ASSERT_EQ(new_cf_opt.inplace_update_num_locks, 17u * mega);
-  // Units (g)
-  ASSERT_OK(GetColumnFamilyOptionsFromString(
-      base_cf_opt,
-      "write_buffer_size=18g;prefix_extractor=capped:8;"
-      "arena_block_size=19G",
-      &new_cf_opt));
-
-  ASSERT_EQ(new_cf_opt.write_buffer_size, 18 * giga);
-  ASSERT_EQ(new_cf_opt.arena_block_size, 19 * giga);
-  ASSERT_TRUE(new_cf_opt.prefix_extractor.get() != nullptr);
-  std::string prefix_name(new_cf_opt.prefix_extractor->Name());
-  ASSERT_EQ(prefix_name, "rocksdb.CappedPrefix.8");
-
-  // Units (t)
-  ASSERT_OK(GetColumnFamilyOptionsFromString(base_cf_opt,
-            "write_buffer_size=20t;arena_block_size=21T", &new_cf_opt));
-  ASSERT_EQ(new_cf_opt.write_buffer_size, 20 * tera);
-  ASSERT_EQ(new_cf_opt.arena_block_size, 21 * tera);
-
-  // Nested block based table options
-  // Empty
-  ASSERT_OK(GetColumnFamilyOptionsFromString(base_cf_opt,
-            "write_buffer_size=10;max_write_buffer_number=16;"
-            "block_based_table_factory={};arena_block_size=1024",
-            &new_cf_opt));
-  ASSERT_TRUE(new_cf_opt.table_factory != nullptr);
-  // Non-empty
-  ASSERT_OK(GetColumnFamilyOptionsFromString(base_cf_opt,
-            "write_buffer_size=10;max_write_buffer_number=16;"
-            "block_based_table_factory={block_cache=1M;block_size=4;};"
-            "arena_block_size=1024",
-            &new_cf_opt));
-  ASSERT_TRUE(new_cf_opt.table_factory != nullptr);
-  // Last one
-  ASSERT_OK(GetColumnFamilyOptionsFromString(base_cf_opt,
-            "write_buffer_size=10;max_write_buffer_number=16;"
-            "block_based_table_factory={block_cache=1M;block_size=4;}",
-            &new_cf_opt));
-  ASSERT_TRUE(new_cf_opt.table_factory != nullptr);
-  // Mismatch curly braces
-  ASSERT_NOK(GetColumnFamilyOptionsFromString(base_cf_opt,
-             "write_buffer_size=10;max_write_buffer_number=16;"
-             "block_based_table_factory={{{block_size=4;};"
-             "arena_block_size=1024",
-             &new_cf_opt));
-  ASSERT_OK(RocksDBOptionsParser::VerifyCFOptions(exact, base_cf_opt, new_cf_opt));
-
-  // Unexpected chars after closing curly brace
-  ASSERT_NOK(GetColumnFamilyOptionsFromString(base_cf_opt,
-             "write_buffer_size=10;max_write_buffer_number=16;"
-             "block_based_table_factory={block_size=4;}};"
-             "arena_block_size=1024",
-             &new_cf_opt));
-  ASSERT_OK(RocksDBOptionsParser::VerifyCFOptions(exact, base_cf_opt, new_cf_opt));
-
-  ASSERT_NOK(GetColumnFamilyOptionsFromString(base_cf_opt,
-             "write_buffer_size=10;max_write_buffer_number=16;"
-             "block_based_table_factory={block_size=4;}xdfa;"
-             "arena_block_size=1024",
-             &new_cf_opt));
-  ASSERT_OK(RocksDBOptionsParser::VerifyCFOptions(exact, base_cf_opt, new_cf_opt));
-
-  ASSERT_NOK(GetColumnFamilyOptionsFromString(base_cf_opt,
-             "write_buffer_size=10;max_write_buffer_number=16;"
-             "block_based_table_factory={block_size=4;}xdfa",
-             &new_cf_opt));
-  ASSERT_OK(RocksDBOptionsParser::VerifyCFOptions(exact, base_cf_opt, new_cf_opt));
-
-  // Invalid block based table option
-  ASSERT_NOK(GetColumnFamilyOptionsFromString(base_cf_opt,
-             "write_buffer_size=10;max_write_buffer_number=16;"
-             "block_based_table_factory={xx_block_size=4;}",
-             &new_cf_opt));
-  ASSERT_OK(RocksDBOptionsParser::VerifyCFOptions(exact, base_cf_opt, new_cf_opt));
-
-  ASSERT_OK(GetColumnFamilyOptionsFromString(base_cf_opt,
-           "optimize_filters_for_hits=true",
-           &new_cf_opt));
-  ASSERT_OK(GetColumnFamilyOptionsFromString(base_cf_opt,
-            "optimize_filters_for_hits=false",
-            &new_cf_opt));
-
-  ASSERT_NOK(GetColumnFamilyOptionsFromString(base_cf_opt,
-              "optimize_filters_for_hits=junk",
-              &new_cf_opt));
-  ASSERT_OK(RocksDBOptionsParser::VerifyCFOptions(exact, base_cf_opt, new_cf_opt));
-
-  // Nested plain table options
-  // Empty
-  ASSERT_OK(GetColumnFamilyOptionsFromString(base_cf_opt,
-            "write_buffer_size=10;max_write_buffer_number=16;"
-            "plain_table_factory={};arena_block_size=1024",
-            &new_cf_opt));
-  ASSERT_TRUE(new_cf_opt.table_factory != nullptr);
-  ASSERT_EQ(std::string(new_cf_opt.table_factory->Name()), "PlainTable");
-  // Non-empty
-  ASSERT_OK(GetColumnFamilyOptionsFromString(base_cf_opt,
-            "write_buffer_size=10;max_write_buffer_number=16;"
-            "plain_table_factory={user_key_len=66;bloom_bits_per_key=20;};"
-            "arena_block_size=1024",
-            &new_cf_opt));
-  ASSERT_TRUE(new_cf_opt.table_factory != nullptr);
-  ASSERT_EQ(std::string(new_cf_opt.table_factory->Name()), "PlainTable");
-
-  // memtable factory
-  ASSERT_OK(GetColumnFamilyOptionsFromString(base_cf_opt,
-            "write_buffer_size=10;max_write_buffer_number=16;"
-            "memtable=skip_list:10;arena_block_size=1024",
-            &new_cf_opt));
-  ASSERT_TRUE(new_cf_opt.memtable_factory != nullptr);
-  ASSERT_EQ(std::string(new_cf_opt.memtable_factory->Name()), "SkipListFactory");
-}
-  
-TEST_F(OptionsOldApiTest, GetBlockBasedTableOptionsFromString) {
-  BlockBasedTableOptions table_opt;
-  BlockBasedTableOptions new_opt;
-  // make sure default values are overwritten by something else
-  ASSERT_OK(GetBlockBasedTableOptionsFromString(
-      table_opt,
-      "cache_index_and_filter_blocks=1;index_type=kHashSearch;"
-      "checksum=kxxHash;hash_index_allow_collision=1;no_block_cache=1;"
-      "block_cache=1M;block_cache_compressed=1k;block_size=1024;"
-      "block_size_deviation=8;block_restart_interval=4;"
-      "format_version=5;whole_key_filtering=1;"
-      "filter_policy=bloomfilter:4.567:false;",
-      &new_opt));
-  ASSERT_TRUE(new_opt.cache_index_and_filter_blocks);
-  ASSERT_EQ(new_opt.index_type, BlockBasedTableOptions::kHashSearch);
-  ASSERT_EQ(new_opt.checksum, ChecksumType::kxxHash);
-  ASSERT_TRUE(new_opt.hash_index_allow_collision);
-  ASSERT_TRUE(new_opt.no_block_cache);
-  ASSERT_TRUE(new_opt.block_cache != nullptr);
-  ASSERT_EQ(new_opt.block_cache->GetCapacity(), 1024UL*1024UL);
-  ASSERT_TRUE(new_opt.block_cache_compressed != nullptr);
-  ASSERT_EQ(new_opt.block_cache_compressed->GetCapacity(), 1024UL);
-  ASSERT_EQ(new_opt.block_size, 1024UL);
-  ASSERT_EQ(new_opt.block_size_deviation, 8);
-  ASSERT_EQ(new_opt.block_restart_interval, 4);
-  ASSERT_EQ(new_opt.format_version, 5U);
-  ASSERT_EQ(new_opt.whole_key_filtering, true);
-  ASSERT_TRUE(new_opt.filter_policy != nullptr);
-  const BloomFilterPolicy& bfp =
-      dynamic_cast<const BloomFilterPolicy&>(*new_opt.filter_policy);
-  EXPECT_EQ(bfp.GetMillibitsPerKey(), 4567);
-  EXPECT_EQ(bfp.GetWholeBitsPerKey(), 5);
-
-  // unknown option
-  ASSERT_NOK(GetBlockBasedTableOptionsFromString(table_opt,
-             "cache_index_and_filter_blocks=1;index_type=kBinarySearch;"
-             "bad_option=1",
-             &new_opt));
-  ASSERT_EQ(static_cast<bool>(table_opt.cache_index_and_filter_blocks),
-            new_opt.cache_index_and_filter_blocks);
-  ASSERT_EQ(table_opt.index_type, new_opt.index_type);
-
-  // unrecognized index type
-  ASSERT_NOK(GetBlockBasedTableOptionsFromString(table_opt,
-             "cache_index_and_filter_blocks=1;index_type=kBinarySearchXX",
-             &new_opt));
-  ASSERT_EQ(table_opt.cache_index_and_filter_blocks,
-            new_opt.cache_index_and_filter_blocks);
-  ASSERT_EQ(table_opt.index_type, new_opt.index_type);
-
-  // unrecognized checksum type
-  ASSERT_NOK(GetBlockBasedTableOptionsFromString(table_opt,
-             "cache_index_and_filter_blocks=1;checksum=kxxHashXX",
-             &new_opt));
-  ASSERT_EQ(table_opt.cache_index_and_filter_blocks,
-            new_opt.cache_index_and_filter_blocks);
-  ASSERT_EQ(table_opt.index_type, new_opt.index_type);
-
-  // unrecognized filter policy name
-  ASSERT_NOK(GetBlockBasedTableOptionsFromString(table_opt,
-             "cache_index_and_filter_blocks=1;"
-             "filter_policy=bloomfilterxx:4:true",
-             &new_opt));
-  ASSERT_EQ(table_opt.cache_index_and_filter_blocks,
-            new_opt.cache_index_and_filter_blocks);
-  ASSERT_EQ(table_opt.filter_policy, new_opt.filter_policy);
-
-  // unrecognized filter policy config
-  ASSERT_NOK(GetBlockBasedTableOptionsFromString(table_opt,
-             "cache_index_and_filter_blocks=1;"
-             "filter_policy=bloomfilter:4",
-             &new_opt));
-  ASSERT_EQ(table_opt.cache_index_and_filter_blocks,
-            new_opt.cache_index_and_filter_blocks);
-  ASSERT_EQ(table_opt.filter_policy, new_opt.filter_policy);
-
-  // Check block cache options are overwritten when specified
-  // in new format as a struct.
-  ASSERT_OK(GetBlockBasedTableOptionsFromString(table_opt,
-             "block_cache={capacity=1M;num_shard_bits=4;"
-             "strict_capacity_limit=true;high_pri_pool_ratio=0.5;};"
-             "block_cache_compressed={capacity=1M;num_shard_bits=4;"
-             "strict_capacity_limit=true;high_pri_pool_ratio=0.5;}",
-             &new_opt));
-  ASSERT_TRUE(new_opt.block_cache != nullptr);
-  ASSERT_EQ(new_opt.block_cache->GetCapacity(), 1024UL*1024UL);
-  ASSERT_EQ(std::dynamic_pointer_cast<ShardedCache>(
-                new_opt.block_cache)->GetNumShardBits(), 4);
-  ASSERT_EQ(new_opt.block_cache->HasStrictCapacityLimit(), true);
-  ASSERT_EQ(std::dynamic_pointer_cast<LRUCache>(
-                new_opt.block_cache)->GetHighPriPoolRatio(), 0.5);
-  ASSERT_TRUE(new_opt.block_cache_compressed != nullptr);
-  ASSERT_EQ(new_opt.block_cache_compressed->GetCapacity(), 1024UL*1024UL);
-  ASSERT_EQ(std::dynamic_pointer_cast<ShardedCache>(
-                new_opt.block_cache_compressed)->GetNumShardBits(), 4);
-  ASSERT_EQ(new_opt.block_cache_compressed->HasStrictCapacityLimit(), true);
-  ASSERT_EQ(std::dynamic_pointer_cast<LRUCache>(
-                new_opt.block_cache_compressed)->GetHighPriPoolRatio(),
-                0.5);
-
-  // Set only block cache capacity. Check other values are
-  // reset to default values.
-  ASSERT_OK(GetBlockBasedTableOptionsFromString(table_opt,
-             "block_cache={capacity=2M};"
-             "block_cache_compressed={capacity=2M}",
-             &new_opt));
-  ASSERT_TRUE(new_opt.block_cache != nullptr);
-  ASSERT_EQ(new_opt.block_cache->GetCapacity(), 2*1024UL*1024UL);
-  // Default values
-  ASSERT_EQ(std::dynamic_pointer_cast<ShardedCache>(
-                new_opt.block_cache)->GetNumShardBits(),
-                GetDefaultCacheShardBits(new_opt.block_cache->GetCapacity()));
-  ASSERT_EQ(new_opt.block_cache->HasStrictCapacityLimit(), false);
-  ASSERT_EQ(std::dynamic_pointer_cast<LRUCache>(new_opt.block_cache)
-                ->GetHighPriPoolRatio(),
-            0.5);
-  ASSERT_TRUE(new_opt.block_cache_compressed != nullptr);
-  ASSERT_EQ(new_opt.block_cache_compressed->GetCapacity(), 2*1024UL*1024UL);
-  // Default values
-  ASSERT_EQ(std::dynamic_pointer_cast<ShardedCache>(
-                new_opt.block_cache_compressed)->GetNumShardBits(),
-                GetDefaultCacheShardBits(
-                    new_opt.block_cache_compressed->GetCapacity()));
-  ASSERT_EQ(new_opt.block_cache_compressed->HasStrictCapacityLimit(), false);
-  ASSERT_EQ(std::dynamic_pointer_cast<LRUCache>(new_opt.block_cache_compressed)
-                ->GetHighPriPoolRatio(),
-            0.5);
-
-  // Set couple of block cache options.
-  ASSERT_OK(GetBlockBasedTableOptionsFromString(
-      table_opt,
-      "block_cache={num_shard_bits=5;high_pri_pool_ratio=0.5;};"
-      "block_cache_compressed={num_shard_bits=5;"
-      "high_pri_pool_ratio=0.0;}",
-      &new_opt));
-  ASSERT_EQ(new_opt.block_cache->GetCapacity(), 0);
-  ASSERT_EQ(std::dynamic_pointer_cast<ShardedCache>(
-                new_opt.block_cache)->GetNumShardBits(), 5);
-  ASSERT_EQ(new_opt.block_cache->HasStrictCapacityLimit(), false);
-  ASSERT_EQ(std::dynamic_pointer_cast<LRUCache>(
-                new_opt.block_cache)->GetHighPriPoolRatio(), 0.5);
-  ASSERT_TRUE(new_opt.block_cache_compressed != nullptr);
-  ASSERT_EQ(new_opt.block_cache_compressed->GetCapacity(), 0);
-  ASSERT_EQ(std::dynamic_pointer_cast<ShardedCache>(
-                new_opt.block_cache_compressed)->GetNumShardBits(), 5);
-  ASSERT_EQ(new_opt.block_cache_compressed->HasStrictCapacityLimit(), false);
-  ASSERT_EQ(std::dynamic_pointer_cast<LRUCache>(new_opt.block_cache_compressed)
-                ->GetHighPriPoolRatio(),
-            0.0);
-
-  // Set couple of block cache options.
-  ASSERT_OK(GetBlockBasedTableOptionsFromString(table_opt,
-             "block_cache={capacity=1M;num_shard_bits=4;"
-             "strict_capacity_limit=true;};"
-             "block_cache_compressed={capacity=1M;num_shard_bits=4;"
-             "strict_capacity_limit=true;}",
-             &new_opt));
-  ASSERT_TRUE(new_opt.block_cache != nullptr);
-  ASSERT_EQ(new_opt.block_cache->GetCapacity(), 1024UL*1024UL);
-  ASSERT_EQ(std::dynamic_pointer_cast<ShardedCache>(
-                new_opt.block_cache)->GetNumShardBits(), 4);
-  ASSERT_EQ(new_opt.block_cache->HasStrictCapacityLimit(), true);
-  ASSERT_EQ(std::dynamic_pointer_cast<LRUCache>(new_opt.block_cache)
-                ->GetHighPriPoolRatio(),
-            0.5);
-  ASSERT_TRUE(new_opt.block_cache_compressed != nullptr);
-  ASSERT_EQ(new_opt.block_cache_compressed->GetCapacity(), 1024UL*1024UL);
-  ASSERT_EQ(std::dynamic_pointer_cast<ShardedCache>(
-                new_opt.block_cache_compressed)->GetNumShardBits(), 4);
-  ASSERT_EQ(new_opt.block_cache_compressed->HasStrictCapacityLimit(), true);
-  ASSERT_EQ(std::dynamic_pointer_cast<LRUCache>(new_opt.block_cache_compressed)
-                ->GetHighPriPoolRatio(),
-            0.5);
-}
-  
-TEST_F(OptionsOldApiTest, GetPlainTableOptionsFromString) {
-  PlainTableOptions table_opt;
-  PlainTableOptions new_opt;
-  // make sure default values are overwritten by something else
-  ASSERT_OK(GetPlainTableOptionsFromString(table_opt,
-            "user_key_len=66;bloom_bits_per_key=20;hash_table_ratio=0.5;"
-            "index_sparseness=8;huge_page_tlb_size=4;encoding_type=kPrefix;"
-            "full_scan_mode=true;store_index_in_file=true",
-            &new_opt));
-  ASSERT_EQ(new_opt.user_key_len, 66u);
-  ASSERT_EQ(new_opt.bloom_bits_per_key, 20);
-  ASSERT_EQ(new_opt.hash_table_ratio, 0.5);
-  ASSERT_EQ(new_opt.index_sparseness, 8);
-  ASSERT_EQ(new_opt.huge_page_tlb_size, 4);
-  ASSERT_EQ(new_opt.encoding_type, EncodingType::kPrefix);
-  ASSERT_TRUE(new_opt.full_scan_mode);
-  ASSERT_TRUE(new_opt.store_index_in_file);
-
-  // unknown option
-  ASSERT_NOK(GetPlainTableOptionsFromString(table_opt,
-             "user_key_len=66;bloom_bits_per_key=20;hash_table_ratio=0.5;"
-             "bad_option=1",
-             &new_opt));
-
-  // unrecognized EncodingType
-  ASSERT_NOK(GetPlainTableOptionsFromString(table_opt,
-             "user_key_len=66;bloom_bits_per_key=20;hash_table_ratio=0.5;"
-             "encoding_type=kPrefixXX",
-             &new_opt));
-}
-  
 TEST_F(OptionsOldApiTest, GetOptionsFromStringTest) {
   Options base_options, new_options;
   base_options.write_buffer_size = 20;
@@ -3260,65 +2325,6 @@
   ASSERT_EQ(new_options.bottommost_compression_opts.enabled, false);
   ASSERT_EQ(new_options.write_buffer_size, 10U);
   ASSERT_EQ(new_options.max_write_buffer_number, 16);
-  BlockBasedTableOptions new_block_based_table_options =
-      dynamic_cast<BlockBasedTableFactory*>(new_options.table_factory.get())
-          ->table_options();
-  ASSERT_EQ(new_block_based_table_options.block_cache->GetCapacity(), 1U << 20);
-  ASSERT_EQ(new_block_based_table_options.block_size, 4U);
-  // don't overwrite block based table options
-  ASSERT_TRUE(new_block_based_table_options.cache_index_and_filter_blocks);
-=======
-TEST_F(OptionsOldApiTest, GetOptionsFromStringTest) {
-  Options base_options, new_options;
-  base_options.write_buffer_size = 20;
-  base_options.min_write_buffer_number_to_merge = 15;
-  BlockBasedTableOptions block_based_table_options;
-  block_based_table_options.cache_index_and_filter_blocks = true;
-  base_options.table_factory.reset(
-      NewBlockBasedTableFactory(block_based_table_options));
-
-  // Register an Env with object registry.
-  const static char* kCustomEnvName = "CustomEnv";
-  class CustomEnv : public EnvWrapper {
-   public:
-    explicit CustomEnv(Env* _target) : EnvWrapper(_target) {}
-  };
-
-  ObjectLibrary::Default()->Register<Env>(
-      kCustomEnvName,
-      [](const std::string& /*name*/, std::unique_ptr<Env>* /*env_guard*/,
-         std::string* /* errmsg */) {
-        static CustomEnv env(Env::Default());
-        return &env;
-      });
-
-  ASSERT_OK(GetOptionsFromString(
-      base_options,
-      "write_buffer_size=10;max_write_buffer_number=16;"
-      "block_based_table_factory={block_cache=1M;block_size=4;};"
-      "compression_opts=4:5:6;create_if_missing=true;max_open_files=1;"
-      "bottommost_compression_opts=5:6:7;create_if_missing=true;max_open_files="
-      "1;"
-      "rate_limiter_bytes_per_sec=1024;env=CustomEnv",
-      &new_options));
-
-  ASSERT_EQ(new_options.compression_opts.window_bits, 4);
-  ASSERT_EQ(new_options.compression_opts.level, 5);
-  ASSERT_EQ(new_options.compression_opts.strategy, 6);
-  ASSERT_EQ(new_options.compression_opts.max_dict_bytes, 0u);
-  ASSERT_EQ(new_options.compression_opts.zstd_max_train_bytes, 0u);
-  ASSERT_EQ(new_options.compression_opts.parallel_threads, 1u);
-  ASSERT_EQ(new_options.compression_opts.enabled, false);
-  ASSERT_EQ(new_options.bottommost_compression, kDisableCompressionOption);
-  ASSERT_EQ(new_options.bottommost_compression_opts.window_bits, 5);
-  ASSERT_EQ(new_options.bottommost_compression_opts.level, 6);
-  ASSERT_EQ(new_options.bottommost_compression_opts.strategy, 7);
-  ASSERT_EQ(new_options.bottommost_compression_opts.max_dict_bytes, 0u);
-  ASSERT_EQ(new_options.bottommost_compression_opts.zstd_max_train_bytes, 0u);
-  ASSERT_EQ(new_options.bottommost_compression_opts.parallel_threads, 1u);
-  ASSERT_EQ(new_options.bottommost_compression_opts.enabled, false);
-  ASSERT_EQ(new_options.write_buffer_size, 10U);
-  ASSERT_EQ(new_options.max_write_buffer_number, 16);
 
   auto new_block_based_table_options =
       new_options.table_factory->GetOptions<BlockBasedTableOptions>();
@@ -3328,7 +2334,6 @@
   ASSERT_EQ(new_block_based_table_options->block_size, 4U);
   // don't overwrite block based table options
   ASSERT_TRUE(new_block_based_table_options->cache_index_and_filter_blocks);
->>>>>>> ed431616
 
   ASSERT_EQ(new_options.create_if_missing, true);
   ASSERT_EQ(new_options.max_open_files, 1);
@@ -3344,7 +2349,6 @@
 
   // Phase 1: Make big change in base_options
   test::RandomInitDBOptions(&base_options, &rnd);
-<<<<<<< HEAD
 
   // Phase 2: obtain a string from base_option
   std::string base_options_file_content;
@@ -3371,34 +2375,6 @@
   ASSERT_OK(
       GetStringFromColumnFamilyOptions(&base_options_file_content, base_opt));
 
-=======
-
-  // Phase 2: obtain a string from base_option
-  std::string base_options_file_content;
-  ASSERT_OK(GetStringFromDBOptions(&base_options_file_content, base_options));
-
-  // Phase 3: Set new_options from the derived string and expect
-  //          new_options == base_options
-  ASSERT_OK(GetDBOptionsFromString(DBOptions(), base_options_file_content,
-                                   &new_options));
-  ConfigOptions config_options;
-  ASSERT_OK(RocksDBOptionsParser::VerifyDBOptions(config_options, base_options, new_options));
-}
-
-TEST_F(OptionsOldApiTest, ColumnFamilyOptionsSerialization) {
-  Options options;
-  ColumnFamilyOptions base_opt, new_opt;
-  Random rnd(302);
-  // Phase 1: randomly assign base_opt
-  // custom type options
-  test::RandomInitCFOptions(&base_opt, options, &rnd);
-
-  // Phase 2: obtain a string from base_opt
-  std::string base_options_file_content;
-  ASSERT_OK(
-      GetStringFromColumnFamilyOptions(&base_options_file_content, base_opt));
-
->>>>>>> ed431616
   // Phase 3: Set new_opt from the derived string and expect
   //          new_opt == base_opt
   ASSERT_OK(GetColumnFamilyOptionsFromString(
@@ -4348,17 +3324,9 @@
                                  const std::string& opt_name, void* base_ptr,
                                  void* comp_ptr) {
   std::string result, mismatch;
-<<<<<<< HEAD
-  char* base_addr = reinterpret_cast<char*>(base_ptr) + opt_info.offset_;
-  char* comp_addr = reinterpret_cast<char*>(comp_ptr) + opt_info.offset_;
-  ASSERT_OK(opt_info.Serialize(config_options, opt_name, base_addr, &result));
-  ASSERT_OK(opt_info.Parse(config_options, opt_name, result, comp_addr));
-  ASSERT_TRUE(opt_info.AreEqual(config_options, opt_name, base_addr, comp_addr,
-=======
   ASSERT_OK(opt_info.Serialize(config_options, opt_name, base_ptr, &result));
   ASSERT_OK(opt_info.Parse(config_options, opt_name, result, comp_ptr));
   ASSERT_TRUE(opt_info.AreEqual(config_options, opt_name, base_ptr, comp_ptr,
->>>>>>> ed431616
                                 &mismatch));
 }
 
@@ -4367,12 +3335,7 @@
                                  const std::string& opt_name,
                                  const std::string& opt_value, void* base_ptr,
                                  void* comp_ptr) {
-<<<<<<< HEAD
-  char* base_addr = reinterpret_cast<char*>(base_ptr) + opt_info.offset_;
-  ASSERT_OK(opt_info.Parse(config_options, opt_name, opt_value, base_addr));
-=======
   ASSERT_OK(opt_info.Parse(config_options, opt_name, opt_value, base_ptr));
->>>>>>> ed431616
   TestAndCompareOption(config_options, opt_info, opt_name, base_ptr, comp_ptr);
 }
 
@@ -4381,20 +3344,10 @@
                  T* base, T* comp) {
   std::string result;
   OptionTypeInfo opt_info(0, opt_type);
-<<<<<<< HEAD
-  char* base_addr = reinterpret_cast<char*>(base);
-  char* comp_addr = reinterpret_cast<char*>(comp);
-  ASSERT_FALSE(
-      opt_info.AreEqual(config_options, "base", base_addr, comp_addr, &result));
-  ASSERT_EQ(result, "base");
-  ASSERT_NE(*base, *comp);
-  TestAndCompareOption(config_options, opt_info, "base", base_addr, comp_addr);
-=======
   ASSERT_FALSE(opt_info.AreEqual(config_options, "base", base, comp, &result));
   ASSERT_EQ(result, "base");
   ASSERT_NE(*base, *comp);
   TestAndCompareOption(config_options, opt_info, "base", base, comp);
->>>>>>> ed431616
   ASSERT_EQ(*base, *comp);
 }
 
@@ -4457,34 +3410,6 @@
   double d;
 
   ASSERT_NOK(OptionTypeInfo(0, OptionType::kBoolean)
-<<<<<<< HEAD
-                 .Parse(config_options, "b", "x", reinterpret_cast<char*>(&b)));
-  ASSERT_NOK(OptionTypeInfo(0, OptionType::kInt)
-                 .Parse(config_options, "b", "x", reinterpret_cast<char*>(&i)));
-  ASSERT_NOK(
-      OptionTypeInfo(0, OptionType::kInt32T)
-          .Parse(config_options, "b", "x", reinterpret_cast<char*>(&i32)));
-  ASSERT_NOK(
-      OptionTypeInfo(0, OptionType::kInt64T)
-          .Parse(config_options, "b", "x", reinterpret_cast<char*>(&i64)));
-  ASSERT_NOK(OptionTypeInfo(0, OptionType::kUInt)
-                 .Parse(config_options, "b", "x", reinterpret_cast<char*>(&u)));
-  ASSERT_NOK(
-      OptionTypeInfo(0, OptionType::kUInt32T)
-          .Parse(config_options, "b", "x", reinterpret_cast<char*>(&u32)));
-  ASSERT_NOK(
-      OptionTypeInfo(0, OptionType::kUInt64T)
-          .Parse(config_options, "b", "x", reinterpret_cast<char*>(&u64)));
-  ASSERT_NOK(
-      OptionTypeInfo(0, OptionType::kSizeT)
-          .Parse(config_options, "b", "x", reinterpret_cast<char*>(&sz)));
-  ASSERT_NOK(OptionTypeInfo(0, OptionType::kDouble)
-                 .Parse(config_options, "b", "x", reinterpret_cast<char*>(&d)));
-
-  // Don't know how to convert Unknowns to anything else
-  ASSERT_NOK(OptionTypeInfo(0, OptionType::kUnknown)
-                 .Parse(config_options, "b", "x", reinterpret_cast<char*>(&d)));
-=======
                  .Parse(config_options, "b", "x", &b));
   ASSERT_NOK(
       OptionTypeInfo(0, OptionType::kInt).Parse(config_options, "b", "x", &i));
@@ -4506,41 +3431,25 @@
   // Don't know how to convert Unknowns to anything else
   ASSERT_NOK(OptionTypeInfo(0, OptionType::kUnknown)
                  .Parse(config_options, "b", "x", &d));
->>>>>>> ed431616
 
   // Verify that if the parse function throws an exception, it is also trapped
   OptionTypeInfo func_info(0, OptionType::kUnknown,
                            OptionVerificationType::kNormal,
-<<<<<<< HEAD
-                           OptionTypeFlags::kNone, 0,
-=======
                            OptionTypeFlags::kNone,
->>>>>>> ed431616
                            [](const ConfigOptions&, const std::string&,
                               const std::string& value, char* addr) {
                              auto ptr = reinterpret_cast<int*>(addr);
                              *ptr = ParseInt(value);
                              return Status::OK();
                            });
-<<<<<<< HEAD
-  ASSERT_OK(
-      func_info.Parse(config_options, "b", "1", reinterpret_cast<char*>(&i)));
-  ASSERT_NOK(
-      func_info.Parse(config_options, "b", "x", reinterpret_cast<char*>(&i)));
-=======
   ASSERT_OK(func_info.Parse(config_options, "b", "1", &i));
   ASSERT_NOK(func_info.Parse(config_options, "b", "x", &i));
->>>>>>> ed431616
 }
 
 TEST_F(OptionTypeInfoTest, TestParseFunc) {
   OptionTypeInfo opt_info(
       0, OptionType::kUnknown, OptionVerificationType::kNormal,
-<<<<<<< HEAD
-      OptionTypeFlags::kNone, 0,
-=======
       OptionTypeFlags::kNone,
->>>>>>> ed431616
       [](const ConfigOptions& /*opts*/, const std::string& name,
          const std::string& value, char* addr) {
         auto ptr = reinterpret_cast<std::string*>(addr);
@@ -4553,27 +3462,15 @@
       });
   ConfigOptions config_options;
   std::string base;
-<<<<<<< HEAD
-  ASSERT_OK(opt_info.Parse(config_options, "World", "Hello",
-                           reinterpret_cast<char*>(&base)));
-  ASSERT_EQ(base, "Hello World");
-  ASSERT_NOK(opt_info.Parse(config_options, "Oops", "Hello",
-                            reinterpret_cast<char*>(&base)));
-=======
   ASSERT_OK(opt_info.Parse(config_options, "World", "Hello", &base));
   ASSERT_EQ(base, "Hello World");
   ASSERT_NOK(opt_info.Parse(config_options, "Oops", "Hello", &base));
->>>>>>> ed431616
 }
 
 TEST_F(OptionTypeInfoTest, TestSerializeFunc) {
   OptionTypeInfo opt_info(
       0, OptionType::kString, OptionVerificationType::kNormal,
-<<<<<<< HEAD
-      OptionTypeFlags::kNone, 0, nullptr,
-=======
       OptionTypeFlags::kNone, nullptr,
->>>>>>> ed431616
       [](const ConfigOptions& /*opts*/, const std::string& name,
          const char* /*addr*/, std::string* value) {
         if (name == "Oops") {
@@ -4587,27 +3484,15 @@
   ConfigOptions config_options;
   std::string base;
   std::string value;
-<<<<<<< HEAD
-  ASSERT_OK(opt_info.Serialize(config_options, "Hello",
-                               reinterpret_cast<char*>(&base), &value));
-  ASSERT_EQ(value, "Hello");
-  ASSERT_NOK(opt_info.Serialize(config_options, "Oops",
-                                reinterpret_cast<char*>(&base), &value));
-=======
   ASSERT_OK(opt_info.Serialize(config_options, "Hello", &base, &value));
   ASSERT_EQ(value, "Hello");
   ASSERT_NOK(opt_info.Serialize(config_options, "Oops", &base, &value));
->>>>>>> ed431616
 }
 
 TEST_F(OptionTypeInfoTest, TestEqualsFunc) {
   OptionTypeInfo opt_info(
       0, OptionType::kInt, OptionVerificationType::kNormal,
-<<<<<<< HEAD
-      OptionTypeFlags::kNone, 0, nullptr, nullptr,
-=======
       OptionTypeFlags::kNone, nullptr, nullptr,
->>>>>>> ed431616
       [](const ConfigOptions& /*opts*/, const std::string& name,
          const char* addr1, const char* addr2, std::string* mismatch) {
         auto i1 = *(reinterpret_cast<const int*>(addr1));
@@ -4628,19 +3513,6 @@
   int int1 = 100;
   int int2 = 200;
   std::string mismatch;
-<<<<<<< HEAD
-  ASSERT_TRUE(opt_info.AreEqual(
-      config_options, "LT", reinterpret_cast<const char*>(&int1),
-      reinterpret_cast<const char*>(&int2), &mismatch));
-  ASSERT_EQ(mismatch, "");
-  ASSERT_FALSE(opt_info.AreEqual(config_options, "GT",
-                                 reinterpret_cast<char*>(&int1),
-                                 reinterpret_cast<char*>(&int2), &mismatch));
-  ASSERT_EQ(mismatch, "GT");
-  ASSERT_FALSE(opt_info.AreEqual(config_options, "NO",
-                                 reinterpret_cast<char*>(&int1),
-                                 reinterpret_cast<char*>(&int2), &mismatch));
-=======
   ASSERT_TRUE(opt_info.AreEqual(config_options, "LT", &int1, &int2, &mismatch));
   ASSERT_EQ(mismatch, "");
   ASSERT_FALSE(
@@ -4648,39 +3520,12 @@
   ASSERT_EQ(mismatch, "GT");
   ASSERT_FALSE(
       opt_info.AreEqual(config_options, "NO", &int1, &int2, &mismatch));
->>>>>>> ed431616
   ASSERT_EQ(mismatch, "NO???");
 }
 
 TEST_F(OptionTypeInfoTest, TestOptionFlags) {
   OptionTypeInfo opt_none(0, OptionType::kString,
                           OptionVerificationType::kNormal,
-<<<<<<< HEAD
-                          OptionTypeFlags::kDontSerialize, 0);
-  OptionTypeInfo opt_never(0, OptionType::kString,
-                           OptionVerificationType::kNormal,
-                           OptionTypeFlags::kCompareNever, 0);
-  OptionTypeInfo opt_alias(0, OptionType::kString,
-                           OptionVerificationType::kAlias,
-                           OptionTypeFlags::kNone, 0);
-  OptionTypeInfo opt_deprecated(0, OptionType::kString,
-                                OptionVerificationType::kDeprecated,
-                                OptionTypeFlags::kNone, 0);
-  ConfigOptions config_options;
-  std::string base = "base";
-  std::string comp = "comp";
-
-  // If marked string none, the serialization returns okay but does nothing
-  ASSERT_OK(opt_none.Serialize(config_options, "None",
-                               reinterpret_cast<char*>(&base), &base));
-  // If marked never compare, they match even when they do not
-  ASSERT_TRUE(opt_never.AreEqual(config_options, "Never",
-                                 reinterpret_cast<char*>(&base),
-                                 reinterpret_cast<char*>(&comp), &base));
-  ASSERT_FALSE(opt_none.AreEqual(config_options, "Never",
-                                 reinterpret_cast<char*>(&base),
-                                 reinterpret_cast<char*>(&comp), &base));
-=======
                           OptionTypeFlags::kDontSerialize);
   OptionTypeInfo opt_never(0, OptionType::kString,
                            OptionVerificationType::kNormal,
@@ -4701,42 +3546,23 @@
   // If marked never compare, they match even when they do not
   ASSERT_TRUE(opt_never.AreEqual(config_options, "Never", &base, &comp, &base));
   ASSERT_FALSE(opt_none.AreEqual(config_options, "Never", &base, &comp, &base));
->>>>>>> ed431616
 
   // An alias can change the value via parse, but does nothing on serialize on
   // match
   std::string result;
   ASSERT_OK(opt_alias.Parse(config_options, "Alias", "Alias",
                             reinterpret_cast<char*>(&base)));
-<<<<<<< HEAD
-  ASSERT_OK(opt_alias.Serialize(config_options, "Alias",
-                                reinterpret_cast<char*>(&base), &result));
-  ASSERT_TRUE(opt_alias.AreEqual(config_options, "Alias",
-                                 reinterpret_cast<char*>(&base),
-                                 reinterpret_cast<char*>(&comp), &result));
-=======
   ASSERT_OK(opt_alias.Serialize(config_options, "Alias", &base, &result));
   ASSERT_TRUE(
       opt_alias.AreEqual(config_options, "Alias", &base, &comp, &result));
->>>>>>> ed431616
   ASSERT_EQ(base, "Alias");
   ASSERT_NE(base, comp);
 
   // Deprecated options do nothing on any of the commands
-<<<<<<< HEAD
-  ASSERT_OK(opt_deprecated.Parse(config_options, "Alias", "Deprecated",
-                                 reinterpret_cast<char*>(&base)));
-  ASSERT_OK(opt_deprecated.Serialize(config_options, "Alias",
-                                     reinterpret_cast<char*>(&base), &result));
-  ASSERT_TRUE(opt_deprecated.AreEqual(config_options, "Alias",
-                                      reinterpret_cast<char*>(&base),
-                                      reinterpret_cast<char*>(&comp), &result));
-=======
   ASSERT_OK(opt_deprecated.Parse(config_options, "Alias", "Deprecated", &base));
   ASSERT_OK(opt_deprecated.Serialize(config_options, "Alias", &base, &result));
   ASSERT_TRUE(
       opt_deprecated.AreEqual(config_options, "Alias", &base, &comp, &result));
->>>>>>> ed431616
   ASSERT_EQ(base, "Alias");
   ASSERT_NE(base, comp);
 }
@@ -4755,27 +3581,6 @@
 
   e2 = TestEnum::kA;
 
-<<<<<<< HEAD
-  ASSERT_OK(
-      opt_info.Parse(config_options, "", "B", reinterpret_cast<char*>(&e1)));
-  ASSERT_OK(opt_info.Serialize(config_options, "", reinterpret_cast<char*>(&e1),
-                               &result));
-  ASSERT_EQ(e1, TestEnum::kB);
-  ASSERT_EQ(result, "B");
-
-  ASSERT_FALSE(opt_info.AreEqual(config_options, "Enum",
-                                 reinterpret_cast<char*>(&e1),
-                                 reinterpret_cast<char*>(&e2), &mismatch));
-  ASSERT_EQ(mismatch, "Enum");
-
-  TestAndCompareOption(config_options, opt_info, "", "C",
-                       reinterpret_cast<char*>(&e1),
-                       reinterpret_cast<char*>(&e2));
-  ASSERT_EQ(e2, TestEnum::kC);
-
-  ASSERT_NOK(
-      opt_info.Parse(config_options, "", "D", reinterpret_cast<char*>(&e1)));
-=======
   ASSERT_OK(opt_info.Parse(config_options, "", "B", &e1));
   ASSERT_OK(opt_info.Serialize(config_options, "", &e1, &result));
   ASSERT_EQ(e1, TestEnum::kB);
@@ -4788,7 +3593,6 @@
   ASSERT_EQ(e2, TestEnum::kC);
 
   ASSERT_NOK(opt_info.Parse(config_options, "", "D", &e1));
->>>>>>> ed431616
   ASSERT_EQ(e1, TestEnum::kC);
 }
 
@@ -4855,27 +3659,12 @@
   };
   OptionTypeInfo basic_info = OptionTypeInfo::Struct(
       "b", &basic_type_map, 0, OptionVerificationType::kNormal,
-<<<<<<< HEAD
-      OptionTypeFlags::kMutable, 0);
-=======
       OptionTypeFlags::kMutable);
->>>>>>> ed431616
 
   std::unordered_map<std::string, OptionTypeInfo> extended_type_map = {
       {"j", {offsetof(struct Extended, j), OptionType::kInt}},
       {"b", OptionTypeInfo::Struct(
                 "b", &basic_type_map, offsetof(struct Extended, b),
-<<<<<<< HEAD
-                OptionVerificationType::kNormal, OptionTypeFlags::kNone, 0)},
-      {"m", OptionTypeInfo::Struct(
-                "m", &basic_type_map, offsetof(struct Extended, b),
-                OptionVerificationType::kNormal, OptionTypeFlags::kMutable,
-                offsetof(struct Extended, b))},
-  };
-  OptionTypeInfo extended_info = OptionTypeInfo::Struct(
-      "e", &extended_type_map, 0, OptionVerificationType::kNormal,
-      OptionTypeFlags::kMutable, 0);
-=======
                 OptionVerificationType::kNormal, OptionTypeFlags::kNone)},
       {"m", OptionTypeInfo::Struct(
                 "m", &basic_type_map, offsetof(struct Extended, b),
@@ -4884,7 +3673,6 @@
   OptionTypeInfo extended_info = OptionTypeInfo::Struct(
       "e", &extended_type_map, 0, OptionVerificationType::kNormal,
       OptionTypeFlags::kMutable);
->>>>>>> ed431616
   Extended e1, e2;
   ConfigOptions config_options;
   std::string mismatch;
@@ -4900,19 +3688,6 @@
   ASSERT_EQ(e1.b.i, 55);
 
   e1.b.i = 0;
-<<<<<<< HEAD
-  auto e1bc = reinterpret_cast<char*>(&e1.b);
-  auto e2bc = reinterpret_cast<char*>(&e2.b);
-
-  ASSERT_FALSE(basic_info.AreEqual(config_options, "b", e1bc, e2bc, &mismatch));
-  ASSERT_EQ(mismatch, "b.i");
-  mismatch.clear();
-  ASSERT_FALSE(
-      basic_info.AreEqual(config_options, "b.i", e1bc, e2bc, &mismatch));
-  ASSERT_EQ(mismatch, "b.i");
-  mismatch.clear();
-  ASSERT_FALSE(basic_info.AreEqual(config_options, "i", e1bc, e2bc, &mismatch));
-=======
 
   ASSERT_FALSE(
       basic_info.AreEqual(config_options, "b", &e1.b, &e2.b, &mismatch));
@@ -4924,26 +3699,13 @@
   mismatch.clear();
   ASSERT_FALSE(
       basic_info.AreEqual(config_options, "i", &e1.b, &e2.b, &mismatch));
->>>>>>> ed431616
   ASSERT_EQ(mismatch, "b.i");
   mismatch.clear();
 
   e1 = e2;
-<<<<<<< HEAD
-  ASSERT_NOK(basic_info.Parse(config_options, "b", "{i=33;s=33;j=44}", e1bc));
-  ASSERT_TRUE(
-      basic_info.AreEqual(config_options, "b.i", e1bc, e2bc, &mismatch));
-  ASSERT_NOK(basic_info.Parse(config_options, "b.j", "44", e1bc));
-  ASSERT_TRUE(
-      basic_info.AreEqual(config_options, "b.i", e1bc, e2bc, &mismatch));
-  ASSERT_NOK(basic_info.Parse(config_options, "j", "44", e1bc));
-  ASSERT_TRUE(
-      basic_info.AreEqual(config_options, "b.i", e1bc, e2bc, &mismatch));
-=======
   ASSERT_NOK(basic_info.Parse(config_options, "b", "{i=33;s=33;j=44}", &e1.b));
   ASSERT_NOK(basic_info.Parse(config_options, "b.j", "44", &e1.b));
   ASSERT_NOK(basic_info.Parse(config_options, "j", "44", &e1.b));
->>>>>>> ed431616
 
   TestAndCompareOption(config_options, extended_info, "e",
                        "b={i=55;s=55}; j=22;", &e1, &e2);
@@ -4963,11 +3725,7 @@
 
 TEST_F(OptionTypeInfoTest, TestVectorType) {
   OptionTypeInfo vec_info = OptionTypeInfo::Vector<std::string>(
-<<<<<<< HEAD
-      0, OptionVerificationType::kNormal, OptionTypeFlags::kNone, 0,
-=======
       0, OptionVerificationType::kNormal, OptionTypeFlags::kNone,
->>>>>>> ed431616
       {0, OptionType::kString});
   std::vector<std::string> vec1, vec2;
   std::string mismatch;
@@ -4980,13 +3738,7 @@
   ASSERT_EQ(vec1[2], "c");
   ASSERT_EQ(vec1[3], "d");
   vec1[3] = "e";
-<<<<<<< HEAD
-  ASSERT_FALSE(vec_info.AreEqual(config_options, "v",
-                                 reinterpret_cast<char*>(&vec1),
-                                 reinterpret_cast<char*>(&vec2), &mismatch));
-=======
   ASSERT_FALSE(vec_info.AreEqual(config_options, "v", &vec1, &vec2, &mismatch));
->>>>>>> ed431616
   ASSERT_EQ(mismatch, "v");
 
   // Test vectors with inner brackets
@@ -4999,11 +3751,7 @@
   ASSERT_EQ(vec1[3], "d");
 
   OptionTypeInfo bar_info = OptionTypeInfo::Vector<std::string>(
-<<<<<<< HEAD
-      0, OptionVerificationType::kNormal, OptionTypeFlags::kNone, 0,
-=======
       0, OptionVerificationType::kNormal, OptionTypeFlags::kNone,
->>>>>>> ed431616
       {0, OptionType::kString}, '|');
   TestAndCompareOption(config_options, vec_info, "v", "x|y|z", &vec1, &vec2);
   // Test vectors with inner vector
