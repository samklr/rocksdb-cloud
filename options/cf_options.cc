--- conflicted
+++ resolved
@@ -555,24 +555,6 @@
              OptionVerificationType::kNormal, OptionTypeFlags::kNone,
              {0, OptionType::kCompressionType})},
         {"comparator",
-<<<<<<< HEAD
-         {offset_of(&ImmutableCFOptions::user_comparator),
-          OptionType::kComparator, OptionVerificationType::kByName,
-          OptionTypeFlags::kCompareLoose,
-          // Parses the string and sets the corresponding comparator
-          [](const ConfigOptions& opts, const std::string& /*name*/,
-             const std::string& value, void* addr) {
-            auto old_comparator = static_cast<const Comparator**>(addr);
-            const Comparator* new_comparator = *old_comparator;
-            Status status =
-                opts.registry->NewStaticObject(value, &new_comparator);
-            if (status.ok()) {
-              *old_comparator = new_comparator;
-              return status;
-            }
-            return Status::OK();
-          }}},
-=======
          OptionTypeInfo::AsCustomRawPtr<const Comparator>(
              offset_of(&ImmutableCFOptions::user_comparator),
              OptionVerificationType::kByName, OptionTypeFlags::kCompareLoose,
@@ -599,7 +581,6 @@
                return Status::OK();
              },
              /* Use the default match function*/ nullptr)},
->>>>>>> f181158b
         {"memtable_insert_with_hint_prefix_extractor",
          OptionTypeInfo::AsCustomSharedPtr<const SliceTransform>(
              offset_of(&ImmutableCFOptions::
@@ -616,7 +597,7 @@
                 static_cast<std::shared_ptr<MemTableRepFactory>*>(addr);
             Status s =
                 MemTableRepFactory::CreateFromString(opts, value, &factory);
-            if (factory && s.ok()) {
+            if (s.ok()) {
               shared->reset(factory.release());
             }
             return s;
@@ -632,7 +613,7 @@
                 static_cast<std::shared_ptr<MemTableRepFactory>*>(addr);
             Status s =
                 MemTableRepFactory::CreateFromString(opts, value, &factory);
-            if (factory && s.ok()) {
+            if (s.ok()) {
               shared->reset(factory.release());
             }
             return s;
