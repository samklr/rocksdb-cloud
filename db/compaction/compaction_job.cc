--- conflicted
+++ resolved
@@ -611,26 +611,16 @@
       break;
     }
   }
-<<<<<<< HEAD
-
-  IOStatus io_s;
+  if (io_status_.ok()) {
+    io_status_ = io_s;
+  }
   if (status.ok() && output_directory_) {
     io_s = output_directory_->Fsync(IOOptions(), nullptr);
   }
-  if (!io_s.ok()) {
-    io_status_ = io_s;
-=======
   if (io_status_.ok()) {
     io_status_ = io_s;
   }
-  if (status.ok() && output_directory_) {
-    io_s = output_directory_->Fsync(IOOptions(), nullptr);
-  }
-  if (io_status_.ok()) {
-    io_status_ = io_s;
-  }
   if (status.ok()) {
->>>>>>> ed431616
     status = io_s;
   }
   if (status.ok()) {
@@ -931,10 +921,7 @@
       &existing_snapshots_, earliest_write_conflict_snapshot_,
       snapshot_checker_, env_, ShouldReportDetailedTime(env_, stats_),
       /*expect_valid_internal_key=*/true, &range_del_agg,
-<<<<<<< HEAD
-=======
       /* blob_file_builder */ nullptr, db_options_.allow_data_in_errors,
->>>>>>> ed431616
       sub_compact->compaction, compaction_filter, shutting_down_,
       preserve_deletes_seqnum_, manual_compaction_paused_,
       db_options_.info_log));
@@ -981,17 +968,11 @@
         break;
       }
     }
-<<<<<<< HEAD
-    assert(sub_compact->builder != nullptr);
-    assert(sub_compact->current_output() != nullptr);
-    sub_compact->builder->Add(key, value);
-=======
     status = sub_compact->AddToBuilder(key, value);
     if (!status.ok()) {
       break;
     }
 
->>>>>>> ed431616
     sub_compact->current_output_file_size =
         sub_compact->builder->EstimatedFileSize();
     const ParsedInternalKey& ikey = c_iter->ikey();
@@ -1378,15 +1359,9 @@
   } else {
     sub_compact->builder->Abandon();
   }
-<<<<<<< HEAD
-  if (!sub_compact->builder->io_status().ok()) {
-    io_status_ = sub_compact->builder->io_status();
-    s = io_status_;
-=======
   IOStatus io_s = sub_compact->builder->io_status();
   if (s.ok()) {
     s = io_s;
->>>>>>> ed431616
   }
   const uint64_t current_bytes = sub_compact->builder->FileSize();
   if (s.ok()) {
@@ -1401,21 +1376,6 @@
   if (s.ok()) {
     StopWatch sw(env_, stats_, COMPACTION_OUTFILE_SYNC_MICROS);
     io_s = sub_compact->outfile->Sync(db_options_.use_fsync);
-<<<<<<< HEAD
-  }
-  if (io_s.ok()) {
-    io_s = sub_compact->outfile->Close();
-  }
-  if (io_s.ok()) {
-    // Add the checksum information to file metadata.
-    meta->file_checksum = sub_compact->outfile->GetFileChecksum();
-    meta->file_checksum_func_name =
-        sub_compact->outfile->GetFileChecksumFuncName();
-  }
-  if (!io_s.ok()) {
-    io_status_ = io_s;
-    s = io_s;
-=======
   }
   if (s.ok() && io_s.ok()) {
     io_s = sub_compact->outfile->Close();
@@ -1436,7 +1396,6 @@
     // Since this error is really a copy of the
     // "normal" status, it does not also need to be checked
     sub_compact->io_status.PermitUncheckedError();
->>>>>>> ed431616
   }
   sub_compact->outfile.reset();
 
@@ -1667,17 +1626,10 @@
       sub_compact->compaction->OutputFilePreallocationSize()));
   const auto& listeners =
       sub_compact->compaction->immutable_cf_options()->listeners;
-<<<<<<< HEAD
-  sub_compact->outfile.reset(
-      new WritableFileWriter(std::move(writable_file), fname, file_options_,
-                             env_, db_options_.statistics.get(), listeners,
-                             db_options_.file_checksum_gen_factory.get()));
-=======
   sub_compact->outfile.reset(new WritableFileWriter(
       std::move(writable_file), fname, file_options_, env_, io_tracer_,
       db_options_.statistics.get(), listeners,
       db_options_.file_checksum_gen_factory.get()));
->>>>>>> ed431616
 
   // If the Column family flag is to only optimize filters for hits,
   // we can skip creating filters if this is the bottommost_level where
