--- conflicted
+++ resolved
@@ -470,25 +470,11 @@
   std::string smallest_user_key;
   const Slice *lower_bound, *upper_bound;
 
-<<<<<<< HEAD
-  // The following example does not happen since
-  // CompactionOutput::ShouldStopBefore() always return false for the first
-  // point key. But we should consider removing this dependency. Suppose for the
-  // first compaction output file,
-  //  - next_table_min_key.user_key == comp_start_user_key
-  //  - no point key is in the output file
-  //  - there is a range tombstone @seqno to be added that covers
-  //  comp_start_user_key
-  // Then meta.smallest will be set to comp_start_user_key@seqno
-  // and meta.largest will be set to comp_start_user_key@kMaxSequenceNumber
-  // which violates the assumption that meta.smallest should be <= meta.largest.
-=======
   // We first determine the internal key lower_bound and upper_bound for
   // this output file. All and only range tombstones that overlap with
   // [lower_bound, upper_bound] should be added to this file. File
   // boundaries (meta.smallest/largest) should be updated accordingly when
   // extended by range tombstones.
->>>>>>> 49ce8a10
   size_t output_size = outputs_.size();
   if (output_size == 1) {
     // This is the first file in the subcompaction.
@@ -583,48 +569,6 @@
   // it means that this file is the last file in the compaction. So there
   // will be no overlapping between this file and others.
   assert(comp_end_user_key == nullptr || upper_bound == nullptr ||
-<<<<<<< HEAD
-         ucmp->CompareWithoutTimestamp(*upper_bound, *comp_end_user_key) <= 0);
-  auto it = range_del_agg_->NewIterator(lower_bound, upper_bound,
-                                        has_overlapping_endpoints);
-  // Position the range tombstone output iterator. There may be tombstone
-  // fragments that are entirely out of range, so make sure that we do not
-  // include those.
-  if (lower_bound != nullptr) {
-    it->Seek(*lower_bound);
-  } else {
-    it->SeekToFirst();
-  }
-  Slice last_tombstone_start_user_key{};
-  for (; it->Valid(); it->Next()) {
-    auto tombstone = it->Tombstone();
-    if (upper_bound != nullptr) {
-      int cmp =
-          ucmp->CompareWithoutTimestamp(*upper_bound, tombstone.start_key_);
-      // Tombstones starting after upper_bound only need to be included in
-      // the next table.
-      // If the current SST ends before upper_bound, i.e.,
-      // `has_overlapping_endpoints == false`, we can also skip over range
-      // tombstones that start exactly at upper_bound. Such range
-      // tombstones will be included in the next file and are not relevant
-      // to the point keys or endpoints of the current file.
-      // If the current SST ends at the same user key at upper_bound,
-      // i.e., `has_overlapping_endpoints == true`, AND the tombstone has
-      // the same start key as upper_bound, i.e., cmp == 0, then
-      // the tombstone is relevant only if the tombstone's sequence number
-      // is no larger than this file's largest key's sequence number. This
-      // is because the upper bound to truncate this file's range tombstone
-      // will be meta.largest in this case, and any tombstone that starts after
-      // it will not be relevant.
-      if (cmp < 0) {
-        break;
-      } else if (cmp == 0) {
-        if (!has_overlapping_endpoints ||
-            tombstone.seq_ < GetInternalKeySeqno(meta.largest.Encode())) {
-          break;
-        }
-      }
-=======
          ucmp->CompareWithoutTimestamp(ExtractUserKey(*upper_bound),
                                        *comp_end_user_key) <= 0);
   auto it = range_del_agg_->NewIterator(lower_bound, upper_bound);
@@ -642,7 +586,6 @@
     if (!reached_lower_bound && lower_bound &&
         icmp.Compare(tombstone_end.Encode(), *lower_bound) <= 0) {
       continue;
->>>>>>> 49ce8a10
     }
     assert(!lower_bound ||
            icmp.Compare(*lower_bound, tombstone_end.Encode()) <= 0);
@@ -669,49 +612,6 @@
     }
 
     assert(lower_bound == nullptr ||
-<<<<<<< HEAD
-           ucmp->CompareWithoutTimestamp(*lower_bound, kv.second) < 0);
-    // Range tombstone is not supported by output validator yet.
-    builder_->Add(kv.first.Encode(), kv.second);
-    InternalKey tombstone_start = std::move(kv.first);
-    InternalKey smallest_candidate{tombstone_start};
-    if (lower_bound != nullptr &&
-        ucmp->CompareWithoutTimestamp(smallest_candidate.user_key(),
-                                      *lower_bound) <= 0) {
-      // Pretend the smallest key has the same user key as lower_bound
-      // (the max key in the previous table or subcompaction) in order for
-      // files to appear key-space partitioned.
-      if (lower_bound_from_sub_compact) {
-        // When lower_bound is chosen by a subcompaction
-        // (lower_bound_from_sub_compact), we know that subcompactions over
-        // smaller keys cannot contain any keys at lower_bound. We also know
-        // that smaller subcompactions exist, because otherwise the
-        // subcompaction woud be unbounded on the left. As a result, we know
-        // that no other files on the output level will contain actual keys at
-        // lower_bound (an output file may have a largest key of
-        // lower_bound@kMaxSequenceNumber, but this only indicates a large range
-        // tombstone was truncated). Therefore, it is safe to use the
-        // tombstone's sequence number, to ensure that keys at lower_bound at
-        // lower levels are covered by truncated tombstones.
-        if (ts_sz) {
-          assert(tombstone.ts_.size() == ts_sz);
-          smallest_candidate = InternalKey(*lower_bound, tombstone.seq_,
-                                           kTypeRangeDeletion, tombstone.ts_);
-        } else {
-          smallest_candidate =
-              InternalKey(*lower_bound, tombstone.seq_, kTypeRangeDeletion);
-        }
-      } else {
-        // If lower_bound was chosen by the smallest data key in the file,
-        // choose lowest seqnum so this file's smallest internal key comes
-        // after the previous file's largest. The fake seqnum is OK because
-        // the read path's file-picking code only considers user key.
-        smallest_candidate = InternalKey(*lower_bound, 0, kTypeRangeDeletion);
-      }
-    }
-    InternalKey tombstone_end = tombstone.SerializeEndKey();
-    InternalKey largest_candidate{tombstone_end};
-=======
            ucmp->CompareWithoutTimestamp(ExtractUserKey(*lower_bound),
                                          kv.second) < 0);
     InternalKey tombstone_start = kv.first;
@@ -732,14 +632,10 @@
       tombstone_start_parsed.user_key = ExtractUserKey(*lower_bound);
       tombstone_start.SetFrom(tombstone_start_parsed, ts);
     }
->>>>>>> 49ce8a10
     if (upper_bound != nullptr &&
         icmp.Compare(*upper_bound, tombstone_start.Encode()) < 0) {
       break;
     }
-<<<<<<< HEAD
-    meta.UpdateBoundariesForRange(smallest_candidate, largest_candidate,
-=======
     if (lower_bound &&
         icmp.Compare(tombstone_start.Encode(), *lower_bound) < 0) {
       tombstone_start.DecodeFrom(*lower_bound);
@@ -809,7 +705,6 @@
     builder_->Add(kv.first.Encode(), kv.second);
     assert(icmp.Compare(tombstone_start, tombstone_end) <= 0);
     meta.UpdateBoundariesForRange(tombstone_start, tombstone_end,
->>>>>>> 49ce8a10
                                   tombstone.seq_, icmp);
     if (!bottommost_level) {
       bool start_user_key_changed =
@@ -817,22 +712,8 @@
           ucmp->CompareWithoutTimestamp(last_tombstone_start_user_key,
                                         it->start_key()) < 0;
       last_tombstone_start_user_key = it->start_key();
-<<<<<<< HEAD
-      // Range tombstones are truncated at file boundaries
-      if (icmp.Compare(tombstone_start, meta.smallest) < 0) {
-        tombstone_start = meta.smallest;
-      }
-      if (icmp.Compare(tombstone_end, meta.largest) > 0) {
-        tombstone_end = meta.largest;
-      }
-      // this assertion validates invariant (2) in the comment below.
-      assert(icmp.Compare(tombstone_start, tombstone_end) <= 0);
-      if (start_user_key_changed) {
-        // if tombstone_start >= tombstone_end, then either no key range is
-=======
       if (start_user_key_changed) {
         // If tombstone_start >= tombstone_end, then either no key range is
->>>>>>> 49ce8a10
         // covered, or that they have the same user key. If they have the same
         // user key, then the internal key range should only be within this
         // level, and no keys from older levels is covered.
@@ -842,11 +723,7 @@
           approx_opts.files_size_error_margin = 0.1;
           auto approximate_covered_size =
               compaction_->input_version()->version_set()->ApproximateSize(
-<<<<<<< HEAD
-                  approx_opts, compaction_->input_version(),
-=======
                   approx_opts, read_options, compaction_->input_version(),
->>>>>>> 49ce8a10
                   tombstone_start.Encode(), tombstone_end.Encode(),
                   compaction_->output_level() + 1 /* start_level */,
                   -1 /* end_level */, kCompaction);
@@ -854,141 +731,6 @@
         }
       }
     }
-<<<<<<< HEAD
-    // TODO: show invariants that ensure all necessary range tombstones are
-    // added
-    //  and that file boundaries ensure no coverage is lost.
-    // Each range tombstone with internal key range [tombstone_start,
-    // tombstone_end] is being added to the current compaction output file here.
-    // The range tombstone is going to be truncated at range [meta.smallest,
-    // meta.largest] during reading/scanning. We should maintain invariants
-    // (1) meta.smallest <= meta.largest and,
-    // (2) [tombstone_start, tombstone_end] and [meta.smallest, meta.largest]
-    // overlaps, as there is no point adding range tombstone with a range
-    // outside the file's range.
-    // Since `tombstone_end` is always some user_key@kMaxSeqno, it is okay to
-    // use either open or closed range. Using closed range here to make
-    // reasoning easier, and it is more consistent with an ongoing work that
-    // tries to simplify this method.
-    //
-    // There are two cases:
-    // Case 1. Output file has no point key:
-    //   First we show this case only happens when the entire compaction output
-    //   is range tombstone only. This is true if CompactionIterator does not
-    //   emit any point key. Suppose CompactionIterator emits some point key.
-    //   Based on the assumption that CompactionOutputs::ShouldStopBefore()
-    //   always return false for the first point key, the first compaction
-    //   output file always contains a point key. Each new compaction output
-    //   file is created if there is a point key for which ShouldStopBefore()
-    //   returns true, and the point key would be added to the new compaction
-    //   output file. So each new compaction file always contains a point key.
-    //   So Case 1 only happens when CompactionIterator does not emit any
-    //   point key.
-    //
-    //   To show (1) meta.smallest <= meta.largest:
-    //   Since the compaction output is range tombstone only, `lower_bound` and
-    //   `upper_bound` are either null or comp_start/end_user_key respectively.
-    //   According to how UpdateBoundariesForRange() is implemented, it blindly
-    //   updates meta.smallest and meta.largest to smallest_candidate and
-    //   largest_candidate the first time it is called. Subsequently, it
-    //   compares input parameter with meta.smallest and meta.largest and only
-    //   updates them when input is smaller/larger. So we only need to show
-    //   smallest_candidate <= largest_candidate the first time
-    //   UpdateBoundariesForRange() is called. Here we show something stronger
-    //   that smallest_candidate.user_key < largest_candidate.user_key always
-    //   hold for Case 1.
-    //   We assume comp_start_user_key < comp_end_user_key, if provided. We
-    //   assume that tombstone_start < tombstone_end. This assumption is based
-    //   on that each fragment in FragmentedTombstoneList has
-    //   start_key < end_key (user_key) and that
-    //   FragmentedTombstoneIterator::Tombstone() returns the pair
-    //   (start_key@tombstone_seqno with op_type kTypeRangeDeletion, end_key).
-    //   The logic in this loop sets smallest_candidate to
-    //   max(tombstone_start.user_key, comp_start_user_key)@tombstone.seq_ with
-    //   op_type kTypeRangeDeletion, largest_candidate to
-    //   min(tombstone_end.user_key, comp_end_user_key)@kMaxSequenceNumber with
-    //   op_type kTypeRangeDeletion. When a bound is null, there is no
-    //   truncation on that end. To show that smallest_candidate.user_key <
-    //   largest_candidate.user_key, it suffices to show
-    //   tombstone_start.user_key < comp_end_user_key (if not null) AND
-    //   comp_start_user_key (if not null) < tombstone_end.user_key.
-    //   Since the file has no point key, `has_overlapping_endpoints` is false.
-    //   In the first sanity check of this for-loop, we compare
-    //   tombstone_start.user_key against upper_bound = comp_end_user_key,
-    //   and only proceed if tombstone_start.user_key < comp_end_user_key.
-    //   We assume FragmentedTombstoneIterator::Seek(k) lands
-    //   on a tombstone with end_key > k. So the call it->Seek(*lower_bound)
-    //   above implies compact_start_user_key < tombstone_end.user_key.
-    //
-    //   To show (2) [tombstone_start, tombstone_end] and [meta.smallest,
-    //   meta.largest] overlaps (after the call to UpdateBoundariesForRange()):
-    //   In the proof for (1) we have shown that
-    //   smallest_candidate <= largest_candidate. Since tombstone_start <=
-    //   smallest_candidate <= largest_candidate <= tombstone_end, for (2) to
-    //   hold, it suffices to show that [smallest_candidate, largest_candidate]
-    //   overlaps with [meta.smallest, meta.largest]. too.
-    //   Given meta.smallest <= meta.largest shown above, we need to show
-    //   that it is impossible to have largest_candidate < meta.smallest or
-    //   meta.largest < smallest_candidate. If the above
-    //   meta.UpdateBoundariesForRange(smallest_candidate, largest_candidate)
-    //   updates meta.largest or meta.smallest, then the two ranges overlap.
-    //   So we assume meta.UpdateBoundariesForRange(smallest_candidate,
-    //   largest_candidate) did not update meta.smallest nor meta.largest, which
-    //   means meta.smallest < smallest_candidate and largest_candidate <
-    //   meta.largest.
-    //
-    // Case 2. Output file has >= 1 point key. This means meta.smallest and
-    // meta.largest are not empty when AddRangeDels() is called.
-    //   To show (1) meta.smallest <= meta.largest:
-    //   Assume meta.smallest <= meta.largest when AddRangeDels() is called,
-    //   this follow from how UpdateBoundariesForRange() is implemented where it
-    //   takes min or max to update meta.smallest or meta.largest.
-    //
-    //   To show (2) [tombstone_start, tombstone_end] and [meta.smallest,
-    //   meta.largest] overlaps (after the call to UpdateBoundariesForRange()):
-    //   When smallest_candidate <= largest_candidate, the proof in Case 1
-    //   applies, so we only need to show (2) holds when smallest_candidate >
-    //   largest_candidate. When both bounds are either null or from
-    //   subcompaction boundary, the proof in Case 1 applies, so we only need to
-    //   show (2) holds when at least one bound is from a point key (either
-    //   meta.smallest for lower bound or next_table_min_key for upper bound).
-    //
-    //   Suppose lower bound is meta.smallest.user_key. The call
-    //   it->Seek(*lower_bound) implies tombstone_end.user_key >
-    //   meta.smallest.user_key. We have smallest_candidate.user_key =
-    //   max(tombstone_start.user_key, meta.smallest.user_key). For
-    //   smallest_candidate to be > largest_candidate, we need
-    //   largest_candidate.user_key = upper_bound = smallest_candidate.user_key,
-    //   where tombstone_end is truncated to largest_candidate.
-    //   Subcase 1:
-    //   Suppose largest_candidate.user_key = comp_end_user_key (there is no
-    //   next point key). Subcompaction ensures any point key from this
-    //   subcompaction has a user_key < comp_end_user_key, so 1)
-    //   meta.smallest.user_key < comp_end_user_key, 2)
-    //   `has_overlapping_endpoints` is false, and the first if condition in
-    //   this for-loop ensures tombstone_start.user_key < comp_end_user_key. So
-    //   smallest_candidate.user_key < largest_candidate.user_key. This case
-    //   cannot happen when smallest > largest_candidate.
-    //   Subcase 2:
-    //   Suppose largest_candidate.user_key = next_table_min_key.user_key.
-    //   The first if condition in this for-loop together with
-    //   smallest_candidate.user_key = next_table_min_key.user_key =
-    //   upper_bound implies `has_overlapping_endpoints` is true (so meta
-    //   largest.user_key = upper_bound) and
-    //   tombstone.seq_ < meta.largest.seqno. So
-    //   tombstone_start < meta.largest < tombstone_end.
-    //
-    //   Suppose lower bound is comp_start_user_key and upper_bound is
-    //   next_table_min_key. The call it->Seek(*lower_bound) implies we have
-    //   tombstone_end_key.user_key > comp_start_user_key. So
-    //   tombstone_end_key.user_key > smallest_candidate.user_key. For
-    //   smallest_candidate to be > largest_candidate, we need
-    //   tombstone_start.user_key = largest_candidate.user_key = upper_bound =
-    //   next_table_min_key.user_key. This means `has_overlapping_endpoints` is
-    //   true (so meta.largest.user_key = upper_bound) and tombstone.seq_ <
-    //   meta.largest.seqno. So tombstone_start < meta.largest < tombstone_end.
-=======
->>>>>>> 49ce8a10
   }
   return Status::OK();
 }
