//  Copyright (c) 2011-present, Facebook, Inc.  All rights reserved.
//  This source code is licensed under both the GPLv2 (found in the
//  COPYING file in the root directory) and Apache 2.0 License
//  (found in the LICENSE.Apache file in the root directory).

#include "db/compaction/compaction_iterator.h"

#include <iterator>
#include <limits>

#include "db/blob/blob_fetcher.h"
#include "db/blob/blob_file_builder.h"
#include "db/blob/blob_index.h"
#include "db/blob/prefetch_buffer_collection.h"
#include "db/snapshot_checker.h"
#include "db/wide/wide_column_serialization.h"
#include "db/wide/wide_columns_helper.h"
#include "logging/logging.h"
#include "port/likely.h"
#include "rocksdb/listener.h"
#include "table/internal_iterator.h"
#include "test_util/sync_point.h"

namespace ROCKSDB_NAMESPACE {
CompactionIterator::CompactionIterator(
    InternalIterator* input, const Comparator* cmp, MergeHelper* merge_helper,
    SequenceNumber last_sequence, std::vector<SequenceNumber>* snapshots,
    SequenceNumber earliest_write_conflict_snapshot,
    SequenceNumber job_snapshot, const SnapshotChecker* snapshot_checker,
    Env* env, bool report_detailed_time, bool expect_valid_internal_key,
    CompactionRangeDelAggregator* range_del_agg,
    BlobFileBuilder* blob_file_builder, bool allow_data_in_errors,
    bool enforce_single_del_contracts,
    const std::atomic<bool>& manual_compaction_canceled,
    bool must_count_input_entries, const Compaction* compaction,
    const CompactionFilter* compaction_filter,
    const std::atomic<bool>* shutting_down,
    const std::shared_ptr<Logger> info_log,
    const std::string* full_history_ts_low,
    const SequenceNumber preserve_time_min_seqno,
    const SequenceNumber preclude_last_level_min_seqno)
    : CompactionIterator(
          input, cmp, merge_helper, last_sequence, snapshots,
          earliest_write_conflict_snapshot, job_snapshot, snapshot_checker, env,
          report_detailed_time, expect_valid_internal_key, range_del_agg,
          blob_file_builder, allow_data_in_errors, enforce_single_del_contracts,
          manual_compaction_canceled,
          std::unique_ptr<CompactionProxy>(
              compaction ? new RealCompaction(compaction) : nullptr),
          must_count_input_entries, compaction_filter, shutting_down, info_log,
          full_history_ts_low, preserve_time_min_seqno,
          preclude_last_level_min_seqno) {}

CompactionIterator::CompactionIterator(
    InternalIterator* input, const Comparator* cmp, MergeHelper* merge_helper,
    SequenceNumber /*last_sequence*/, std::vector<SequenceNumber>* snapshots,
    SequenceNumber earliest_write_conflict_snapshot,
    SequenceNumber job_snapshot, const SnapshotChecker* snapshot_checker,
    Env* env, bool report_detailed_time, bool expect_valid_internal_key,
    CompactionRangeDelAggregator* range_del_agg,
    BlobFileBuilder* blob_file_builder, bool allow_data_in_errors,
    bool enforce_single_del_contracts,
    const std::atomic<bool>& manual_compaction_canceled,
    std::unique_ptr<CompactionProxy> compaction, bool must_count_input_entries,
    const CompactionFilter* compaction_filter,
    const std::atomic<bool>* shutting_down,
    const std::shared_ptr<Logger> info_log,
    const std::string* full_history_ts_low,
    const SequenceNumber preserve_time_min_seqno,
    const SequenceNumber preclude_last_level_min_seqno)
    : input_(input, cmp, must_count_input_entries),
      cmp_(cmp),
      merge_helper_(merge_helper),
      snapshots_(snapshots),
      earliest_write_conflict_snapshot_(earliest_write_conflict_snapshot),
      job_snapshot_(job_snapshot),
      snapshot_checker_(snapshot_checker),
      env_(env),
      clock_(env_->GetSystemClock().get()),
      report_detailed_time_(report_detailed_time),
      expect_valid_internal_key_(expect_valid_internal_key),
      range_del_agg_(range_del_agg),
      blob_file_builder_(blob_file_builder),
      compaction_(std::move(compaction)),
      compaction_filter_(compaction_filter),
      shutting_down_(shutting_down),
      manual_compaction_canceled_(manual_compaction_canceled),
      bottommost_level_(!compaction_ ? false
                                     : compaction_->bottommost_level() &&
                                           !compaction_->allow_ingest_behind()),
      // snapshots_ cannot be nullptr, but we will assert later in the body of
      // the constructor.
      visible_at_tip_(snapshots_ ? snapshots_->empty() : false),
      earliest_snapshot_(!snapshots_ || snapshots_->empty()
                             ? kMaxSequenceNumber
                             : snapshots_->at(0)),
      info_log_(info_log),
      allow_data_in_errors_(allow_data_in_errors),
      enforce_single_del_contracts_(enforce_single_del_contracts),
      timestamp_size_(cmp_ ? cmp_->timestamp_size() : 0),
      full_history_ts_low_(full_history_ts_low),
      current_user_key_sequence_(0),
      current_user_key_snapshot_(0),
      merge_out_iter_(merge_helper_),
      blob_garbage_collection_cutoff_file_number_(
          ComputeBlobGarbageCollectionCutoffFileNumber(compaction_.get())),
      blob_fetcher_(CreateBlobFetcherIfNeeded(compaction_.get())),
      prefetch_buffers_(
          CreatePrefetchBufferCollectionIfNeeded(compaction_.get())),
      current_key_committed_(false),
      cmp_with_history_ts_low_(0),
      level_(compaction_ == nullptr ? 0 : compaction_->level()),
      preserve_time_min_seqno_(preserve_time_min_seqno),
      preclude_last_level_min_seqno_(preclude_last_level_min_seqno) {
  assert(snapshots_ != nullptr);
  assert(preserve_time_min_seqno_ <= preclude_last_level_min_seqno_);

  if (compaction_ != nullptr) {
    level_ptrs_ = std::vector<size_t>(compaction_->number_levels(), 0);
  }
#ifndef NDEBUG
  // findEarliestVisibleSnapshot assumes this ordering.
  for (size_t i = 1; i < snapshots_->size(); ++i) {
    assert(snapshots_->at(i - 1) < snapshots_->at(i));
  }
  assert(timestamp_size_ == 0 || !full_history_ts_low_ ||
         timestamp_size_ == full_history_ts_low_->size());
#endif
  input_.SetPinnedItersMgr(&pinned_iters_mgr_);
  // The default `merge_until_status_` does not need to be checked since it is
  // overwritten as soon as `MergeUntil()` is called
  merge_until_status_.PermitUncheckedError();
  TEST_SYNC_POINT_CALLBACK("CompactionIterator:AfterInit", compaction_.get());
}

CompactionIterator::~CompactionIterator() {
  // input_ Iterator lifetime is longer than pinned_iters_mgr_ lifetime
  input_.SetPinnedItersMgr(nullptr);
}

void CompactionIterator::ResetRecordCounts() {
  iter_stats_.num_record_drop_user = 0;
  iter_stats_.num_record_drop_hidden = 0;
  iter_stats_.num_record_drop_obsolete = 0;
  iter_stats_.num_record_drop_range_del = 0;
  iter_stats_.num_range_del_drop_obsolete = 0;
  iter_stats_.num_optimized_del_drop_obsolete = 0;
}

void CompactionIterator::SeekToFirst() {
  NextFromInput();
  PrepareOutput();
}

void CompactionIterator::Next() {
  // If there is a merge output, return it before continuing to process the
  // input.
  if (merge_out_iter_.Valid()) {
    merge_out_iter_.Next();

    // Check if we returned all records of the merge output.
    if (merge_out_iter_.Valid()) {
      key_ = merge_out_iter_.key();
      value_ = merge_out_iter_.value();
      Status s = ParseInternalKey(key_, &ikey_, allow_data_in_errors_);
      // MergeUntil stops when it encounters a corrupt key and does not
      // include them in the result, so we expect the keys here to be valid.
      if (!s.ok()) {
        ROCKS_LOG_FATAL(
            info_log_, "Invalid ikey %s in compaction. %s",
            allow_data_in_errors_ ? key_.ToString(true).c_str() : "hidden",
            s.getState());
        assert(false);
      }

      // Keep current_key_ in sync.
      if (0 == timestamp_size_) {
        current_key_.UpdateInternalKey(ikey_.sequence, ikey_.type);
      } else {
        Slice ts = ikey_.GetTimestamp(timestamp_size_);
        current_key_.UpdateInternalKey(ikey_.sequence, ikey_.type, &ts);
      }
      key_ = current_key_.GetInternalKey();
      ikey_.user_key = current_key_.GetUserKey();
      validity_info_.SetValid(ValidContext::kMerge1);
    } else {
      if (merge_until_status_.IsMergeInProgress()) {
        // `Status::MergeInProgress()` tells us that the previous `MergeUntil()`
        // produced only merge operands. Those merge operands were accessed and
        // written out using `merge_out_iter_`. Since `merge_out_iter_` is
        // exhausted at this point, all merge operands have been written out.
        //
        // Still, there may be a base value (PUT, DELETE, SINGLEDEL, etc.) that
        // needs to be written out. Normally, `CompactionIterator` would skip it
        // on the basis that it has already output something in the same
        // snapshot stripe. To prevent this, we reset `has_current_user_key_` to
        // trick the future iteration from finding out the snapshot stripe is
        // unchanged.
        has_current_user_key_ = false;
      }
      // We consumed all pinned merge operands, release pinned iterators
      pinned_iters_mgr_.ReleasePinnedData();
      // MergeHelper moves the iterator to the first record after the merged
      // records, so even though we reached the end of the merge output, we do
      // not want to advance the iterator.
      NextFromInput();
    }
  } else {
    // Only advance the input iterator if there is no merge output and the
    // iterator is not already at the next record.
    if (!at_next_) {
      AdvanceInputIter();
    }
    NextFromInput();
  }

  if (Valid()) {
    // Record that we've outputted a record for the current key.
    has_outputted_key_ = true;
  }

  PrepareOutput();
}

bool CompactionIterator::InvokeFilterIfNeeded(bool* need_skip,
                                              Slice* skip_until) {
  if (!compaction_filter_) {
    return true;
  }

  if (ikey_.type != kTypeValue && ikey_.type != kTypeBlobIndex &&
      ikey_.type != kTypeWideColumnEntity) {
    return true;
  }

  CompactionFilter::Decision decision =
      CompactionFilter::Decision::kUndetermined;
  CompactionFilter::ValueType value_type =
      ikey_.type == kTypeValue ? CompactionFilter::ValueType::kValue
      : ikey_.type == kTypeBlobIndex
          ? CompactionFilter::ValueType::kBlobIndex
          : CompactionFilter::ValueType::kWideColumnEntity;

  // Hack: pass internal key to BlobIndexCompactionFilter since it needs
  // to get sequence number.
  assert(compaction_filter_);
  const Slice& filter_key =
      (ikey_.type != kTypeBlobIndex ||
       !compaction_filter_->IsStackedBlobDbInternalCompactionFilter())
          ? ikey_.user_key
          : key_;

  compaction_filter_value_.clear();
  compaction_filter_skip_until_.Clear();

  std::vector<std::pair<std::string, std::string>> new_columns;

  {
    StopWatchNano timer(clock_, report_detailed_time_);

    if (ikey_.type == kTypeBlobIndex) {
      decision = compaction_filter_->FilterBlobByKey(
          level_, filter_key, &compaction_filter_value_,
          compaction_filter_skip_until_.rep());
      if (decision == CompactionFilter::Decision::kUndetermined &&
          !compaction_filter_->IsStackedBlobDbInternalCompactionFilter()) {
        if (!compaction_) {
          status_ =
              Status::Corruption("Unexpected blob index outside of compaction");
          validity_info_.Invalidate();
          return false;
        }

        TEST_SYNC_POINT_CALLBACK(
            "CompactionIterator::InvokeFilterIfNeeded::TamperWithBlobIndex",
            &value_);

        // For integrated BlobDB impl, CompactionIterator reads blob value.
        // For Stacked BlobDB impl, the corresponding CompactionFilter's
        // FilterV2 method should read the blob value.
        BlobIndex blob_index;
        Status s = blob_index.DecodeFrom(value_);
        if (!s.ok()) {
          status_ = s;
          validity_info_.Invalidate();
          return false;
        }

        FilePrefetchBuffer* prefetch_buffer =
            prefetch_buffers_ ? prefetch_buffers_->GetOrCreatePrefetchBuffer(
                                    blob_index.file_number())
                              : nullptr;

        uint64_t bytes_read = 0;

        assert(blob_fetcher_);

        s = blob_fetcher_->FetchBlob(ikey_.user_key, blob_index,
                                     prefetch_buffer, &blob_value_,
                                     &bytes_read);
        if (!s.ok()) {
          status_ = s;
          validity_info_.Invalidate();
          return false;
        }

        ++iter_stats_.num_blobs_read;
        iter_stats_.total_blob_bytes_read += bytes_read;

        value_type = CompactionFilter::ValueType::kValue;
      }
    }

    if (decision == CompactionFilter::Decision::kUndetermined) {
      const Slice* existing_val = nullptr;
      const WideColumns* existing_col = nullptr;

      WideColumns existing_columns;

      if (ikey_.type != kTypeWideColumnEntity) {
        if (!blob_value_.empty()) {
          existing_val = &blob_value_;
        } else {
          existing_val = &value_;
        }
      } else {
        Slice value_copy = value_;
        const Status s =
            WideColumnSerialization::Deserialize(value_copy, existing_columns);

        if (!s.ok()) {
          status_ = s;
          validity_info_.Invalidate();
          return false;
        }

        existing_col = &existing_columns;
      }

      decision = compaction_filter_->FilterV3(
          level_, filter_key, value_type, existing_val, existing_col,
          &compaction_filter_value_, &new_columns,
          compaction_filter_skip_until_.rep());
    }

    iter_stats_.total_filter_time +=
        env_ != nullptr && report_detailed_time_ ? timer.ElapsedNanos() : 0;
  }

  if (decision == CompactionFilter::Decision::kUndetermined) {
    // Should not reach here, since FilterV2/FilterV3 should never return
    // kUndetermined.
    status_ = Status::NotSupported(
        "FilterV2/FilterV3 should never return kUndetermined");
    validity_info_.Invalidate();
    return false;
  }

  if (decision == CompactionFilter::Decision::kRemoveAndSkipUntil &&
      cmp_->Compare(*compaction_filter_skip_until_.rep(), ikey_.user_key) <=
          0) {
    // Can't skip to a key smaller than the current one.
    // Keep the key as per FilterV2/FilterV3 documentation.
    decision = CompactionFilter::Decision::kKeep;
  }

  if (decision == CompactionFilter::Decision::kRemove) {
    // convert the current key to a delete; key_ is pointing into
    // current_key_ at this point, so updating current_key_ updates key()
    ikey_.type = kTypeDeletion;
    current_key_.UpdateInternalKey(ikey_.sequence, kTypeDeletion);
    // no value associated with delete
    value_.clear();
    iter_stats_.num_record_drop_user++;
  } else if (decision == CompactionFilter::Decision::kPurge) {
    // convert the current key to a single delete; key_ is pointing into
    // current_key_ at this point, so updating current_key_ updates key()
    ikey_.type = kTypeSingleDeletion;
    current_key_.UpdateInternalKey(ikey_.sequence, kTypeSingleDeletion);
    // no value associated with single delete
    value_.clear();
    iter_stats_.num_record_drop_user++;
  } else if (decision == CompactionFilter::Decision::kChangeValue) {
    if (ikey_.type != kTypeValue) {
      ikey_.type = kTypeValue;
      current_key_.UpdateInternalKey(ikey_.sequence, kTypeValue);
    }

    value_ = compaction_filter_value_;
  } else if (decision == CompactionFilter::Decision::kRemoveAndSkipUntil) {
    *need_skip = true;
    compaction_filter_skip_until_.ConvertFromUserKey(kMaxSequenceNumber,
                                                     kValueTypeForSeek);
    *skip_until = compaction_filter_skip_until_.Encode();
  } else if (decision == CompactionFilter::Decision::kChangeBlobIndex) {
    // Only the StackableDB-based BlobDB impl's compaction filter should return
    // kChangeBlobIndex. Decision about rewriting blob and changing blob index
    // in the integrated BlobDB impl is made in subsequent call to
    // PrepareOutput() and its callees.
    if (!compaction_filter_->IsStackedBlobDbInternalCompactionFilter()) {
      status_ = Status::NotSupported(
          "Only stacked BlobDB's internal compaction filter can return "
          "kChangeBlobIndex.");
      validity_info_.Invalidate();
      return false;
    }

    if (ikey_.type != kTypeBlobIndex) {
      ikey_.type = kTypeBlobIndex;
      current_key_.UpdateInternalKey(ikey_.sequence, kTypeBlobIndex);
    }

    value_ = compaction_filter_value_;
  } else if (decision == CompactionFilter::Decision::kIOError) {
    if (!compaction_filter_->IsStackedBlobDbInternalCompactionFilter()) {
      status_ = Status::NotSupported(
          "CompactionFilter for integrated BlobDB should not return kIOError");
      validity_info_.Invalidate();
      return false;
    }

    status_ = Status::IOError("Failed to access blob during compaction filter");
    validity_info_.Invalidate();
    return false;
  } else if (decision == CompactionFilter::Decision::kChangeWideColumnEntity) {
    WideColumns sorted_columns;
    sorted_columns.reserve(new_columns.size());

    for (const auto& column : new_columns) {
      sorted_columns.emplace_back(column.first, column.second);
    }

    WideColumnsHelper::SortColumns(sorted_columns);

    {
      const Status s = WideColumnSerialization::Serialize(
          sorted_columns, compaction_filter_value_);
      if (!s.ok()) {
        status_ = s;
        validity_info_.Invalidate();
        return false;
      }
    }

    if (ikey_.type != kTypeWideColumnEntity) {
      ikey_.type = kTypeWideColumnEntity;
      current_key_.UpdateInternalKey(ikey_.sequence, kTypeWideColumnEntity);
    }

    value_ = compaction_filter_value_;
  }

  return true;
}

void CompactionIterator::NextFromInput() {
  at_next_ = false;
  validity_info_.Invalidate();

  while (!Valid() && input_.Valid() && !IsPausingManualCompaction() &&
         !IsShuttingDown()) {
    key_ = input_.key();
    value_ = input_.value();
    blob_value_.Reset();
    iter_stats_.num_input_records++;
    is_range_del_ = input_.IsDeleteRangeSentinelKey();

    Status pik_status = ParseInternalKey(key_, &ikey_, allow_data_in_errors_);
    if (!pik_status.ok()) {
      iter_stats_.num_input_corrupt_records++;

      // If `expect_valid_internal_key_` is false, return the corrupted key
      // and let the caller decide what to do with it.
      if (expect_valid_internal_key_) {
        status_ = pik_status;
        return;
      }
      key_ = current_key_.SetInternalKey(key_);
      has_current_user_key_ = false;
      current_user_key_sequence_ = kMaxSequenceNumber;
      current_user_key_snapshot_ = 0;
      validity_info_.SetValid(ValidContext::kParseKeyError);
      break;
    }
    TEST_SYNC_POINT_CALLBACK("CompactionIterator:ProcessKV", &ikey_);
    if (is_range_del_) {
      validity_info_.SetValid(kRangeDeletion);
      break;
    }
    // Update input statistics
    if (ikey_.type == kTypeDeletion || ikey_.type == kTypeSingleDeletion ||
        ikey_.type == kTypeDeletionWithTimestamp) {
      iter_stats_.num_input_deletion_records++;
    }
    iter_stats_.total_input_raw_key_bytes += key_.size();
    iter_stats_.total_input_raw_value_bytes += value_.size();

    // If need_skip is true, we should seek the input iterator
    // to internal key skip_until and continue from there.
    bool need_skip = false;
    // Points either into compaction_filter_skip_until_ or into
    // merge_helper_->compaction_filter_skip_until_.
    Slice skip_until;

    bool user_key_equal_without_ts = false;
    int cmp_ts = 0;
    if (has_current_user_key_) {
      user_key_equal_without_ts =
          cmp_->EqualWithoutTimestamp(ikey_.user_key, current_user_key_);
      // if timestamp_size_ > 0, then curr_ts_ has been initialized by a
      // previous key.
      cmp_ts = timestamp_size_ ? cmp_->CompareTimestamp(
                                     ExtractTimestampFromUserKey(
                                         ikey_.user_key, timestamp_size_),
                                     curr_ts_)
                               : 0;
    }

    // Check whether the user key changed. After this if statement current_key_
    // is a copy of the current input key (maybe converted to a delete by the
    // compaction filter). ikey_.user_key is pointing to the copy.
    if (!has_current_user_key_ || !user_key_equal_without_ts || cmp_ts != 0) {
      // First occurrence of this user key
      // Copy key for output
      key_ = current_key_.SetInternalKey(key_, &ikey_);

      int prev_cmp_with_ts_low =
          !full_history_ts_low_ ? 0
          : curr_ts_.empty()
              ? 0
              : cmp_->CompareTimestamp(curr_ts_, *full_history_ts_low_);

      // If timestamp_size_ > 0, then copy from ikey_ to curr_ts_ for the use
      // in next iteration to compare with the timestamp of next key.
      UpdateTimestampAndCompareWithFullHistoryLow();

      // If
      // (1) !has_current_user_key_, OR
      // (2) timestamp is disabled, OR
      // (3) all history will be preserved, OR
      // (4) user key (excluding timestamp) is different from previous key, OR
      // (5) timestamp is NO older than *full_history_ts_low_, OR
      // (6) timestamp is the largest one older than full_history_ts_low_,
      // then current_user_key_ must be treated as a different user key.
      // This means, if a user key (excluding ts) is the same as the previous
      // user key, and its ts is older than *full_history_ts_low_, then we
      // consider this key for GC, e.g. it may be dropped if certain conditions
      // match.
      if (!has_current_user_key_ || !timestamp_size_ || !full_history_ts_low_ ||
          !user_key_equal_without_ts || cmp_with_history_ts_low_ >= 0 ||
          prev_cmp_with_ts_low >= 0) {
        // Initialize for future comparison for rule (A) and etc.
        current_user_key_sequence_ = kMaxSequenceNumber;
        current_user_key_snapshot_ = 0;
        has_current_user_key_ = true;
      }
      current_user_key_ = ikey_.user_key;

      has_outputted_key_ = false;

      last_key_seq_zeroed_ = false;

      current_key_committed_ = KeyCommitted(ikey_.sequence);

      // Apply the compaction filter to the first committed version of the user
      // key.
      if (current_key_committed_ &&
          !InvokeFilterIfNeeded(&need_skip, &skip_until)) {
        break;
      }
    } else {
      // Update the current key to reflect the new sequence number/type without
      // copying the user key.
      // TODO(rven): Compaction filter does not process keys in this path
      // Need to have the compaction filter process multiple versions
      // if we have versions on both sides of a snapshot
      current_key_.UpdateInternalKey(ikey_.sequence, ikey_.type);
      key_ = current_key_.GetInternalKey();
      ikey_.user_key = current_key_.GetUserKey();

      // Note that newer version of a key is ordered before older versions. If a
      // newer version of a key is committed, so as the older version. No need
      // to query snapshot_checker_ in that case.
      if (UNLIKELY(!current_key_committed_)) {
        assert(snapshot_checker_ != nullptr);
        current_key_committed_ = KeyCommitted(ikey_.sequence);
        // Apply the compaction filter to the first committed version of the
        // user key.
        if (current_key_committed_ &&
            !InvokeFilterIfNeeded(&need_skip, &skip_until)) {
          break;
        }
      }
    }

    if (UNLIKELY(!current_key_committed_)) {
      assert(snapshot_checker_ != nullptr);
      validity_info_.SetValid(ValidContext::kCurrentKeyUncommitted);
      break;
    }

    // If there are no snapshots, then this kv affect visibility at tip.
    // Otherwise, search though all existing snapshots to find the earliest
    // snapshot that is affected by this kv.
    SequenceNumber last_sequence = current_user_key_sequence_;
    current_user_key_sequence_ = ikey_.sequence;
    SequenceNumber last_snapshot = current_user_key_snapshot_;
    SequenceNumber prev_snapshot = 0;  // 0 means no previous snapshot
    current_user_key_snapshot_ =
        visible_at_tip_
            ? earliest_snapshot_
            : findEarliestVisibleSnapshot(ikey_.sequence, &prev_snapshot);

    if (need_skip) {
      // This case is handled below.
    } else if (clear_and_output_next_key_) {
      // In the previous iteration we encountered a single delete that we could
      // not compact out.  We will keep this Put, but can drop it's data.
      // (See Optimization 3, below.)
      if (ikey_.type != kTypeValue && ikey_.type != kTypeBlobIndex &&
          ikey_.type != kTypeWideColumnEntity) {
        ROCKS_LOG_FATAL(info_log_, "Unexpected key %s for compaction output",
                        ikey_.DebugString(allow_data_in_errors_, true).c_str());
        assert(false);
      }
      if (current_user_key_snapshot_ < last_snapshot) {
        ROCKS_LOG_FATAL(info_log_,
                        "key %s, current_user_key_snapshot_ (%" PRIu64
                        ") < last_snapshot (%" PRIu64 ")",
                        ikey_.DebugString(allow_data_in_errors_, true).c_str(),
                        current_user_key_snapshot_, last_snapshot);
        assert(false);
      }

      if (ikey_.type == kTypeBlobIndex || ikey_.type == kTypeWideColumnEntity) {
        ikey_.type = kTypeValue;
        current_key_.UpdateInternalKey(ikey_.sequence, ikey_.type);
      }

      value_.clear();
      validity_info_.SetValid(ValidContext::kKeepSDAndClearPut);
      clear_and_output_next_key_ = false;
    } else if (ikey_.type == kTypeSingleDeletion) {
      // We can compact out a SingleDelete if:
      // 1) We encounter the corresponding PUT -OR- we know that this key
      //    doesn't appear past this output level
      // =AND=
      // 2) We've already returned a record in this snapshot -OR-
      //    there are no earlier earliest_write_conflict_snapshot.
      //
      // A note about 2) above:
      // we try to determine whether there is any earlier write conflict
      // checking snapshot by calling DefinitelyInSnapshot() with seq and
      // earliest_write_conflict_snapshot as arguments. For write-prepared
      // and write-unprepared transactions, if earliest_write_conflict_snapshot
      // is evicted from WritePreparedTxnDB::commit_cache, then
      // DefinitelyInSnapshot(seq, earliest_write_conflict_snapshot) returns
      // false, even if the seq is actually visible within
      // earliest_write_conflict_snapshot. Consequently, CompactionIterator
      // may try to zero out its sequence number, thus hitting assertion error
      // in debug mode or cause incorrect DBIter return result.
      // We observe that earliest_write_conflict_snapshot >= earliest_snapshot,
      // and the seq zeroing logic depends on
      // DefinitelyInSnapshot(seq, earliest_snapshot). Therefore, if we cannot
      // determine whether seq is **definitely** in
      // earliest_write_conflict_snapshot, then we can additionally check if
      // seq is definitely in earliest_snapshot. If the latter holds, then the
      // former holds too.
      //
      // Rule 1 is needed for SingleDelete correctness.  Rule 2 is needed to
      // allow Transactions to do write-conflict checking (if we compacted away
      // all keys, then we wouldn't know that a write happened in this
      // snapshot).  If there is no earlier snapshot, then we know that there
      // are no active transactions that need to know about any writes.
      //
      // Optimization 3:
      // If we encounter a SingleDelete followed by a PUT and Rule 2 is NOT
      // true, then we must output a SingleDelete.  In this case, we will decide
      // to also output the PUT.  While we are compacting less by outputting the
      // PUT now, hopefully this will lead to better compaction in the future
      // when Rule 2 is later true (Ie, We are hoping we can later compact out
      // both the SingleDelete and the Put, while we couldn't if we only
      // outputted the SingleDelete now).
      // In this case, we can save space by removing the PUT's value as it will
      // never be read.
      //
      // Deletes and Merges are not supported on the same key that has a
      // SingleDelete as it is not possible to correctly do any partial
      // compaction of such a combination of operations.  The result of mixing
      // those operations for a given key is documented as being undefined.  So
      // we can choose how to handle such a combinations of operations.  We will
      // try to compact out as much as we can in these cases.
      // We will report counts on these anomalous cases.
      //
      // Note: If timestamp is enabled, then record will be eligible for
      // deletion, only if, along with above conditions (Rule 1 and Rule 2)
      // full_history_ts_low_ is specified and timestamp for that key is less
      // than *full_history_ts_low_. If it's not eligible for deletion, then we
      // will output the SingleDelete. For Optimization 3 also, if
      // full_history_ts_low_ is specified and timestamp for the key is less
      // than *full_history_ts_low_ then only optimization will be applied.

      // The easiest way to process a SingleDelete during iteration is to peek
      // ahead at the next key.
      const bool is_timestamp_eligible_for_gc =
          (timestamp_size_ == 0 ||
           (full_history_ts_low_ && cmp_with_history_ts_low_ < 0));

      ParsedInternalKey next_ikey;
      AdvanceInputIter();
      while (input_.Valid() && input_.IsDeleteRangeSentinelKey() &&
             ParseInternalKey(input_.key(), &next_ikey, allow_data_in_errors_)
                 .ok() &&
             cmp_->EqualWithoutTimestamp(ikey_.user_key, next_ikey.user_key)) {
        // skip range tombstone start keys with the same user key
        // since they are not "real" point keys.
        AdvanceInputIter();
      }

      // Check whether the next key exists, is not corrupt, and is the same key
      // as the single delete.
      if (input_.Valid() &&
          ParseInternalKey(input_.key(), &next_ikey, allow_data_in_errors_)
              .ok() &&
          cmp_->EqualWithoutTimestamp(ikey_.user_key, next_ikey.user_key)) {
        assert(!input_.IsDeleteRangeSentinelKey());
#ifndef NDEBUG
        const Compaction* c =
            compaction_ ? compaction_->real_compaction() : nullptr;
#endif
        TEST_SYNC_POINT_CALLBACK(
            "CompactionIterator::NextFromInput:SingleDelete:1",
            const_cast<Compaction*>(c));
        if (last_key_seq_zeroed_) {
          ++iter_stats_.num_record_drop_hidden;
          ++iter_stats_.num_record_drop_obsolete;
          assert(bottommost_level_);
          AdvanceInputIter();
        } else if (prev_snapshot == 0 ||
                   DefinitelyNotInSnapshot(next_ikey.sequence, prev_snapshot)) {
          // Check whether the next key belongs to the same snapshot as the
          // SingleDelete.

          TEST_SYNC_POINT_CALLBACK(
              "CompactionIterator::NextFromInput:SingleDelete:2", nullptr);
          if (next_ikey.type == kTypeSingleDeletion) {
            // We encountered two SingleDeletes for same key in a row. This
            // could be due to unexpected user input. If write-(un)prepared
            // transaction is used, this could also be due to releasing an old
            // snapshot between a Put and its matching SingleDelete.
            // Skip the first SingleDelete and let the next iteration decide
            // how to handle the second SingleDelete.

            // First SingleDelete has been skipped since we already called
            // input_.Next().
            ++iter_stats_.num_record_drop_obsolete;
            ++iter_stats_.num_single_del_mismatch;
          } else if (next_ikey.type == kTypeDeletion) {
            std::ostringstream oss;
            oss << "Found SD and type: " << static_cast<int>(next_ikey.type)
                << " on the same key, violating the contract "
                   "of SingleDelete. Check your application to make sure the "
                   "application does not mix SingleDelete and Delete for "
                   "the same key. If you are using "
                   "write-prepared/write-unprepared transactions, and use "
                   "SingleDelete to delete certain keys, then make sure "
                   "TransactionDBOptions::rollback_deletion_type_callback is "
                   "configured properly. Mixing SD and DEL can lead to "
                   "undefined behaviors";
            ++iter_stats_.num_record_drop_obsolete;
            ++iter_stats_.num_single_del_mismatch;
            if (enforce_single_del_contracts_) {
              ROCKS_LOG_ERROR(info_log_, "%s", oss.str().c_str());
              validity_info_.Invalidate();
              status_ = Status::Corruption(oss.str());
              return;
            }
            ROCKS_LOG_WARN(info_log_, "%s", oss.str().c_str());
          } else if (!is_timestamp_eligible_for_gc) {
            // We cannot drop the SingleDelete as timestamp is enabled, and
            // timestamp of this key is greater than or equal to
            // *full_history_ts_low_. We will output the SingleDelete.
            validity_info_.SetValid(ValidContext::kKeepTsHistory);
          } else if (has_outputted_key_ ||
                     DefinitelyInSnapshot(ikey_.sequence,
                                          earliest_write_conflict_snapshot_) ||
                     (earliest_snapshot_ < earliest_write_conflict_snapshot_ &&
                      DefinitelyInSnapshot(ikey_.sequence,
                                           earliest_snapshot_))) {
            // Found a matching value, we can drop the single delete and the
            // value.  It is safe to drop both records since we've already
            // outputted a key in this snapshot, or there is no earlier
            // snapshot (Rule 2 above).

            // Note: it doesn't matter whether the second key is a Put or if it
            // is an unexpected Merge or Delete.  We will compact it out
            // either way. We will maintain counts of how many mismatches
            // happened
            if (next_ikey.type != kTypeValue &&
                next_ikey.type != kTypeBlobIndex &&
                next_ikey.type != kTypeWideColumnEntity) {
              ++iter_stats_.num_single_del_mismatch;
            }

            ++iter_stats_.num_record_drop_hidden;
            ++iter_stats_.num_record_drop_obsolete;
            // Already called input_.Next() once.  Call it a second time to
            // skip past the second key.
            AdvanceInputIter();
          } else {
            // Found a matching value, but we cannot drop both keys since
            // there is an earlier snapshot and we need to leave behind a record
            // to know that a write happened in this snapshot (Rule 2 above).
            // Clear the value and output the SingleDelete. (The value will be
            // outputted on the next iteration.)

            // Setting valid_ to true will output the current SingleDelete
            validity_info_.SetValid(ValidContext::kKeepSDForConflictCheck);

            // Set up the Put to be outputted in the next iteration.
            // (Optimization 3).
            clear_and_output_next_key_ = true;
            TEST_SYNC_POINT_CALLBACK(
                "CompactionIterator::NextFromInput:KeepSDForWW",
                /*arg=*/nullptr);
          }
        } else {
          // We hit the next snapshot without hitting a put, so the iterator
          // returns the single delete.
          validity_info_.SetValid(ValidContext::kKeepSDForSnapshot);
          TEST_SYNC_POINT_CALLBACK(
              "CompactionIterator::NextFromInput:SingleDelete:3",
              const_cast<Compaction*>(c));
        }
      } else {
        // We are at the end of the input, could not parse the next key, or hit
        // a different key. The iterator returns the single delete if the key
        // possibly exists beyond the current output level.  We set
        // has_current_user_key to false so that if the iterator is at the next
        // key, we do not compare it again against the previous key at the next
        // iteration. If the next key is corrupt, we return before the
        // comparison, so the value of has_current_user_key does not matter.
        has_current_user_key_ = false;
        if (compaction_ != nullptr &&
            DefinitelyInSnapshot(ikey_.sequence, earliest_snapshot_) &&
            compaction_->KeyNotExistsBeyondOutputLevel(ikey_.user_key,
                                                       &level_ptrs_) &&
            is_timestamp_eligible_for_gc) {
          // Key doesn't exist outside of this range.
          // Can compact out this SingleDelete.
          ++iter_stats_.num_record_drop_obsolete;
          ++iter_stats_.num_single_del_fallthru;
          if (!bottommost_level_) {
            ++iter_stats_.num_optimized_del_drop_obsolete;
          }
        } else if (last_key_seq_zeroed_) {
          // Skip.
          ++iter_stats_.num_record_drop_hidden;
          ++iter_stats_.num_record_drop_obsolete;
          assert(bottommost_level_);
        } else {
          // Output SingleDelete
          validity_info_.SetValid(ValidContext::kKeepSD);
        }
      }

      if (Valid()) {
        at_next_ = true;
      }
    } else if (last_snapshot == current_user_key_snapshot_ ||
               (last_snapshot > 0 &&
                last_snapshot < current_user_key_snapshot_)) {
      // If the earliest snapshot is which this key is visible in
      // is the same as the visibility of a previous instance of the
      // same key, then this kv is not visible in any snapshot.
      // Hidden by an newer entry for same user key
      //
      // Note: Dropping this key will not affect TransactionDB write-conflict
      // checking since there has already been a record returned for this key
      // in this snapshot.
      if (last_sequence < current_user_key_sequence_) {
        ROCKS_LOG_FATAL(info_log_,
                        "key %s, last_sequence (%" PRIu64
                        ") < current_user_key_sequence_ (%" PRIu64 ")",
                        ikey_.DebugString(allow_data_in_errors_, true).c_str(),
                        last_sequence, current_user_key_sequence_);
        assert(false);
      }

      ++iter_stats_.num_record_drop_hidden;  // rule (A)
      AdvanceInputIter();
    } else if (compaction_ != nullptr &&
               (ikey_.type == kTypeDeletion ||
                (ikey_.type == kTypeDeletionWithTimestamp &&
                 cmp_with_history_ts_low_ < 0)) &&
               DefinitelyInSnapshot(ikey_.sequence, earliest_snapshot_) &&
               compaction_->KeyNotExistsBeyondOutputLevel(ikey_.user_key,
                                                          &level_ptrs_)) {
      // TODO(noetzli): This is the only place where we use compaction_
      // (besides the constructor). We should probably get rid of this
      // dependency and find a way to do similar filtering during flushes.
      //
      // For this user key:
      // (1) there is no data in higher levels
      // (2) data in lower levels will have larger sequence numbers
      // (3) data in layers that are being compacted here and have
      //     smaller sequence numbers will be dropped in the next
      //     few iterations of this loop (by rule (A) above).
      // Therefore this deletion marker is obsolete and can be dropped.
      //
      // Note:  Dropping this Delete will not affect TransactionDB
      // write-conflict checking since it is earlier than any snapshot.
      //
      // It seems that we can also drop deletion later than earliest snapshot
      // given that:
      // (1) The deletion is earlier than earliest_write_conflict_snapshot, and
      // (2) No value exist earlier than the deletion.
      //
      // Note also that a deletion marker of type kTypeDeletionWithTimestamp
      // will be treated as a different user key unless the timestamp is older
      // than *full_history_ts_low_.
      ++iter_stats_.num_record_drop_obsolete;
      if (!bottommost_level_) {
        ++iter_stats_.num_optimized_del_drop_obsolete;
      }
      AdvanceInputIter();
    } else if ((ikey_.type == kTypeDeletion ||
                (ikey_.type == kTypeDeletionWithTimestamp &&
                 cmp_with_history_ts_low_ < 0)) &&
               bottommost_level_) {
      // Handle the case where we have a delete key at the bottom most level
      // We can skip outputting the key iff there are no subsequent puts for
      // this key
      assert(!compaction_ || compaction_->KeyNotExistsBeyondOutputLevel(
                                 ikey_.user_key, &level_ptrs_));
      ParsedInternalKey next_ikey;
      AdvanceInputIter();
#ifndef NDEBUG
      const Compaction* c =
          compaction_ ? compaction_->real_compaction() : nullptr;
#endif
      TEST_SYNC_POINT_CALLBACK(
          "CompactionIterator::NextFromInput:BottommostDelete:1",
          const_cast<Compaction*>(c));
      // Skip over all versions of this key that happen to occur in the same
      // snapshot range as the delete.
      //
      // Note that a deletion marker of type kTypeDeletionWithTimestamp will be
      // considered to have a different user key unless the timestamp is older
      // than *full_history_ts_low_.
      //
      // Range tombstone start keys are skipped as they are not "real" keys.
      while (!IsPausingManualCompaction() && !IsShuttingDown() &&
             input_.Valid() &&
             (ParseInternalKey(input_.key(), &next_ikey, allow_data_in_errors_)
                  .ok()) &&
             cmp_->EqualWithoutTimestamp(ikey_.user_key, next_ikey.user_key) &&
             (prev_snapshot == 0 || input_.IsDeleteRangeSentinelKey() ||
              DefinitelyNotInSnapshot(next_ikey.sequence, prev_snapshot))) {
        AdvanceInputIter();
      }
      // If you find you still need to output a row with this key, we need to
      // output the delete too
      if (input_.Valid() &&
          (ParseInternalKey(input_.key(), &next_ikey, allow_data_in_errors_)
               .ok()) &&
          cmp_->EqualWithoutTimestamp(ikey_.user_key, next_ikey.user_key)) {
        validity_info_.SetValid(ValidContext::kKeepDel);
        at_next_ = true;
      }
    } else if (ikey_.type == kTypeMerge) {
      if (!merge_helper_->HasOperator()) {
        status_ = Status::InvalidArgument(
            "merge_operator is not properly initialized.");
        return;
      }

      pinned_iters_mgr_.StartPinning();

      // We know the merge type entry is not hidden, otherwise we would
      // have hit (A)
      // We encapsulate the merge related state machine in a different
      // object to minimize change to the existing flow.
      merge_until_status_ = merge_helper_->MergeUntil(
          &input_, range_del_agg_, prev_snapshot, bottommost_level_,
          allow_data_in_errors_, blob_fetcher_.get(), full_history_ts_low_,
          prefetch_buffers_.get(), &iter_stats_);
      merge_out_iter_.SeekToFirst();

      if (!merge_until_status_.ok() &&
          !merge_until_status_.IsMergeInProgress()) {
        status_ = merge_until_status_;
        return;
      } else if (merge_out_iter_.Valid()) {
        // NOTE: key, value, and ikey_ refer to old entries.
        //       These will be correctly set below.
        key_ = merge_out_iter_.key();
        value_ = merge_out_iter_.value();
        pik_status = ParseInternalKey(key_, &ikey_, allow_data_in_errors_);
        // MergeUntil stops when it encounters a corrupt key and does not
        // include them in the result, so we expect the keys here to valid.
        if (!pik_status.ok()) {
          ROCKS_LOG_FATAL(
              info_log_, "Invalid key %s in compaction. %s",
              allow_data_in_errors_ ? key_.ToString(true).c_str() : "hidden",
              pik_status.getState());
          assert(false);
        }
        // Keep current_key_ in sync.
        current_key_.UpdateInternalKey(ikey_.sequence, ikey_.type);
        key_ = current_key_.GetInternalKey();
        ikey_.user_key = current_key_.GetUserKey();
        validity_info_.SetValid(ValidContext::kMerge2);
      } else {
        // all merge operands were filtered out. reset the user key, since the
        // batch consumed by the merge operator should not shadow any keys
        // coming after the merges
        has_current_user_key_ = false;
        pinned_iters_mgr_.ReleasePinnedData();

        if (merge_helper_->FilteredUntil(&skip_until)) {
          need_skip = true;
        }
      }
    } else {
      // 1. new user key -OR-
      // 2. different snapshot stripe
      // If user-defined timestamp is enabled, we consider keys for GC if they
      // are below history_ts_low_. CompactionRangeDelAggregator::ShouldDelete()
      // only considers range deletions that are at or below history_ts_low_ and
      // trim_ts_. We drop keys here that are below history_ts_low_ and are
      // covered by a range tombstone that is at or below history_ts_low_ and
      // trim_ts.
      bool should_delete = false;
      if (!timestamp_size_ || cmp_with_history_ts_low_ < 0) {
        should_delete = range_del_agg_->ShouldDelete(
            key_, RangeDelPositioningMode::kForwardTraversal);
      }
      if (should_delete) {
        ++iter_stats_.num_record_drop_hidden;
        ++iter_stats_.num_record_drop_range_del;
        AdvanceInputIter();
      } else {
        validity_info_.SetValid(ValidContext::kNewUserKey);
      }
    }

    if (need_skip) {
      SkipUntil(skip_until);
    }
  }

  if (!Valid() && IsShuttingDown()) {
    status_ = Status::ShutdownInProgress();
  }

  if (IsPausingManualCompaction()) {
    status_ = Status::Incomplete(Status::SubCode::kManualCompactionPaused);
  }

  // Propagate corruption status from memtable itereator
  if (!input_.Valid() && input_.status().IsCorruption()) {
    status_ = input_.status();
  }
}

bool CompactionIterator::ExtractLargeValueIfNeededImpl() {
  if (!blob_file_builder_) {
    return false;
  }

  blob_index_.clear();
  const Status s = blob_file_builder_->Add(user_key(), value_, &blob_index_);

  if (!s.ok()) {
    status_ = s;
    validity_info_.Invalidate();

    return false;
  }

  if (blob_index_.empty()) {
    return false;
  }

  value_ = blob_index_;

  return true;
}

void CompactionIterator::ExtractLargeValueIfNeeded() {
  assert(ikey_.type == kTypeValue);

  if (!ExtractLargeValueIfNeededImpl()) {
    return;
  }

  ikey_.type = kTypeBlobIndex;
  current_key_.UpdateInternalKey(ikey_.sequence, ikey_.type);
}

void CompactionIterator::GarbageCollectBlobIfNeeded() {
  assert(ikey_.type == kTypeBlobIndex);

  if (!compaction_) {
    return;
  }

  // GC for integrated BlobDB
  if (compaction_->enable_blob_garbage_collection()) {
    TEST_SYNC_POINT_CALLBACK(
        "CompactionIterator::GarbageCollectBlobIfNeeded::TamperWithBlobIndex",
        &value_);

    BlobIndex blob_index;

    {
      const Status s = blob_index.DecodeFrom(value_);

      if (!s.ok()) {
        status_ = s;
        validity_info_.Invalidate();

        return;
      }
    }

    if (blob_index.file_number() >=
        blob_garbage_collection_cutoff_file_number_) {
      return;
    }

    FilePrefetchBuffer* prefetch_buffer =
        prefetch_buffers_ ? prefetch_buffers_->GetOrCreatePrefetchBuffer(
                                blob_index.file_number())
                          : nullptr;

    uint64_t bytes_read = 0;

    {
      assert(blob_fetcher_);

      const Status s = blob_fetcher_->FetchBlob(
          user_key(), blob_index, prefetch_buffer, &blob_value_, &bytes_read);

      if (!s.ok()) {
        status_ = s;
        validity_info_.Invalidate();

        return;
      }
    }

    ++iter_stats_.num_blobs_read;
    iter_stats_.total_blob_bytes_read += bytes_read;

    ++iter_stats_.num_blobs_relocated;
    iter_stats_.total_blob_bytes_relocated += blob_index.size();

    value_ = blob_value_;

    if (ExtractLargeValueIfNeededImpl()) {
      return;
    }

    ikey_.type = kTypeValue;
    current_key_.UpdateInternalKey(ikey_.sequence, ikey_.type);

    return;
  }

  // GC for stacked BlobDB
  if (compaction_filter_ &&
      compaction_filter_->IsStackedBlobDbInternalCompactionFilter()) {
    const auto blob_decision = compaction_filter_->PrepareBlobOutput(
        user_key(), value_, &compaction_filter_value_);

    if (blob_decision == CompactionFilter::BlobDecision::kCorruption) {
      status_ =
          Status::Corruption("Corrupted blob reference encountered during GC");
      validity_info_.Invalidate();

      return;
    }

    if (blob_decision == CompactionFilter::BlobDecision::kIOError) {
      status_ = Status::IOError("Could not relocate blob during GC");
      validity_info_.Invalidate();

      return;
    }

    if (blob_decision == CompactionFilter::BlobDecision::kChangeValue) {
      value_ = compaction_filter_value_;

      return;
    }
  }
}

void CompactionIterator::DecideOutputLevel() {
  assert(compaction_->SupportsPerKeyPlacement());
<<<<<<< HEAD
#ifndef NDEBUG
  // Could be overridden by unittest
  PerKeyPlacementContext context(level_, ikey_.user_key, value_,
                                 ikey_.sequence);
  TEST_SYNC_POINT_CALLBACK("CompactionIterator::PrepareOutput.context",
                           &context);
  output_to_penultimate_level_ = context.output_to_penultimate_level;
#else
  output_to_penultimate_level_ = false;
#endif  // NDEBUG

=======
  output_to_penultimate_level_ = false;
>>>>>>> 49ce8a10
  // if the key is newer than the cutoff sequence or within the earliest
  // snapshot, it should output to the penultimate level.
  if (ikey_.sequence > preclude_last_level_min_seqno_ ||
      ikey_.sequence > earliest_snapshot_) {
    output_to_penultimate_level_ = true;
  }

#ifndef NDEBUG
  // Could be overridden by unittest
  PerKeyPlacementContext context(level_, ikey_.user_key, value_, ikey_.sequence,
                                 output_to_penultimate_level_);
  TEST_SYNC_POINT_CALLBACK("CompactionIterator::PrepareOutput.context",
                           &context);
  if (ikey_.sequence > earliest_snapshot_) {
    output_to_penultimate_level_ = true;
  }
#endif  // NDEBUG

  if (output_to_penultimate_level_) {
    // If it's decided to output to the penultimate level, but unsafe to do so,
    // still output to the last level. For example, moving the data from a lower
    // level to a higher level outside of the higher-level input key range is
    // considered unsafe, because the key may conflict with higher-level SSTs
    // not from this compaction.
    // TODO: add statistic for declined output_to_penultimate_level
    bool safe_to_penultimate_level =
        compaction_->WithinPenultimateLevelOutputRange(ikey_);
    if (!safe_to_penultimate_level) {
      output_to_penultimate_level_ = false;
      // It could happen when disable/enable `last_level_temperature` while
      // holding a snapshot. When `last_level_temperature` is not set
      // (==kUnknown), the data newer than any snapshot is pushed to the last
      // level, but when the per_key_placement feature is enabled on the fly,
      // the data later than the snapshot has to be moved to the penultimate
      // level, which may or may not be safe. So the user needs to make sure all
      // snapshot is released before enabling `last_level_temperature` feature
      // We will migrate the feature to `last_level_temperature` and maybe make
      // it not dynamically changeable.
      if (ikey_.sequence > earliest_snapshot_) {
        status_ = Status::Corruption(
            "Unsafe to store Seq later than snapshot in the last level if "
            "per_key_placement is enabled");
      }
    }
  }
}

void CompactionIterator::PrepareOutput() {
  if (Valid()) {
    if (LIKELY(!is_range_del_)) {
      if (ikey_.type == kTypeValue) {
        ExtractLargeValueIfNeeded();
      } else if (ikey_.type == kTypeBlobIndex) {
        GarbageCollectBlobIfNeeded();
      }

      // For range del sentinel, we don't use it to cut files for bottommost
      // compaction. So it should not make a difference which output level we
      // decide.
      if (compaction_ != nullptr && compaction_->SupportsPerKeyPlacement()) {
        DecideOutputLevel();
      }
    }

    // Zeroing out the sequence number leads to better compression.
    // If this is the bottommost level (no files in lower levels)
    // and the earliest snapshot is larger than this seqno
    // and the userkey differs from the last userkey in compaction
    // then we can squash the seqno to zero.
    //
    // This is safe for TransactionDB write-conflict checking since transactions
    // only care about sequence number larger than any active snapshots.
    //
    // Can we do the same for levels above bottom level as long as
    // KeyNotExistsBeyondOutputLevel() return true?
    if (Valid() && compaction_ != nullptr &&
        !compaction_->allow_ingest_behind() && bottommost_level_ &&
        DefinitelyInSnapshot(ikey_.sequence, earliest_snapshot_) &&
        ikey_.type != kTypeMerge && current_key_committed_ &&
        !output_to_penultimate_level_ &&
        ikey_.sequence < preserve_time_min_seqno_ && !is_range_del_) {
      if (ikey_.type == kTypeDeletion ||
          (ikey_.type == kTypeSingleDeletion && timestamp_size_ == 0)) {
        ROCKS_LOG_FATAL(
            info_log_,
            "Unexpected key %s for seq-zero optimization. "
            "earliest_snapshot %" PRIu64
            ", earliest_write_conflict_snapshot %" PRIu64
            " job_snapshot %" PRIu64
            ". timestamp_size: %d full_history_ts_low_ %s. validity %x",
            ikey_.DebugString(allow_data_in_errors_, true).c_str(),
            earliest_snapshot_, earliest_write_conflict_snapshot_,
            job_snapshot_, static_cast<int>(timestamp_size_),
            full_history_ts_low_ != nullptr
                ? Slice(*full_history_ts_low_).ToString(true).c_str()
                : "null",
            validity_info_.rep);
        assert(false);
      }
      ikey_.sequence = 0;
      last_key_seq_zeroed_ = true;
      TEST_SYNC_POINT_CALLBACK("CompactionIterator::PrepareOutput:ZeroingSeq",
                               &ikey_);
      if (!timestamp_size_) {
        current_key_.UpdateInternalKey(0, ikey_.type);
      } else if (full_history_ts_low_ && cmp_with_history_ts_low_ < 0) {
        // We can also zero out timestamp for better compression.
        // For the same user key (excluding timestamp), the timestamp-based
        // history can be collapsed to save some space if the timestamp is
        // older than *full_history_ts_low_.
        const std::string kTsMin(timestamp_size_, static_cast<char>(0));
        const Slice ts_slice = kTsMin;
        ikey_.SetTimestamp(ts_slice);
        current_key_.UpdateInternalKey(0, ikey_.type, &ts_slice);
      }
    }
  }
}

inline SequenceNumber CompactionIterator::findEarliestVisibleSnapshot(
    SequenceNumber in, SequenceNumber* prev_snapshot) {
  assert(snapshots_->size());
  if (snapshots_->size() == 0) {
    ROCKS_LOG_FATAL(info_log_,
                    "No snapshot left in findEarliestVisibleSnapshot");
  }
  auto snapshots_iter =
      std::lower_bound(snapshots_->begin(), snapshots_->end(), in);
  assert(prev_snapshot != nullptr);
  if (snapshots_iter == snapshots_->begin()) {
    *prev_snapshot = 0;
  } else {
    *prev_snapshot = *std::prev(snapshots_iter);
    if (*prev_snapshot >= in) {
      ROCKS_LOG_FATAL(info_log_,
                      "*prev_snapshot (%" PRIu64 ") >= in (%" PRIu64
                      ") in findEarliestVisibleSnapshot",
                      *prev_snapshot, in);
      assert(false);
    }
  }
  if (snapshot_checker_ == nullptr) {
    return snapshots_iter != snapshots_->end() ? *snapshots_iter
                                               : kMaxSequenceNumber;
  }
  bool has_released_snapshot = !released_snapshots_.empty();
  for (; snapshots_iter != snapshots_->end(); ++snapshots_iter) {
    auto cur = *snapshots_iter;
    if (in > cur) {
      ROCKS_LOG_FATAL(info_log_,
                      "in (%" PRIu64 ") > cur (%" PRIu64
                      ") in findEarliestVisibleSnapshot",
                      in, cur);
      assert(false);
    }
    // Skip if cur is in released_snapshots.
    if (has_released_snapshot && released_snapshots_.count(cur) > 0) {
      continue;
    }
    auto res = snapshot_checker_->CheckInSnapshot(in, cur);
    if (res == SnapshotCheckerResult::kInSnapshot) {
      return cur;
    } else if (res == SnapshotCheckerResult::kSnapshotReleased) {
      released_snapshots_.insert(cur);
    }
    *prev_snapshot = cur;
  }
  return kMaxSequenceNumber;
}

uint64_t CompactionIterator::ComputeBlobGarbageCollectionCutoffFileNumber(
    const CompactionProxy* compaction) {
  if (!compaction) {
    return 0;
  }

  if (!compaction->enable_blob_garbage_collection()) {
    return 0;
  }

  const Version* const version = compaction->input_version();
  assert(version);

  const VersionStorageInfo* const storage_info = version->storage_info();
  assert(storage_info);

  const auto& blob_files = storage_info->GetBlobFiles();

  const size_t cutoff_index = static_cast<size_t>(
      compaction->blob_garbage_collection_age_cutoff() * blob_files.size());

  if (cutoff_index >= blob_files.size()) {
    return std::numeric_limits<uint64_t>::max();
  }

  const auto& meta = blob_files[cutoff_index];
  assert(meta);

  return meta->GetBlobFileNumber();
}

std::unique_ptr<BlobFetcher> CompactionIterator::CreateBlobFetcherIfNeeded(
    const CompactionProxy* compaction) {
  if (!compaction) {
    return nullptr;
  }

  const Version* const version = compaction->input_version();
  if (!version) {
    return nullptr;
  }

  ReadOptions read_options;
  read_options.io_activity = Env::IOActivity::kCompaction;
  read_options.fill_cache = false;

  return std::unique_ptr<BlobFetcher>(new BlobFetcher(version, read_options));
}

std::unique_ptr<PrefetchBufferCollection>
CompactionIterator::CreatePrefetchBufferCollectionIfNeeded(
    const CompactionProxy* compaction) {
  if (!compaction) {
    return nullptr;
  }

  if (!compaction->input_version()) {
    return nullptr;
  }

  if (compaction->allow_mmap_reads()) {
    return nullptr;
  }

  const uint64_t readahead_size = compaction->blob_compaction_readahead_size();
  if (!readahead_size) {
    return nullptr;
  }

  return std::unique_ptr<PrefetchBufferCollection>(
      new PrefetchBufferCollection(readahead_size));
}

}  // namespace ROCKSDB_NAMESPACE<|MERGE_RESOLUTION|>--- conflicted
+++ resolved
@@ -1200,21 +1200,7 @@
 
 void CompactionIterator::DecideOutputLevel() {
   assert(compaction_->SupportsPerKeyPlacement());
-<<<<<<< HEAD
-#ifndef NDEBUG
-  // Could be overridden by unittest
-  PerKeyPlacementContext context(level_, ikey_.user_key, value_,
-                                 ikey_.sequence);
-  TEST_SYNC_POINT_CALLBACK("CompactionIterator::PrepareOutput.context",
-                           &context);
-  output_to_penultimate_level_ = context.output_to_penultimate_level;
-#else
   output_to_penultimate_level_ = false;
-#endif  // NDEBUG
-
-=======
-  output_to_penultimate_level_ = false;
->>>>>>> 49ce8a10
   // if the key is newer than the cutoff sequence or within the earliest
   // snapshot, it should output to the penultimate level.
   if (ikey_.sequence > preclude_last_level_min_seqno_ ||
