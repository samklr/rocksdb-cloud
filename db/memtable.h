--- conflicted
+++ resolved
@@ -409,19 +409,11 @@
   uint64_t GetID() const { return id_; }
 
   void SetFlushCompleted(bool completed) { flush_completed_ = completed; }
-<<<<<<< HEAD
 
   uint64_t GetFileNumber() const { return file_number_; }
 
   void SetFileNumber(uint64_t file_num) { file_number_ = file_num; }
 
-=======
-
-  uint64_t GetFileNumber() const { return file_number_; }
-
-  void SetFileNumber(uint64_t file_num) { file_number_ = file_num; }
-
->>>>>>> 4cfbd87a
   void SetFlushInProgress(bool in_progress) {
     flush_in_progress_ = in_progress;
   }
