--- conflicted
+++ resolved
@@ -896,9 +896,6 @@
   return min_log_number_to_keep;
 }
 
-<<<<<<< HEAD
-Status DBImpl::SetDBId(bool read_only, RecoveryContext* recovery_ctx) {
-=======
 void DBImpl::SetDBId(std::string&& id, bool read_only,
                      RecoveryContext* recovery_ctx) {
   assert(db_id_.empty());
@@ -916,7 +913,6 @@
 }
 
 Status DBImpl::SetupDBId(bool read_only, RecoveryContext* recovery_ctx) {
->>>>>>> bf2c3351
   Status s;
   // Check for the IDENTITY file and create it if not there or
   // broken or not matching manifest
@@ -933,24 +929,6 @@
         // Loaded from file and matches manifest
         return s;
       }
-<<<<<<< HEAD
-    } else if (!s.ok()) {
-      assert(s.IsIOError());
-      return s;
-    }
-    s = GetDbIdentityFromIdentityFile(&db_id_);
-    if (immutable_db_options_.write_dbid_to_manifest && s.ok()) {
-      assert(!read_only);
-      assert(recovery_ctx != nullptr);
-      assert(versions_->GetColumnFamilySet() != nullptr);
-      VersionEdit edit;
-      edit.SetDBId(db_id_);
-      versions_->db_id_ = db_id_;
-      recovery_ctx->UpdateVersionEdits(
-          versions_->GetColumnFamilySet()->GetDefault(), edit);
-    }
-  } else if (!read_only) {
-=======
     }
   }
   if (s.IsNotFound()) {
@@ -967,7 +945,6 @@
   }
   // Persist it to IDENTITY file if allowed
   if (!read_only) {
->>>>>>> bf2c3351
     s = SetIdentityFile(env_, dbname_, db_id_);
   }
   return s;
