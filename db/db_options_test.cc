//  Copyright (c) 2011-present, Facebook, Inc.  All rights reserved.
//  This source code is licensed under both the GPLv2 (found in the
//  COPYING file in the root directory) and Apache 2.0 License
//  (found in the LICENSE.Apache file in the root directory).
//
// Copyright (c) 2011 The LevelDB Authors. All rights reserved.
// Use of this source code is governed by a BSD-style license that can be
// found in the LICENSE file. See the AUTHORS file for names of contributors.
#include <limits>
#include <string>
#include <unordered_map>

#include "db/column_family.h"
#include "db/db_impl/db_impl.h"
#include "db/db_test_util.h"
#include "options/options_helper.h"
#include "port/stack_trace.h"
#include "rocksdb/cache.h"
#include "rocksdb/convenience.h"
#include "rocksdb/rate_limiter.h"
#include "rocksdb/stats_history.h"
#include "test_util/sync_point.h"
#include "test_util/testutil.h"
#include "util/random.h"

namespace ROCKSDB_NAMESPACE {

class DBOptionsTest : public DBTestBase {
 public:
  DBOptionsTest() : DBTestBase("/db_options_test", /*env_do_fsync=*/true) {}

#ifndef ROCKSDB_LITE
  std::unordered_map<std::string, std::string> GetMutableDBOptionsMap(
      const DBOptions& options) {
    std::string options_str;
<<<<<<< HEAD
    ConfigOptions config_options;
    config_options.delimiter = "; ";
    GetStringFromDBOptions(config_options, options, &options_str);
    std::unordered_map<std::string, std::string> options_map;
    StringToMap(options_str, &options_map);
    std::unordered_map<std::string, std::string> mutable_map;
    for (const auto opt : db_options_type_info) {
      if (opt.second.IsMutable() && opt.second.ShouldSerialize()) {
        mutable_map[opt.first] = options_map[opt.first];
      }
    }
=======
    std::unordered_map<std::string, std::string> mutable_map;
    ConfigOptions config_options;
    config_options.delimiter = "; ";

    EXPECT_OK(GetStringFromMutableDBOptions(
        config_options, MutableDBOptions(options), &options_str));
    EXPECT_OK(StringToMap(options_str, &mutable_map));

>>>>>>> ed431616
    return mutable_map;
  }

  std::unordered_map<std::string, std::string> GetMutableCFOptionsMap(
      const ColumnFamilyOptions& options) {
    std::string options_str;
    ConfigOptions config_options;
    config_options.delimiter = "; ";

<<<<<<< HEAD
    GetStringFromColumnFamilyOptions(config_options, options, &options_str);
    std::unordered_map<std::string, std::string> options_map;
    StringToMap(options_str, &options_map);
    std::unordered_map<std::string, std::string> mutable_map;
    for (const auto opt : cf_options_type_info) {
      if (opt.second.IsMutable() && opt.second.ShouldSerialize()) {
        mutable_map[opt.first] = options_map[opt.first];
      }
    }
=======
    std::unordered_map<std::string, std::string> mutable_map;
    EXPECT_OK(GetStringFromMutableCFOptions(
        config_options, MutableCFOptions(options), &options_str));
    EXPECT_OK(StringToMap(options_str, &mutable_map));
>>>>>>> ed431616
    return mutable_map;
  }

  std::unordered_map<std::string, std::string> GetRandomizedMutableCFOptionsMap(
      Random* rnd) {
    Options options = CurrentOptions();
    options.env = env_;
    ImmutableDBOptions db_options(options);
    test::RandomInitCFOptions(&options, options, rnd);
    auto sanitized_options = SanitizeOptions(db_options, options);
    auto opt_map = GetMutableCFOptionsMap(sanitized_options);
    delete options.compaction_filter;
    return opt_map;
  }

  std::unordered_map<std::string, std::string> GetRandomizedMutableDBOptionsMap(
      Random* rnd) {
    DBOptions db_options;
    test::RandomInitDBOptions(&db_options, rnd);
    auto sanitized_options = SanitizeOptions(dbname_, db_options);
    return GetMutableDBOptionsMap(sanitized_options);
  }
#endif  // ROCKSDB_LITE
};

// RocksDB lite don't support dynamic options.
#ifndef ROCKSDB_LITE

TEST_F(DBOptionsTest, GetLatestDBOptions) {
  // GetOptions should be able to get latest option changed by SetOptions.
  Options options;
  options.create_if_missing = true;
  options.env = env_;
  Random rnd(228);
  Reopen(options);
  auto new_options = GetRandomizedMutableDBOptionsMap(&rnd);
  ASSERT_OK(dbfull()->SetDBOptions(new_options));
  ASSERT_EQ(new_options, GetMutableDBOptionsMap(dbfull()->GetDBOptions()));
}

TEST_F(DBOptionsTest, GetLatestCFOptions) {
  // GetOptions should be able to get latest option changed by SetOptions.
  Options options;
  options.create_if_missing = true;
  options.env = env_;
  Random rnd(228);
  Reopen(options);
  CreateColumnFamilies({"foo"}, options);
  ReopenWithColumnFamilies({"default", "foo"}, options);
  auto options_default = GetRandomizedMutableCFOptionsMap(&rnd);
  auto options_foo = GetRandomizedMutableCFOptionsMap(&rnd);
  ASSERT_OK(dbfull()->SetOptions(handles_[0], options_default));
  ASSERT_OK(dbfull()->SetOptions(handles_[1], options_foo));
  ASSERT_EQ(options_default,
            GetMutableCFOptionsMap(dbfull()->GetOptions(handles_[0])));
  ASSERT_EQ(options_foo,
            GetMutableCFOptionsMap(dbfull()->GetOptions(handles_[1])));
}

TEST_F(DBOptionsTest, SetBytesPerSync) {
  const size_t kValueSize = 1024 * 1024;  // 1MB
  Options options;
  options.create_if_missing = true;
  options.bytes_per_sync = 1024 * 1024;
  options.use_direct_reads = false;
  options.write_buffer_size = 400 * kValueSize;
  options.disable_auto_compactions = true;
  options.compression = kNoCompression;
  options.env = env_;
  Reopen(options);
  int counter = 0;
  int low_bytes_per_sync = 0;
  int i = 0;
  const std::string kValue(kValueSize, 'v');
  ASSERT_EQ(options.bytes_per_sync, dbfull()->GetDBOptions().bytes_per_sync);
  ROCKSDB_NAMESPACE::SyncPoint::GetInstance()->SetCallBack(
      "WritableFileWriter::RangeSync:0", [&](void* /*arg*/) { counter++; });

  WriteOptions write_opts;
  // should sync approximately 40MB/1MB ~= 40 times.
  for (i = 0; i < 40; i++) {
    ASSERT_OK(Put(Key(i), kValue, write_opts));
  }
  ROCKSDB_NAMESPACE::SyncPoint::GetInstance()->EnableProcessing();
  ASSERT_OK(dbfull()->CompactRange(CompactRangeOptions(), nullptr, nullptr));
  ROCKSDB_NAMESPACE::SyncPoint::GetInstance()->DisableProcessing();
  low_bytes_per_sync = counter;
  ASSERT_GT(low_bytes_per_sync, 35);
  ASSERT_LT(low_bytes_per_sync, 45);

  counter = 0;
  // 8388608 = 8 * 1024 * 1024
  ASSERT_OK(dbfull()->SetDBOptions({{"bytes_per_sync", "8388608"}}));
  ASSERT_EQ(8388608, dbfull()->GetDBOptions().bytes_per_sync);
  // should sync approximately 40MB*2/8MB ~= 10 times.
  // data will be 40*2MB because of previous Puts too.
  for (i = 0; i < 40; i++) {
    ASSERT_OK(Put(Key(i), kValue, write_opts));
  }
  ROCKSDB_NAMESPACE::SyncPoint::GetInstance()->EnableProcessing();
  ASSERT_OK(dbfull()->CompactRange(CompactRangeOptions(), nullptr, nullptr));
  ASSERT_GT(counter, 5);
  ASSERT_LT(counter, 15);

  // Redundant assert. But leaving it here just to get the point across that
  // low_bytes_per_sync > counter.
  ASSERT_GT(low_bytes_per_sync, counter);
}

TEST_F(DBOptionsTest, SetWalBytesPerSync) {
  const size_t kValueSize = 1024 * 1024 * 3;
  Options options;
  options.create_if_missing = true;
  options.wal_bytes_per_sync = 512;
  options.write_buffer_size = 100 * kValueSize;
  options.disable_auto_compactions = true;
  options.compression = kNoCompression;
  options.env = env_;
  Reopen(options);
  ASSERT_EQ(512, dbfull()->GetDBOptions().wal_bytes_per_sync);
  int counter = 0;
  int low_bytes_per_sync = 0;
  ROCKSDB_NAMESPACE::SyncPoint::GetInstance()->SetCallBack(
      "WritableFileWriter::RangeSync:0", [&](void* /*arg*/) { counter++; });
  ROCKSDB_NAMESPACE::SyncPoint::GetInstance()->EnableProcessing();
  const std::string kValue(kValueSize, 'v');
  int i = 0;
  for (; i < 10; i++) {
    ASSERT_OK(Put(Key(i), kValue));
  }
  // Do not flush. If we flush here, SwitchWAL will reuse old WAL file since its
  // empty and will not get the new wal_bytes_per_sync value.
  low_bytes_per_sync = counter;
  //5242880 = 1024 * 1024 * 5
  ASSERT_OK(dbfull()->SetDBOptions({{"wal_bytes_per_sync", "5242880"}}));
  ASSERT_EQ(5242880, dbfull()->GetDBOptions().wal_bytes_per_sync);
  counter = 0;
  i = 0;
  for (; i < 10; i++) {
    ASSERT_OK(Put(Key(i), kValue));
  }
  ASSERT_GT(counter, 0);
  ASSERT_GT(low_bytes_per_sync, 0);
  ASSERT_GT(low_bytes_per_sync, counter);
}

TEST_F(DBOptionsTest, WritableFileMaxBufferSize) {
  Options options;
  options.create_if_missing = true;
  options.writable_file_max_buffer_size = 1024 * 1024;
  options.level0_file_num_compaction_trigger = 3;
  options.max_manifest_file_size = 1;
  options.env = env_;
  int buffer_size = 1024 * 1024;
  Reopen(options);
  ASSERT_EQ(buffer_size,
            dbfull()->GetDBOptions().writable_file_max_buffer_size);

  std::atomic<int> match_cnt(0);
  std::atomic<int> unmatch_cnt(0);
  ROCKSDB_NAMESPACE::SyncPoint::GetInstance()->SetCallBack(
      "WritableFileWriter::WritableFileWriter:0", [&](void* arg) {
        int value = static_cast<int>(reinterpret_cast<uintptr_t>(arg));
        if (value == buffer_size) {
          match_cnt++;
        } else {
          unmatch_cnt++;
        }
      });
  ROCKSDB_NAMESPACE::SyncPoint::GetInstance()->EnableProcessing();
  int i = 0;
  for (; i < 3; i++) {
    ASSERT_OK(Put("foo", ToString(i)));
    ASSERT_OK(Put("bar", ToString(i)));
    ASSERT_OK(Flush());
  }
  ASSERT_OK(dbfull()->TEST_WaitForCompact());
  ASSERT_EQ(unmatch_cnt, 0);
  ASSERT_GE(match_cnt, 11);

  ASSERT_OK(
      dbfull()->SetDBOptions({{"writable_file_max_buffer_size", "524288"}}));
  buffer_size = 512 * 1024;
  match_cnt = 0;
  unmatch_cnt = 0;  // SetDBOptions() will create a WriteableFileWriter

  ASSERT_EQ(buffer_size,
            dbfull()->GetDBOptions().writable_file_max_buffer_size);
  i = 0;
  for (; i < 3; i++) {
    ASSERT_OK(Put("foo", ToString(i)));
    ASSERT_OK(Put("bar", ToString(i)));
    ASSERT_OK(Flush());
  }
  ASSERT_OK(dbfull()->TEST_WaitForCompact());
  ASSERT_EQ(unmatch_cnt, 0);
  ASSERT_GE(match_cnt, 11);
}

TEST_F(DBOptionsTest, SetOptionsAndReopen) {
  Random rnd(1044);
  auto rand_opts = GetRandomizedMutableCFOptionsMap(&rnd);
  ASSERT_OK(dbfull()->SetOptions(rand_opts));
  // Verify if DB can be reopen after setting options.
  Options options;
  options.env = env_;
  ASSERT_OK(TryReopen(options));
}

TEST_F(DBOptionsTest, EnableAutoCompactionAndTriggerStall) {
  const std::string kValue(1024, 'v');
  for (int method_type = 0; method_type < 2; method_type++) {
    for (int option_type = 0; option_type < 4; option_type++) {
      Options options;
      options.create_if_missing = true;
      options.disable_auto_compactions = true;
      options.write_buffer_size = 1024 * 1024 * 10;
      options.compression = CompressionType::kNoCompression;
      options.level0_file_num_compaction_trigger = 1;
      options.level0_stop_writes_trigger = std::numeric_limits<int>::max();
      options.level0_slowdown_writes_trigger = std::numeric_limits<int>::max();
      options.hard_pending_compaction_bytes_limit =
          std::numeric_limits<uint64_t>::max();
      options.soft_pending_compaction_bytes_limit =
          std::numeric_limits<uint64_t>::max();
      options.env = env_;

      DestroyAndReopen(options);
      int i = 0;
      for (; i < 1024; i++) {
        ASSERT_OK(Put(Key(i), kValue));
      }
      ASSERT_OK(Flush());
      for (; i < 1024 * 2; i++) {
        ASSERT_OK(Put(Key(i), kValue));
      }
      ASSERT_OK(Flush());
      ASSERT_OK(dbfull()->TEST_WaitForFlushMemTable());
      ASSERT_EQ(2, NumTableFilesAtLevel(0));
      uint64_t l0_size = SizeAtLevel(0);

      switch (option_type) {
        case 0:
          // test with level0_stop_writes_trigger
          options.level0_stop_writes_trigger = 2;
          options.level0_slowdown_writes_trigger = 2;
          break;
        case 1:
          options.level0_slowdown_writes_trigger = 2;
          break;
        case 2:
          options.hard_pending_compaction_bytes_limit = l0_size;
          options.soft_pending_compaction_bytes_limit = l0_size;
          break;
        case 3:
          options.soft_pending_compaction_bytes_limit = l0_size;
          break;
      }
      Reopen(options);
      ASSERT_OK(dbfull()->TEST_WaitForCompact());
      ASSERT_FALSE(dbfull()->TEST_write_controler().IsStopped());
      ASSERT_FALSE(dbfull()->TEST_write_controler().NeedsDelay());

      SyncPoint::GetInstance()->LoadDependency(
          {{"DBOptionsTest::EnableAutoCompactionAndTriggerStall:1",
            "BackgroundCallCompaction:0"},
           {"DBImpl::BackgroundCompaction():BeforePickCompaction",
            "DBOptionsTest::EnableAutoCompactionAndTriggerStall:2"},
           {"DBOptionsTest::EnableAutoCompactionAndTriggerStall:3",
            "DBImpl::BackgroundCompaction():AfterPickCompaction"}});
      // Block background compaction.
      SyncPoint::GetInstance()->EnableProcessing();

      switch (method_type) {
        case 0:
          ASSERT_OK(
              dbfull()->SetOptions({{"disable_auto_compactions", "false"}}));
          break;
        case 1:
          ASSERT_OK(dbfull()->EnableAutoCompaction(
              {dbfull()->DefaultColumnFamily()}));
          break;
      }
      TEST_SYNC_POINT("DBOptionsTest::EnableAutoCompactionAndTriggerStall:1");
      // Wait for stall condition recalculate.
      TEST_SYNC_POINT("DBOptionsTest::EnableAutoCompactionAndTriggerStall:2");

      switch (option_type) {
        case 0:
          ASSERT_TRUE(dbfull()->TEST_write_controler().IsStopped());
          break;
        case 1:
          ASSERT_FALSE(dbfull()->TEST_write_controler().IsStopped());
          ASSERT_TRUE(dbfull()->TEST_write_controler().NeedsDelay());
          break;
        case 2:
          ASSERT_TRUE(dbfull()->TEST_write_controler().IsStopped());
          break;
        case 3:
          ASSERT_FALSE(dbfull()->TEST_write_controler().IsStopped());
          ASSERT_TRUE(dbfull()->TEST_write_controler().NeedsDelay());
          break;
      }
      TEST_SYNC_POINT("DBOptionsTest::EnableAutoCompactionAndTriggerStall:3");

      // Background compaction executed.
      ASSERT_OK(dbfull()->TEST_WaitForCompact());
      ASSERT_FALSE(dbfull()->TEST_write_controler().IsStopped());
      ASSERT_FALSE(dbfull()->TEST_write_controler().NeedsDelay());
    }
  }
}

TEST_F(DBOptionsTest, SetOptionsMayTriggerCompaction) {
  Options options;
  options.create_if_missing = true;
  options.level0_file_num_compaction_trigger = 1000;
  options.env = env_;
  Reopen(options);
  for (int i = 0; i < 3; i++) {
    // Need to insert two keys to avoid trivial move.
    ASSERT_OK(Put("foo", ToString(i)));
    ASSERT_OK(Put("bar", ToString(i)));
    ASSERT_OK(Flush());
  }
  ASSERT_EQ("3", FilesPerLevel());
  ASSERT_OK(
      dbfull()->SetOptions({{"level0_file_num_compaction_trigger", "3"}}));
  ASSERT_OK(dbfull()->TEST_WaitForCompact());
  ASSERT_EQ("0,1", FilesPerLevel());
}

TEST_F(DBOptionsTest, SetBackgroundCompactionThreads) {
  Options options;
  options.create_if_missing = true;
  options.max_background_compactions = 1;   // default value
  options.env = env_;
  Reopen(options);
  ASSERT_EQ(1, dbfull()->TEST_BGCompactionsAllowed());
  ASSERT_OK(dbfull()->SetDBOptions({{"max_background_compactions", "3"}}));
  ASSERT_EQ(1, dbfull()->TEST_BGCompactionsAllowed());
  auto stop_token = dbfull()->TEST_write_controler().GetStopToken();
  ASSERT_EQ(3, dbfull()->TEST_BGCompactionsAllowed());
}

TEST_F(DBOptionsTest, SetBackgroundFlushThreads) {
  Options options;
  options.create_if_missing = true;
  options.max_background_flushes = 1;
  options.env = env_;
  Reopen(options);
  ASSERT_EQ(1, dbfull()->TEST_BGFlushesAllowed());
  ASSERT_EQ(1, env_->GetBackgroundThreads(Env::Priority::HIGH));
  ASSERT_OK(dbfull()->SetDBOptions({{"max_background_flushes", "3"}}));
  ASSERT_EQ(3, env_->GetBackgroundThreads(Env::Priority::HIGH));
  ASSERT_EQ(3, dbfull()->TEST_BGFlushesAllowed());
}


TEST_F(DBOptionsTest, SetBackgroundJobs) {
  Options options;
  options.create_if_missing = true;
  options.max_background_jobs = 8;
  options.env = env_;
  Reopen(options);

  for (int i = 0; i < 2; ++i) {
    if (i > 0) {
      options.max_background_jobs = 12;
      ASSERT_OK(dbfull()->SetDBOptions(
          {{"max_background_jobs",
            std::to_string(options.max_background_jobs)}}));
    }

    const int expected_max_flushes = options.max_background_jobs / 4;

    ASSERT_EQ(expected_max_flushes, dbfull()->TEST_BGFlushesAllowed());
    ASSERT_EQ(1, dbfull()->TEST_BGCompactionsAllowed());

    auto stop_token = dbfull()->TEST_write_controler().GetStopToken();

    const int expected_max_compactions = 3 * expected_max_flushes;

    ASSERT_EQ(expected_max_flushes, dbfull()->TEST_BGFlushesAllowed());
    ASSERT_EQ(expected_max_compactions, dbfull()->TEST_BGCompactionsAllowed());

    ASSERT_EQ(expected_max_flushes,
              env_->GetBackgroundThreads(Env::Priority::HIGH));
    ASSERT_EQ(expected_max_compactions,
              env_->GetBackgroundThreads(Env::Priority::LOW));
  }
}

TEST_F(DBOptionsTest, AvoidFlushDuringShutdown) {
  Options options;
  options.create_if_missing = true;
  options.disable_auto_compactions = true;
  options.env = env_;
  WriteOptions write_without_wal;
  write_without_wal.disableWAL = true;

  ASSERT_FALSE(options.avoid_flush_during_shutdown);
  DestroyAndReopen(options);
  ASSERT_OK(Put("foo", "v1", write_without_wal));
  Reopen(options);
  ASSERT_EQ("v1", Get("foo"));
  ASSERT_EQ("1", FilesPerLevel());

  DestroyAndReopen(options);
  ASSERT_OK(Put("foo", "v2", write_without_wal));
  ASSERT_OK(dbfull()->SetDBOptions({{"avoid_flush_during_shutdown", "true"}}));
  Reopen(options);
  ASSERT_EQ("NOT_FOUND", Get("foo"));
  ASSERT_EQ("", FilesPerLevel());
}

TEST_F(DBOptionsTest, SetDelayedWriteRateOption) {
  Options options;
  options.create_if_missing = true;
  options.delayed_write_rate = 2 * 1024U * 1024U;
  options.env = env_;
  Reopen(options);
  ASSERT_EQ(2 * 1024U * 1024U, dbfull()->TEST_write_controler().max_delayed_write_rate());

  ASSERT_OK(dbfull()->SetDBOptions({{"delayed_write_rate", "20000"}}));
  ASSERT_EQ(20000, dbfull()->TEST_write_controler().max_delayed_write_rate());
}

TEST_F(DBOptionsTest, MaxTotalWalSizeChange) {
  Random rnd(1044);
  const auto value_size = size_t(1024);
  std::string value = rnd.RandomString(value_size);

  Options options;
  options.create_if_missing = true;
  options.env = env_;
  CreateColumnFamilies({"1", "2", "3"}, options);
  ReopenWithColumnFamilies({"default", "1", "2", "3"}, options);

  WriteOptions write_options;

  const int key_count = 100;
  for (int i = 0; i < key_count; ++i) {
    for (size_t cf = 0; cf < handles_.size(); ++cf) {
      ASSERT_OK(Put(static_cast<int>(cf), Key(i), value));
    }
  }
  ASSERT_OK(dbfull()->SetDBOptions({{"max_total_wal_size", "10"}}));

  for (size_t cf = 0; cf < handles_.size(); ++cf) {
    ASSERT_OK(dbfull()->TEST_WaitForFlushMemTable(handles_[cf]));
    ASSERT_EQ("1", FilesPerLevel(static_cast<int>(cf)));
  }
}

TEST_F(DBOptionsTest, SetStatsDumpPeriodSec) {
  Options options;
  options.create_if_missing = true;
  options.stats_dump_period_sec = 5;
  options.env = env_;
  Reopen(options);
  ASSERT_EQ(5u, dbfull()->GetDBOptions().stats_dump_period_sec);

  for (int i = 0; i < 20; i++) {
    unsigned int num = rand() % 5000 + 1;
    ASSERT_OK(
        dbfull()->SetDBOptions({{"stats_dump_period_sec", ToString(num)}}));
    ASSERT_EQ(num, dbfull()->GetDBOptions().stats_dump_period_sec);
  }
  Close();
}

TEST_F(DBOptionsTest, SetOptionsStatsPersistPeriodSec) {
  Options options;
  options.create_if_missing = true;
  options.stats_persist_period_sec = 5;
  options.env = env_;
  Reopen(options);
  ASSERT_EQ(5u, dbfull()->GetDBOptions().stats_persist_period_sec);

  ASSERT_OK(dbfull()->SetDBOptions({{"stats_persist_period_sec", "12345"}}));
  ASSERT_EQ(12345u, dbfull()->GetDBOptions().stats_persist_period_sec);
  ASSERT_NOK(dbfull()->SetDBOptions({{"stats_persist_period_sec", "abcde"}}));
  ASSERT_EQ(12345u, dbfull()->GetDBOptions().stats_persist_period_sec);
}

static void assert_candidate_files_empty(DBImpl* dbfull, const bool empty) {
  dbfull->TEST_LockMutex();
  JobContext job_context(0);
  dbfull->FindObsoleteFiles(&job_context, false);
  ASSERT_EQ(empty, job_context.full_scan_candidate_files.empty());
  dbfull->TEST_UnlockMutex();
  if (job_context.HaveSomethingToDelete()) {
    // fulfill the contract of FindObsoleteFiles by calling PurgeObsoleteFiles
    // afterwards; otherwise the test may hang on shutdown
    dbfull->PurgeObsoleteFiles(job_context);
  }
  job_context.Clean();
}

TEST_F(DBOptionsTest, DeleteObsoleteFilesPeriodChange) {
  Options options;
  options.env = env_;
  SetTimeElapseOnlySleepOnReopen(&options);
  options.create_if_missing = true;
  ASSERT_OK(TryReopen(options));

  // Verify that candidate files set is empty when no full scan requested.
  assert_candidate_files_empty(dbfull(), true);

  ASSERT_OK(
      dbfull()->SetDBOptions({{"delete_obsolete_files_period_micros", "0"}}));

  // After delete_obsolete_files_period_micros updated to 0, the next call
  // to FindObsoleteFiles should make a full scan
  assert_candidate_files_empty(dbfull(), false);

  ASSERT_OK(
      dbfull()->SetDBOptions({{"delete_obsolete_files_period_micros", "20"}}));

  assert_candidate_files_empty(dbfull(), true);

  env_->MockSleepForMicroseconds(20);
  assert_candidate_files_empty(dbfull(), true);

  env_->MockSleepForMicroseconds(1);
  assert_candidate_files_empty(dbfull(), false);

  Close();
}

TEST_F(DBOptionsTest, MaxOpenFilesChange) {
  SpecialEnv env(env_);
  Options options;
  options.env = CurrentOptions().env;
  options.max_open_files = -1;

  Reopen(options);

  Cache* tc = dbfull()->TEST_table_cache();

  ASSERT_EQ(-1, dbfull()->GetDBOptions().max_open_files);
  ASSERT_LT(2000, tc->GetCapacity());
  ASSERT_OK(dbfull()->SetDBOptions({{"max_open_files", "1024"}}));
  ASSERT_EQ(1024, dbfull()->GetDBOptions().max_open_files);
  // examine the table cache (actual size should be 1014)
  ASSERT_GT(1500, tc->GetCapacity());
  Close();
}

TEST_F(DBOptionsTest, SanitizeDelayedWriteRate) {
  Options options;
  options.delayed_write_rate = 0;
  Reopen(options);
  ASSERT_EQ(16 * 1024 * 1024, dbfull()->GetDBOptions().delayed_write_rate);

  options.rate_limiter.reset(NewGenericRateLimiter(31 * 1024 * 1024));
  Reopen(options);
  ASSERT_EQ(31 * 1024 * 1024, dbfull()->GetDBOptions().delayed_write_rate);
}

TEST_F(DBOptionsTest, SanitizeUniversalTTLCompaction) {
  Options options;
  options.compaction_style = kCompactionStyleUniversal;

  options.ttl = 0;
  options.periodic_compaction_seconds = 0;
  Reopen(options);
  ASSERT_EQ(0, dbfull()->GetOptions().ttl);
  ASSERT_EQ(0, dbfull()->GetOptions().periodic_compaction_seconds);

  options.ttl = 0;
  options.periodic_compaction_seconds = 100;
  Reopen(options);
  ASSERT_EQ(0, dbfull()->GetOptions().ttl);
  ASSERT_EQ(100, dbfull()->GetOptions().periodic_compaction_seconds);

  options.ttl = 100;
  options.periodic_compaction_seconds = 0;
  Reopen(options);
  ASSERT_EQ(100, dbfull()->GetOptions().ttl);
  ASSERT_EQ(100, dbfull()->GetOptions().periodic_compaction_seconds);

  options.ttl = 100;
  options.periodic_compaction_seconds = 500;
  Reopen(options);
  ASSERT_EQ(100, dbfull()->GetOptions().ttl);
  ASSERT_EQ(100, dbfull()->GetOptions().periodic_compaction_seconds);
}

TEST_F(DBOptionsTest, SanitizeTtlDefault) {
  Options options;
  Reopen(options);
  ASSERT_EQ(30 * 24 * 60 * 60, dbfull()->GetOptions().ttl);

  options.compaction_style = kCompactionStyleLevel;
  options.ttl = 0;
  Reopen(options);
  ASSERT_EQ(0, dbfull()->GetOptions().ttl);

  options.ttl = 100;
  Reopen(options);
  ASSERT_EQ(100, dbfull()->GetOptions().ttl);
}

TEST_F(DBOptionsTest, SanitizeFIFOPeriodicCompaction) {
  Options options;
  options.compaction_style = kCompactionStyleFIFO;
  options.ttl = 0;
  Reopen(options);
  ASSERT_EQ(30 * 24 * 60 * 60, dbfull()->GetOptions().ttl);

  options.ttl = 100;
  Reopen(options);
  ASSERT_EQ(100, dbfull()->GetOptions().ttl);

  options.ttl = 100 * 24 * 60 * 60;
  Reopen(options);
  ASSERT_EQ(100 * 24 * 60 * 60, dbfull()->GetOptions().ttl);

  options.ttl = 200;
  options.periodic_compaction_seconds = 300;
  Reopen(options);
  ASSERT_EQ(200, dbfull()->GetOptions().ttl);

  options.ttl = 500;
  options.periodic_compaction_seconds = 300;
  Reopen(options);
  ASSERT_EQ(300, dbfull()->GetOptions().ttl);
}

TEST_F(DBOptionsTest, SetFIFOCompactionOptions) {
  Options options;
  options.compaction_style = kCompactionStyleFIFO;
  options.write_buffer_size = 10 << 10;  // 10KB
  options.arena_block_size = 4096;
  options.compression = kNoCompression;
  options.create_if_missing = true;
  options.compaction_options_fifo.allow_compaction = false;
  env_->SetMockSleep();
  options.env = env_;

  // NOTE: Presumed unnecessary and removed: resetting mock time in env

  // Test dynamically changing ttl.
  options.ttl = 1 * 60 * 60;  // 1 hour
  ASSERT_OK(TryReopen(options));

  Random rnd(301);
  for (int i = 0; i < 10; i++) {
    // Generate and flush a file about 10KB.
    for (int j = 0; j < 10; j++) {
      ASSERT_OK(Put(ToString(i * 20 + j), rnd.RandomString(980)));
    }
    Flush();
  }
  ASSERT_OK(dbfull()->TEST_WaitForCompact());
  ASSERT_EQ(NumTableFilesAtLevel(0), 10);

  env_->MockSleepForSeconds(61);

  // No files should be compacted as ttl is set to 1 hour.
  ASSERT_EQ(dbfull()->GetOptions().ttl, 3600);
  ASSERT_OK(dbfull()->CompactRange(CompactRangeOptions(), nullptr, nullptr));
  ASSERT_EQ(NumTableFilesAtLevel(0), 10);

  // Set ttl to 1 minute. So all files should get deleted.
  ASSERT_OK(dbfull()->SetOptions({{"ttl", "60"}}));
  ASSERT_EQ(dbfull()->GetOptions().ttl, 60);
  ASSERT_OK(dbfull()->CompactRange(CompactRangeOptions(), nullptr, nullptr));
  ASSERT_OK(dbfull()->TEST_WaitForCompact());
  ASSERT_EQ(NumTableFilesAtLevel(0), 0);

  // NOTE: Presumed unnecessary and removed: resetting mock time in env

  // Test dynamically changing compaction_options_fifo.max_table_files_size
  options.compaction_options_fifo.max_table_files_size = 500 << 10;  // 00KB
  options.ttl = 0;
  DestroyAndReopen(options);

  for (int i = 0; i < 10; i++) {
    // Generate and flush a file about 10KB.
    for (int j = 0; j < 10; j++) {
      ASSERT_OK(Put(ToString(i * 20 + j), rnd.RandomString(980)));
    }
    ASSERT_OK(Flush());
  }
  ASSERT_OK(dbfull()->TEST_WaitForCompact());
  ASSERT_EQ(NumTableFilesAtLevel(0), 10);

  // No files should be compacted as max_table_files_size is set to 500 KB.
  ASSERT_EQ(dbfull()->GetOptions().compaction_options_fifo.max_table_files_size,
            500 << 10);
  ASSERT_OK(dbfull()->CompactRange(CompactRangeOptions(), nullptr, nullptr));
  ASSERT_EQ(NumTableFilesAtLevel(0), 10);

  // Set max_table_files_size to 12 KB. So only 1 file should remain now.
  ASSERT_OK(dbfull()->SetOptions(
      {{"compaction_options_fifo", "{max_table_files_size=12288;}"}}));
  ASSERT_EQ(dbfull()->GetOptions().compaction_options_fifo.max_table_files_size,
            12 << 10);
  ASSERT_OK(dbfull()->CompactRange(CompactRangeOptions(), nullptr, nullptr));
  ASSERT_OK(dbfull()->TEST_WaitForCompact());
  ASSERT_EQ(NumTableFilesAtLevel(0), 1);

  // Test dynamically changing compaction_options_fifo.allow_compaction
  options.compaction_options_fifo.max_table_files_size = 500 << 10;  // 500KB
  options.ttl = 0;
  options.compaction_options_fifo.allow_compaction = false;
  options.level0_file_num_compaction_trigger = 6;
  DestroyAndReopen(options);

  for (int i = 0; i < 10; i++) {
    // Generate and flush a file about 10KB.
    for (int j = 0; j < 10; j++) {
      ASSERT_OK(Put(ToString(i * 20 + j), rnd.RandomString(980)));
    }
    ASSERT_OK(Flush());
  }
  ASSERT_OK(dbfull()->TEST_WaitForCompact());
  ASSERT_EQ(NumTableFilesAtLevel(0), 10);

  // No files should be compacted as max_table_files_size is set to 500 KB and
  // allow_compaction is false
  ASSERT_EQ(dbfull()->GetOptions().compaction_options_fifo.allow_compaction,
            false);
  ASSERT_OK(dbfull()->CompactRange(CompactRangeOptions(), nullptr, nullptr));
  ASSERT_EQ(NumTableFilesAtLevel(0), 10);

  // Set allow_compaction to true. So number of files should be between 1 and 5.
  ASSERT_OK(dbfull()->SetOptions(
      {{"compaction_options_fifo", "{allow_compaction=true;}"}}));
  ASSERT_EQ(dbfull()->GetOptions().compaction_options_fifo.allow_compaction,
            true);
  ASSERT_OK(dbfull()->CompactRange(CompactRangeOptions(), nullptr, nullptr));
  ASSERT_OK(dbfull()->TEST_WaitForCompact());
  ASSERT_GE(NumTableFilesAtLevel(0), 1);
  ASSERT_LE(NumTableFilesAtLevel(0), 5);
}

TEST_F(DBOptionsTest, CompactionReadaheadSizeChange) {
  SpecialEnv env(env_);
  Options options;
  options.env = &env;

  options.compaction_readahead_size = 0;
  options.new_table_reader_for_compaction_inputs = true;
  options.level0_file_num_compaction_trigger = 2;
  const std::string kValue(1024, 'v');
  Reopen(options);

  ASSERT_EQ(0, dbfull()->GetDBOptions().compaction_readahead_size);
  ASSERT_OK(dbfull()->SetDBOptions({{"compaction_readahead_size", "256"}}));
  ASSERT_EQ(256, dbfull()->GetDBOptions().compaction_readahead_size);
  for (int i = 0; i < 1024; i++) {
    ASSERT_OK(Put(Key(i), kValue));
  }
  ASSERT_OK(Flush());
  for (int i = 0; i < 1024 * 2; i++) {
    ASSERT_OK(Put(Key(i), kValue));
  }
  ASSERT_OK(Flush());
  ASSERT_OK(dbfull()->TEST_WaitForCompact());
  ASSERT_EQ(256, env_->compaction_readahead_size_);
  Close();
}

TEST_F(DBOptionsTest, FIFOTtlBackwardCompatible) {
  Options options;
  options.compaction_style = kCompactionStyleFIFO;
  options.write_buffer_size = 10 << 10;  // 10KB
  options.create_if_missing = true;

  ASSERT_OK(TryReopen(options));

  Random rnd(301);
  for (int i = 0; i < 10; i++) {
    // Generate and flush a file about 10KB.
    for (int j = 0; j < 10; j++) {
      ASSERT_OK(Put(ToString(i * 20 + j), rnd.RandomString(980)));
    }
    ASSERT_OK(Flush());
  }
  ASSERT_OK(dbfull()->TEST_WaitForCompact());
  ASSERT_EQ(NumTableFilesAtLevel(0), 10);

  // In release 6.0, ttl was promoted from a secondary level option under
  // compaction_options_fifo to a top level option under ColumnFamilyOptions.
  // We still need to handle old SetOptions calls but should ignore
  // ttl under compaction_options_fifo.
  ASSERT_OK(dbfull()->SetOptions(
      {{"compaction_options_fifo",
        "{allow_compaction=true;max_table_files_size=1024;ttl=731;}"},
       {"ttl", "60"}}));
  ASSERT_EQ(dbfull()->GetOptions().compaction_options_fifo.allow_compaction,
            true);
  ASSERT_EQ(dbfull()->GetOptions().compaction_options_fifo.max_table_files_size,
            1024);
  ASSERT_EQ(dbfull()->GetOptions().ttl, 60);

  // Put ttl as the first option inside compaction_options_fifo. That works as
  // it doesn't overwrite any other option.
  ASSERT_OK(dbfull()->SetOptions(
      {{"compaction_options_fifo",
        "{ttl=985;allow_compaction=true;max_table_files_size=1024;}"},
       {"ttl", "191"}}));
  ASSERT_EQ(dbfull()->GetOptions().compaction_options_fifo.allow_compaction,
            true);
  ASSERT_EQ(dbfull()->GetOptions().compaction_options_fifo.max_table_files_size,
            1024);
  ASSERT_EQ(dbfull()->GetOptions().ttl, 191);
}

TEST_F(DBOptionsTest, ChangeCompression) {
  if (!Snappy_Supported() || !LZ4_Supported()) {
    return;
  }
  Options options;
  options.write_buffer_size = 10 << 10;  // 10KB
  options.level0_file_num_compaction_trigger = 2;
  options.create_if_missing = true;
  options.compression = CompressionType::kLZ4Compression;
  options.bottommost_compression = CompressionType::kNoCompression;
  options.bottommost_compression_opts.level = 2;
  options.bottommost_compression_opts.parallel_threads = 1;

  ASSERT_OK(TryReopen(options));

  CompressionType compression_used = CompressionType::kLZ4Compression;
  CompressionOptions compression_opt_used;
  bool compacted = false;
  SyncPoint::GetInstance()->SetCallBack(
      "LevelCompactionPicker::PickCompaction:Return", [&](void* arg) {
        Compaction* c = reinterpret_cast<Compaction*>(arg);
        compression_used = c->output_compression();
        compression_opt_used = c->output_compression_opts();
        compacted = true;
      });
  SyncPoint::GetInstance()->EnableProcessing();

  ASSERT_OK(Put("foo", "foofoofoo"));
  ASSERT_OK(Put("bar", "foofoofoo"));
  ASSERT_OK(Flush());
  ASSERT_OK(Put("foo", "foofoofoo"));
  ASSERT_OK(Put("bar", "foofoofoo"));
  ASSERT_OK(Flush());
<<<<<<< HEAD
  dbfull()->TEST_WaitForCompact();
=======
  ASSERT_OK(dbfull()->TEST_WaitForCompact());
>>>>>>> ed431616
  ASSERT_TRUE(compacted);
  ASSERT_EQ(CompressionType::kNoCompression, compression_used);
  ASSERT_EQ(options.compression_opts.level, compression_opt_used.level);
  ASSERT_EQ(options.compression_opts.parallel_threads,
            compression_opt_used.parallel_threads);

  compression_used = CompressionType::kLZ4Compression;
  compacted = false;
  ASSERT_OK(dbfull()->SetOptions(
      {{"bottommost_compression", "kSnappyCompression"},
       {"bottommost_compression_opts", "0:6:0:0:4:true"}}));
  ASSERT_OK(Put("foo", "foofoofoo"));
  ASSERT_OK(Put("bar", "foofoofoo"));
  ASSERT_OK(Flush());
  ASSERT_OK(Put("foo", "foofoofoo"));
  ASSERT_OK(Put("bar", "foofoofoo"));
  ASSERT_OK(Flush());
<<<<<<< HEAD
  dbfull()->TEST_WaitForCompact();
=======
  ASSERT_OK(dbfull()->TEST_WaitForCompact());
>>>>>>> ed431616
  ASSERT_TRUE(compacted);
  ASSERT_EQ(CompressionType::kSnappyCompression, compression_used);
  ASSERT_EQ(6, compression_opt_used.level);
  // Right now parallel_level is not yet allowed to be changed.

  SyncPoint::GetInstance()->DisableProcessing();
}

#endif  // ROCKSDB_LITE

}  // namespace ROCKSDB_NAMESPACE

int main(int argc, char** argv) {
  ROCKSDB_NAMESPACE::port::InstallStackTraceHandler();
  ::testing::InitGoogleTest(&argc, argv);
  return RUN_ALL_TESTS();
}<|MERGE_RESOLUTION|>--- conflicted
+++ resolved
@@ -33,19 +33,6 @@
   std::unordered_map<std::string, std::string> GetMutableDBOptionsMap(
       const DBOptions& options) {
     std::string options_str;
-<<<<<<< HEAD
-    ConfigOptions config_options;
-    config_options.delimiter = "; ";
-    GetStringFromDBOptions(config_options, options, &options_str);
-    std::unordered_map<std::string, std::string> options_map;
-    StringToMap(options_str, &options_map);
-    std::unordered_map<std::string, std::string> mutable_map;
-    for (const auto opt : db_options_type_info) {
-      if (opt.second.IsMutable() && opt.second.ShouldSerialize()) {
-        mutable_map[opt.first] = options_map[opt.first];
-      }
-    }
-=======
     std::unordered_map<std::string, std::string> mutable_map;
     ConfigOptions config_options;
     config_options.delimiter = "; ";
@@ -54,7 +41,6 @@
         config_options, MutableDBOptions(options), &options_str));
     EXPECT_OK(StringToMap(options_str, &mutable_map));
 
->>>>>>> ed431616
     return mutable_map;
   }
 
@@ -64,22 +50,10 @@
     ConfigOptions config_options;
     config_options.delimiter = "; ";
 
-<<<<<<< HEAD
-    GetStringFromColumnFamilyOptions(config_options, options, &options_str);
-    std::unordered_map<std::string, std::string> options_map;
-    StringToMap(options_str, &options_map);
-    std::unordered_map<std::string, std::string> mutable_map;
-    for (const auto opt : cf_options_type_info) {
-      if (opt.second.IsMutable() && opt.second.ShouldSerialize()) {
-        mutable_map[opt.first] = options_map[opt.first];
-      }
-    }
-=======
     std::unordered_map<std::string, std::string> mutable_map;
     EXPECT_OK(GetStringFromMutableCFOptions(
         config_options, MutableCFOptions(options), &options_str));
     EXPECT_OK(StringToMap(options_str, &mutable_map));
->>>>>>> ed431616
     return mutable_map;
   }
 
@@ -926,11 +900,7 @@
   ASSERT_OK(Put("foo", "foofoofoo"));
   ASSERT_OK(Put("bar", "foofoofoo"));
   ASSERT_OK(Flush());
-<<<<<<< HEAD
-  dbfull()->TEST_WaitForCompact();
-=======
-  ASSERT_OK(dbfull()->TEST_WaitForCompact());
->>>>>>> ed431616
+  ASSERT_OK(dbfull()->TEST_WaitForCompact());
   ASSERT_TRUE(compacted);
   ASSERT_EQ(CompressionType::kNoCompression, compression_used);
   ASSERT_EQ(options.compression_opts.level, compression_opt_used.level);
@@ -948,11 +918,7 @@
   ASSERT_OK(Put("foo", "foofoofoo"));
   ASSERT_OK(Put("bar", "foofoofoo"));
   ASSERT_OK(Flush());
-<<<<<<< HEAD
-  dbfull()->TEST_WaitForCompact();
-=======
-  ASSERT_OK(dbfull()->TEST_WaitForCompact());
->>>>>>> ed431616
+  ASSERT_OK(dbfull()->TEST_WaitForCompact());
   ASSERT_TRUE(compacted);
   ASSERT_EQ(CompressionType::kSnappyCompression, compression_used);
   ASSERT_EQ(6, compression_opt_used.level);
