//  Copyright (c) 2011-present, Facebook, Inc.  All rights reserved.
//  This source code is licensed under both the GPLv2 (found in the
//  COPYING file in the root directory) and Apache 2.0 License
//  (found in the LICENSE.Apache file in the root directory).
//
// Copyright (c) 2011 The LevelDB Authors. All rights reserved.
// Use of this source code is governed by a BSD-style license that can be
// found in the LICENSE file. See the AUTHORS file for names of contributors.

#include "db/version_builder.h"

#include <algorithm>
#include <atomic>
#include <cinttypes>
#include <functional>
#include <map>
#include <memory>
#include <set>
#include <sstream>
#include <thread>
#include <unordered_map>
#include <unordered_set>
#include <utility>
#include <vector>

#include "cache/cache_reservation_manager.h"
#include "db/blob/blob_file_meta.h"
#include "db/dbformat.h"
#include "db/internal_stats.h"
#include "db/table_cache.h"
#include "db/version_edit.h"
#include "db/version_set.h"
#include "port/port.h"
#include "table/table_reader.h"
#include "util/string_util.h"

namespace ROCKSDB_NAMESPACE {

class VersionBuilder::Rep {
  class NewestFirstByEpochNumber {
   private:
    inline static const NewestFirstBySeqNo seqno_cmp;

   public:
    bool operator()(const FileMetaData* lhs, const FileMetaData* rhs) const {
      assert(lhs);
      assert(rhs);

      if (lhs->epoch_number != rhs->epoch_number) {
        return lhs->epoch_number > rhs->epoch_number;
      } else {
        return seqno_cmp(lhs, rhs);
      }
    }
  };
  class BySmallestKey {
   public:
    explicit BySmallestKey(const InternalKeyComparator* cmp) : cmp_(cmp) {}

    bool operator()(const FileMetaData* lhs, const FileMetaData* rhs) const {
      assert(lhs);
      assert(rhs);
      assert(cmp_);

      const int r = cmp_->Compare(lhs->smallest, rhs->smallest);
      if (r != 0) {
        return (r < 0);
      }

      // Break ties by file number
      return (lhs->fd.GetNumber() < rhs->fd.GetNumber());
    }

   private:
    const InternalKeyComparator* cmp_;
  };

  struct LevelState {
    std::unordered_set<uint64_t> deleted_files;
    // Map from file number to file meta data.
    std::unordered_map<uint64_t, FileMetaData*> added_files;
  };

  // A class that represents the accumulated changes (like additional garbage or
  // newly linked/unlinked SST files) for a given blob file after applying a
  // series of VersionEdits.
  class BlobFileMetaDataDelta {
   public:
    bool IsEmpty() const {
      return !additional_garbage_count_ && !additional_garbage_bytes_ &&
             newly_linked_ssts_.empty() && newly_unlinked_ssts_.empty();
    }

    uint64_t GetAdditionalGarbageCount() const {
      return additional_garbage_count_;
    }

    uint64_t GetAdditionalGarbageBytes() const {
      return additional_garbage_bytes_;
    }

    const std::unordered_set<uint64_t>& GetNewlyLinkedSsts() const {
      return newly_linked_ssts_;
    }

    const std::unordered_set<uint64_t>& GetNewlyUnlinkedSsts() const {
      return newly_unlinked_ssts_;
    }

    void AddGarbage(uint64_t count, uint64_t bytes) {
      additional_garbage_count_ += count;
      additional_garbage_bytes_ += bytes;
    }

    void LinkSst(uint64_t sst_file_number) {
      assert(newly_linked_ssts_.find(sst_file_number) ==
             newly_linked_ssts_.end());

      // Reconcile with newly unlinked SSTs on the fly. (Note: an SST can be
      // linked to and unlinked from the same blob file in the case of a trivial
      // move.)
      auto it = newly_unlinked_ssts_.find(sst_file_number);

      if (it != newly_unlinked_ssts_.end()) {
        newly_unlinked_ssts_.erase(it);
      } else {
        newly_linked_ssts_.emplace(sst_file_number);
      }
    }

    void UnlinkSst(uint64_t sst_file_number) {
      assert(newly_unlinked_ssts_.find(sst_file_number) ==
             newly_unlinked_ssts_.end());

      // Reconcile with newly linked SSTs on the fly. (Note: an SST can be
      // linked to and unlinked from the same blob file in the case of a trivial
      // move.)
      auto it = newly_linked_ssts_.find(sst_file_number);

      if (it != newly_linked_ssts_.end()) {
        newly_linked_ssts_.erase(it);
      } else {
        newly_unlinked_ssts_.emplace(sst_file_number);
      }
    }

   private:
    uint64_t additional_garbage_count_ = 0;
    uint64_t additional_garbage_bytes_ = 0;
    std::unordered_set<uint64_t> newly_linked_ssts_;
    std::unordered_set<uint64_t> newly_unlinked_ssts_;
  };

  // A class that represents the state of a blob file after applying a series of
  // VersionEdits. In addition to the resulting state, it also contains the
  // delta (see BlobFileMetaDataDelta above). The resulting state can be used to
  // identify obsolete blob files, while the delta makes it possible to
  // efficiently detect trivial moves.
  class MutableBlobFileMetaData {
   public:
    // To be used for brand new blob files
    explicit MutableBlobFileMetaData(
        std::shared_ptr<SharedBlobFileMetaData>&& shared_meta)
        : shared_meta_(std::move(shared_meta)) {}

    // To be used for pre-existing blob files
    explicit MutableBlobFileMetaData(
        const std::shared_ptr<BlobFileMetaData>& meta)
        : shared_meta_(meta->GetSharedMeta()),
          linked_ssts_(meta->GetLinkedSsts()),
          garbage_blob_count_(meta->GetGarbageBlobCount()),
          garbage_blob_bytes_(meta->GetGarbageBlobBytes()) {}

    const std::shared_ptr<SharedBlobFileMetaData>& GetSharedMeta() const {
      return shared_meta_;
    }

    uint64_t GetBlobFileNumber() const {
      assert(shared_meta_);
      return shared_meta_->GetBlobFileNumber();
    }

    bool HasDelta() const { return !delta_.IsEmpty(); }

    const std::unordered_set<uint64_t>& GetLinkedSsts() const {
      return linked_ssts_;
    }

    uint64_t GetGarbageBlobCount() const { return garbage_blob_count_; }

    uint64_t GetGarbageBlobBytes() const { return garbage_blob_bytes_; }

    bool AddGarbage(uint64_t count, uint64_t bytes) {
      assert(shared_meta_);

      if (garbage_blob_count_ + count > shared_meta_->GetTotalBlobCount() ||
          garbage_blob_bytes_ + bytes > shared_meta_->GetTotalBlobBytes()) {
        return false;
      }

      delta_.AddGarbage(count, bytes);

      garbage_blob_count_ += count;
      garbage_blob_bytes_ += bytes;

      return true;
    }

    void LinkSst(uint64_t sst_file_number) {
      delta_.LinkSst(sst_file_number);

      assert(linked_ssts_.find(sst_file_number) == linked_ssts_.end());
      linked_ssts_.emplace(sst_file_number);
    }

    void UnlinkSst(uint64_t sst_file_number) {
      delta_.UnlinkSst(sst_file_number);

      assert(linked_ssts_.find(sst_file_number) != linked_ssts_.end());
      linked_ssts_.erase(sst_file_number);
    }

   private:
    std::shared_ptr<SharedBlobFileMetaData> shared_meta_;
    // Accumulated changes
    BlobFileMetaDataDelta delta_;
    // Resulting state after applying the changes
    BlobFileMetaData::LinkedSsts linked_ssts_;
    uint64_t garbage_blob_count_ = 0;
    uint64_t garbage_blob_bytes_ = 0;
  };

  const FileOptions& file_options_;
  const ImmutableCFOptions* const ioptions_;
  TableCache* table_cache_;
  VersionStorageInfo* base_vstorage_;
  VersionSet* version_set_;
  int num_levels_;
  LevelState* levels_;
  // Store sizes of levels larger than num_levels_. We do this instead of
  // storing them in levels_ to avoid regression in case there are no files
  // on invalid levels. The version is not consistent if in the end the files
  // on invalid levels don't cancel out.
  std::unordered_map<int, size_t> invalid_level_sizes_;
  // Whether there are invalid new files or invalid deletion on levels larger
  // than num_levels_.
  bool has_invalid_levels_;
  // Current levels of table files affected by additions/deletions.
  std::unordered_map<uint64_t, int> table_file_levels_;
  // Current compact cursors that should be changed after the last compaction
  std::unordered_map<int, InternalKey> updated_compact_cursors_;
  NewestFirstByEpochNumber level_zero_cmp_by_epochno_;
  NewestFirstBySeqNo level_zero_cmp_by_seqno_;
  BySmallestKey level_nonzero_cmp_;

  // Mutable metadata objects for all blob files affected by the series of
  // version edits.
  std::map<uint64_t, MutableBlobFileMetaData> mutable_blob_file_metas_;

  std::shared_ptr<CacheReservationManager> file_metadata_cache_res_mgr_;

 public:
  Rep(const FileOptions& file_options, const ImmutableCFOptions* ioptions,
      TableCache* table_cache, VersionStorageInfo* base_vstorage,
      VersionSet* version_set,
      std::shared_ptr<CacheReservationManager> file_metadata_cache_res_mgr)
      : file_options_(file_options),
        ioptions_(ioptions),
        table_cache_(table_cache),
        base_vstorage_(base_vstorage),
        version_set_(version_set),
        num_levels_(base_vstorage->num_levels()),
        has_invalid_levels_(false),
        level_nonzero_cmp_(base_vstorage_->InternalComparator()),
        file_metadata_cache_res_mgr_(file_metadata_cache_res_mgr) {
    assert(ioptions_);

    levels_ = new LevelState[num_levels_];
  }

  ~Rep() {
    for (int level = 0; level < num_levels_; level++) {
      const auto& added = levels_[level].added_files;
      for (auto& pair : added) {
        UnrefFile(pair.second);
      }
    }

    delete[] levels_;
  }

  void UnrefFile(FileMetaData* f) {
    f->refs--;
    if (f->refs <= 0) {
      if (f->table_reader_handle) {
        assert(table_cache_ != nullptr);
        // NOTE: have to release in raw cache interface to avoid using a
        // TypedHandle for FileMetaData::table_reader_handle
        table_cache_->get_cache().get()->Release(f->table_reader_handle);
        f->table_reader_handle = nullptr;
      }

      if (file_metadata_cache_res_mgr_) {
        Status s = file_metadata_cache_res_mgr_->UpdateCacheReservation(
            f->ApproximateMemoryUsage(), false /* increase */);
        s.PermitUncheckedError();
      }
      delete f;
    }
  }

  // Mapping used for checking the consistency of links between SST files and
  // blob files. It is built using the forward links (table file -> blob file),
  // and is subsequently compared with the inverse mapping stored in the
  // BlobFileMetaData objects.
  using ExpectedLinkedSsts =
      std::unordered_map<uint64_t, BlobFileMetaData::LinkedSsts>;

  static void UpdateExpectedLinkedSsts(
      uint64_t table_file_number, uint64_t blob_file_number,
      ExpectedLinkedSsts* expected_linked_ssts) {
    assert(expected_linked_ssts);

    if (blob_file_number == kInvalidBlobFileNumber) {
      return;
    }

    (*expected_linked_ssts)[blob_file_number].emplace(table_file_number);
  }

  template <typename Checker>
  Status CheckConsistencyDetailsForLevel(
      const VersionStorageInfo* vstorage, int level, Checker checker,
      const std::string& sync_point,
      ExpectedLinkedSsts* expected_linked_ssts) const {
#ifdef NDEBUG
    (void)sync_point;
#endif

    assert(vstorage);
    assert(level >= 0 && level < num_levels_);
    assert(expected_linked_ssts);

    const auto& level_files = vstorage->LevelFiles(level);

    if (level_files.empty()) {
      return Status::OK();
    }

    assert(level_files[0]);
    UpdateExpectedLinkedSsts(level_files[0]->fd.GetNumber(),
                             level_files[0]->oldest_blob_file_number,
                             expected_linked_ssts);

    for (size_t i = 1; i < level_files.size(); ++i) {
      assert(level_files[i]);
      UpdateExpectedLinkedSsts(level_files[i]->fd.GetNumber(),
                               level_files[i]->oldest_blob_file_number,
                               expected_linked_ssts);

      auto lhs = level_files[i - 1];
      auto rhs = level_files[i];

#ifndef NDEBUG
      auto pair = std::make_pair(&lhs, &rhs);
      TEST_SYNC_POINT_CALLBACK(sync_point, &pair);
#endif

      const Status s = checker(lhs, rhs);
      if (!s.ok()) {
        return s;
      }
    }

    return Status::OK();
  }

  // Make sure table files are sorted correctly and that the links between
  // table files and blob files are consistent.
  Status CheckConsistencyDetails(const VersionStorageInfo* vstorage) const {
    assert(vstorage);

    ExpectedLinkedSsts expected_linked_ssts;

    if (num_levels_ > 0) {
      const InternalKeyComparator* const icmp = vstorage->InternalComparator();
      EpochNumberRequirement epoch_number_requirement =
          vstorage->GetEpochNumberRequirement();
      assert(icmp);
      // Check L0
      {
        auto l0_checker = [this, epoch_number_requirement, icmp](
                              const FileMetaData* lhs,
                              const FileMetaData* rhs) {
          assert(lhs);
          assert(rhs);

          if (epoch_number_requirement ==
              EpochNumberRequirement::kMightMissing) {
            if (!level_zero_cmp_by_seqno_(lhs, rhs)) {
              std::ostringstream oss;
              oss << "L0 files are not sorted properly: files #"
                  << lhs->fd.GetNumber() << " with seqnos (largest, smallest) "
                  << lhs->fd.largest_seqno << " , " << lhs->fd.smallest_seqno
                  << ", #" << rhs->fd.GetNumber()
                  << " with seqnos (largest, smallest) "
                  << rhs->fd.largest_seqno << " , " << rhs->fd.smallest_seqno;
              return Status::Corruption("VersionBuilder", oss.str());
            }
          } else if (epoch_number_requirement ==
                     EpochNumberRequirement::kMustPresent) {
            if (lhs->epoch_number == rhs->epoch_number) {
              bool range_overlapped =
                  icmp->Compare(lhs->smallest, rhs->largest) <= 0 &&
                  icmp->Compare(lhs->largest, rhs->smallest) >= 0;

              if (range_overlapped) {
                std::ostringstream oss;
                oss << "L0 files of same epoch number but overlapping range #"
                    << lhs->fd.GetNumber()
                    << " , smallest key: " << lhs->smallest.DebugString(true)
                    << " , largest key: " << lhs->largest.DebugString(true)
                    << " , epoch number: " << lhs->epoch_number << " vs. file #"
                    << rhs->fd.GetNumber()
                    << " , smallest key: " << rhs->smallest.DebugString(true)
                    << " , largest key: " << rhs->largest.DebugString(true)
                    << " , epoch number: " << rhs->epoch_number;
                return Status::Corruption("VersionBuilder", oss.str());
              }
            }

            if (!level_zero_cmp_by_epochno_(lhs, rhs)) {
              std::ostringstream oss;
              oss << "L0 files are not sorted properly: files #"
                  << lhs->fd.GetNumber() << " with epoch number "
                  << lhs->epoch_number << ", #" << rhs->fd.GetNumber()
                  << " with epoch number " << rhs->epoch_number;
              return Status::Corruption("VersionBuilder", oss.str());
            }
          }

          return Status::OK();
        };

        const Status s = CheckConsistencyDetailsForLevel(
            vstorage, /* level */ 0, l0_checker,
            "VersionBuilder::CheckConsistency0", &expected_linked_ssts);
        if (!s.ok()) {
          return s;
        }
      }

      // Check L1 and up

      for (int level = 1; level < num_levels_; ++level) {
        auto checker = [this, level, icmp](const FileMetaData* lhs,
                                           const FileMetaData* rhs) {
          assert(lhs);
          assert(rhs);

          if (!level_nonzero_cmp_(lhs, rhs)) {
            std::ostringstream oss;
            oss << 'L' << level << " files are not sorted properly: files #"
                << lhs->fd.GetNumber() << ", #" << rhs->fd.GetNumber();

            return Status::Corruption("VersionBuilder", oss.str());
          }

          // Make sure there is no overlap in level
          if (icmp->Compare(lhs->largest, rhs->smallest) >= 0) {
            std::ostringstream oss;
            oss << 'L' << level << " has overlapping ranges: file #"
                << lhs->fd.GetNumber()
                << " largest key: " << lhs->largest.DebugString(true)
                << " vs. file #" << rhs->fd.GetNumber()
                << " smallest key: " << rhs->smallest.DebugString(true);

            return Status::Corruption("VersionBuilder", oss.str());
          }

          return Status::OK();
        };

        const Status s = CheckConsistencyDetailsForLevel(
            vstorage, level, checker, "VersionBuilder::CheckConsistency1",
            &expected_linked_ssts);
        if (!s.ok()) {
          return s;
        }
      }
    }

    // Make sure that all blob files in the version have non-garbage data and
    // the links between them and the table files are consistent.
    const auto& blob_files = vstorage->GetBlobFiles();
    for (const auto& blob_file_meta : blob_files) {
      assert(blob_file_meta);

      const uint64_t blob_file_number = blob_file_meta->GetBlobFileNumber();

      if (blob_file_meta->GetGarbageBlobCount() >=
          blob_file_meta->GetTotalBlobCount()) {
        std::ostringstream oss;
        oss << "Blob file #" << blob_file_number
            << " consists entirely of garbage";

        return Status::Corruption("VersionBuilder", oss.str());
      }

      if (blob_file_meta->GetLinkedSsts() !=
          expected_linked_ssts[blob_file_number]) {
        std::ostringstream oss;
        oss << "Links are inconsistent between table files and blob file #"
            << blob_file_number;

        return Status::Corruption("VersionBuilder", oss.str());
      }
    }

    Status ret_s;
    TEST_SYNC_POINT_CALLBACK("VersionBuilder::CheckConsistencyBeforeReturn",
                             &ret_s);
    return ret_s;
  }

  Status CheckConsistency(const VersionStorageInfo* vstorage) const {
    assert(vstorage);

    // Always run consistency checks in debug build
#ifdef NDEBUG
    if (!vstorage->force_consistency_checks()) {
      return Status::OK();
    }
#endif
    Status s = CheckConsistencyDetails(vstorage);
    if (s.IsCorruption() && s.getState()) {
      // Make it clear the error is due to force_consistency_checks = 1 or
      // debug build
#ifdef NDEBUG
      auto prefix = "force_consistency_checks";
#else
      auto prefix = "force_consistency_checks(DEBUG)";
#endif
      s = Status::Corruption(prefix, s.getState());
    } else {
      // was only expecting corruption with message, or OK
      assert(s.ok());
    }
    return s;
  }

  bool CheckConsistencyForNumLevels() const {
    // Make sure there are no files on or beyond num_levels().
    if (has_invalid_levels_) {
      return false;
    }

    for (const auto& pair : invalid_level_sizes_) {
      const size_t level_size = pair.second;
      if (level_size != 0) {
        return false;
      }
    }

    return true;
  }

  bool IsBlobFileInVersion(uint64_t blob_file_number) const {
    auto mutable_it = mutable_blob_file_metas_.find(blob_file_number);
    if (mutable_it != mutable_blob_file_metas_.end()) {
      return true;
    }

    assert(base_vstorage_);
    const auto meta = base_vstorage_->GetBlobFileMetaData(blob_file_number);

    return !!meta;
  }

  MutableBlobFileMetaData* GetOrCreateMutableBlobFileMetaData(
      uint64_t blob_file_number) {
    auto mutable_it = mutable_blob_file_metas_.find(blob_file_number);
    if (mutable_it != mutable_blob_file_metas_.end()) {
      return &mutable_it->second;
    }

    assert(base_vstorage_);
    const auto meta = base_vstorage_->GetBlobFileMetaData(blob_file_number);

    if (meta) {
      mutable_it = mutable_blob_file_metas_
                       .emplace(blob_file_number, MutableBlobFileMetaData(meta))
                       .first;
      return &mutable_it->second;
    }

    return nullptr;
  }

  Status ApplyBlobFileAddition(const BlobFileAddition& blob_file_addition) {
    const uint64_t blob_file_number = blob_file_addition.GetBlobFileNumber();

    if (IsBlobFileInVersion(blob_file_number)) {
      std::ostringstream oss;
      oss << "Blob file #" << blob_file_number << " already added";

      return Status::Corruption("VersionBuilder", oss.str());
    }

    // Note: we use C++11 for now but in C++14, this could be done in a more
    // elegant way using generalized lambda capture.
    VersionSet* const vs = version_set_;
    const ImmutableCFOptions* const ioptions = ioptions_;

    auto deleter = [vs, ioptions](SharedBlobFileMetaData* shared_meta) {
      if (vs) {
        assert(ioptions);
        assert(!ioptions->cf_paths.empty());
        assert(shared_meta);

        vs->AddObsoleteBlobFile(shared_meta->GetBlobFileNumber(),
                                ioptions->cf_paths.front().path);
      }

      delete shared_meta;
    };

    auto shared_meta = SharedBlobFileMetaData::Create(
        blob_file_number, blob_file_addition.GetTotalBlobCount(),
        blob_file_addition.GetTotalBlobBytes(),
        blob_file_addition.GetChecksumMethod(),
        blob_file_addition.GetChecksumValue(), deleter);

    mutable_blob_file_metas_.emplace(
        blob_file_number, MutableBlobFileMetaData(std::move(shared_meta)));

    return Status::OK();
  }

  Status ApplyBlobFileGarbage(const BlobFileGarbage& blob_file_garbage) {
    const uint64_t blob_file_number = blob_file_garbage.GetBlobFileNumber();

    MutableBlobFileMetaData* const mutable_meta =
        GetOrCreateMutableBlobFileMetaData(blob_file_number);

    if (!mutable_meta) {
      std::ostringstream oss;
      oss << "Blob file #" << blob_file_number << " not found";

      return Status::Corruption("VersionBuilder", oss.str());
    }

    if (!mutable_meta->AddGarbage(blob_file_garbage.GetGarbageBlobCount(),
                                  blob_file_garbage.GetGarbageBlobBytes())) {
      std::ostringstream oss;
      oss << "Garbage overflow for blob file #" << blob_file_number;
      return Status::Corruption("VersionBuilder", oss.str());
    }

    return Status::OK();
  }

  int GetCurrentLevelForTableFile(uint64_t file_number) const {
    auto it = table_file_levels_.find(file_number);
    if (it != table_file_levels_.end()) {
      return it->second;
    }

    assert(base_vstorage_);
    return base_vstorage_->GetFileLocation(file_number).GetLevel();
  }

  uint64_t GetOldestBlobFileNumberForTableFile(int level,
                                               uint64_t file_number) const {
    assert(level < num_levels_);

    const auto& added_files = levels_[level].added_files;

    auto it = added_files.find(file_number);
    if (it != added_files.end()) {
      const FileMetaData* const meta = it->second;
      assert(meta);

      return meta->oldest_blob_file_number;
    }

    assert(base_vstorage_);
    const FileMetaData* const meta =
        base_vstorage_->GetFileMetaDataByNumber(file_number);
    assert(meta);

    return meta->oldest_blob_file_number;
  }

  Status ApplyFileDeletion(int level, uint64_t file_number) {
    assert(level != VersionStorageInfo::FileLocation::Invalid().GetLevel());

    const int current_level = GetCurrentLevelForTableFile(file_number);

    if (level != current_level) {
      if (level >= num_levels_) {
        has_invalid_levels_ = true;
      }

      std::ostringstream oss;
      oss << "Cannot delete table file #" << file_number << " from level "
          << level << " since it is ";
      if (current_level ==
          VersionStorageInfo::FileLocation::Invalid().GetLevel()) {
        oss << "not in the LSM tree";
      } else {
        oss << "on level " << current_level;
      }

      return Status::Corruption("VersionBuilder", oss.str());
    }

    if (level >= num_levels_) {
      assert(invalid_level_sizes_[level] > 0);
      --invalid_level_sizes_[level];

      table_file_levels_[file_number] =
          VersionStorageInfo::FileLocation::Invalid().GetLevel();

      return Status::OK();
    }

    const uint64_t blob_file_number =
        GetOldestBlobFileNumberForTableFile(level, file_number);

    if (blob_file_number != kInvalidBlobFileNumber) {
      MutableBlobFileMetaData* const mutable_meta =
          GetOrCreateMutableBlobFileMetaData(blob_file_number);
      if (mutable_meta) {
        mutable_meta->UnlinkSst(file_number);
      }
    }

    auto& level_state = levels_[level];

    auto& add_files = level_state.added_files;
    auto add_it = add_files.find(file_number);
    if (add_it != add_files.end()) {
      UnrefFile(add_it->second);
      add_files.erase(add_it);
    }

    auto& del_files = level_state.deleted_files;
    assert(del_files.find(file_number) == del_files.end());
    del_files.emplace(file_number);

    table_file_levels_[file_number] =
        VersionStorageInfo::FileLocation::Invalid().GetLevel();

    return Status::OK();
  }

  Status ApplyFileAddition(int level, const FileMetaData& meta) {
    assert(level != VersionStorageInfo::FileLocation::Invalid().GetLevel());

    const uint64_t file_number = meta.fd.GetNumber();

    const int current_level = GetCurrentLevelForTableFile(file_number);

    if (current_level !=
        VersionStorageInfo::FileLocation::Invalid().GetLevel()) {
      if (level >= num_levels_) {
        has_invalid_levels_ = true;
      }

      std::ostringstream oss;
      oss << "Cannot add table file #" << file_number << " to level " << level
          << " since it is already in the LSM tree on level " << current_level;
      return Status::Corruption("VersionBuilder", oss.str());
    }

    if (level >= num_levels_) {
      ++invalid_level_sizes_[level];
      table_file_levels_[file_number] = level;

      return Status::OK();
    }

    auto& level_state = levels_[level];

    auto& del_files = level_state.deleted_files;
    auto del_it = del_files.find(file_number);
    if (del_it != del_files.end()) {
      del_files.erase(del_it);
    }

    FileMetaData* const f = new FileMetaData(meta);
    f->refs = 1;

    if (file_metadata_cache_res_mgr_) {
      Status s = file_metadata_cache_res_mgr_->UpdateCacheReservation(
          f->ApproximateMemoryUsage(), true /* increase */);
      if (!s.ok()) {
        delete f;
        s = Status::MemoryLimit(
            "Can't allocate " +
            kCacheEntryRoleToCamelString[static_cast<std::uint32_t>(
                CacheEntryRole::kFileMetadata)] +
            " due to exceeding the memory limit "
            "based on "
            "cache capacity");
        return s;
      }
    }

    auto& add_files = level_state.added_files;
    assert(add_files.find(file_number) == add_files.end());
    add_files.emplace(file_number, f);

    const uint64_t blob_file_number = f->oldest_blob_file_number;

    if (blob_file_number != kInvalidBlobFileNumber) {
      MutableBlobFileMetaData* const mutable_meta =
          GetOrCreateMutableBlobFileMetaData(blob_file_number);
      if (mutable_meta) {
        mutable_meta->LinkSst(file_number);
      }
    }

    table_file_levels_[file_number] = level;

    return Status::OK();
  }

  Status ApplyCompactCursors(int level,
                             const InternalKey& smallest_uncompacted_key) {
    if (level < 0) {
      std::ostringstream oss;
      oss << "Cannot add compact cursor (" << level << ","
          << smallest_uncompacted_key.Encode().ToString()
          << " due to invalid level (level = " << level << ")";
      return Status::Corruption("VersionBuilder", oss.str());
    }
    if (level < num_levels_) {
      // Omit levels (>= num_levels_) when re-open with shrinking num_levels_
      updated_compact_cursors_[level] = smallest_uncompacted_key;
    }
    return Status::OK();
  }

  // Apply all of the edits in *edit to the current state.
  Status Apply(const VersionEdit* edit) {
    {
      const Status s = CheckConsistency(base_vstorage_);
      if (!s.ok()) {
        return s;
      }
    }

    // Note: we process the blob file related changes first because the
    // table file addition/deletion logic depends on the blob files
    // already being there.

    // Add new blob files
    for (const auto& blob_file_addition : edit->GetBlobFileAdditions()) {
      const Status s = ApplyBlobFileAddition(blob_file_addition);
      if (!s.ok()) {
        return s;
      }
    }

    // Increase the amount of garbage for blob files affected by GC
    for (const auto& blob_file_garbage : edit->GetBlobFileGarbages()) {
      const Status s = ApplyBlobFileGarbage(blob_file_garbage);
      if (!s.ok()) {
        return s;
      }
    }

    // Delete table files
    for (const auto& deleted_file : edit->GetDeletedFiles()) {
      const int level = deleted_file.first;
      const uint64_t file_number = deleted_file.second;

      const Status s = ApplyFileDeletion(level, file_number);
      if (!s.ok()) {
        return s;
      }
    }

    // Add new table files
    for (const auto& new_file : edit->GetNewFiles()) {
      const int level = new_file.first;
      const FileMetaData& meta = new_file.second;

      const Status s = ApplyFileAddition(level, meta);
      if (!s.ok()) {
        return s;
      }
    }

    // Populate compact cursors for round-robin compaction, leave
    // the cursor to be empty to indicate it is invalid
    for (const auto& cursor : edit->GetCompactCursors()) {
      const int level = cursor.first;
      const InternalKey smallest_uncompacted_key = cursor.second;
      const Status s = ApplyCompactCursors(level, smallest_uncompacted_key);
      if (!s.ok()) {
        return s;
      }
    }
    return Status::OK();
  }

  // Helper function template for merging the blob file metadata from the base
  // version with the mutable metadata representing the state after applying the
  // edits. The function objects process_base and process_mutable are
  // respectively called to handle a base version object when there is no
  // matching mutable object, and a mutable object when there is no matching
  // base version object. process_both is called to perform the merge when a
  // given blob file appears both in the base version and the mutable list. The
  // helper stops processing objects if a function object returns false. Blob
  // files with a file number below first_blob_file are not processed.
  template <typename ProcessBase, typename ProcessMutable, typename ProcessBoth>
  void MergeBlobFileMetas(uint64_t first_blob_file, ProcessBase process_base,
                          ProcessMutable process_mutable,
                          ProcessBoth process_both) const {
    assert(base_vstorage_);

    auto base_it = base_vstorage_->GetBlobFileMetaDataLB(first_blob_file);
    const auto base_it_end = base_vstorage_->GetBlobFiles().end();

    auto mutable_it = mutable_blob_file_metas_.lower_bound(first_blob_file);
    const auto mutable_it_end = mutable_blob_file_metas_.end();

    while (base_it != base_it_end && mutable_it != mutable_it_end) {
      const auto& base_meta = *base_it;
      assert(base_meta);

      const uint64_t base_blob_file_number = base_meta->GetBlobFileNumber();
      const uint64_t mutable_blob_file_number = mutable_it->first;

      if (base_blob_file_number < mutable_blob_file_number) {
        if (!process_base(base_meta)) {
          return;
        }

        ++base_it;
      } else if (mutable_blob_file_number < base_blob_file_number) {
        const auto& mutable_meta = mutable_it->second;

        if (!process_mutable(mutable_meta)) {
          return;
        }

        ++mutable_it;
      } else {
        assert(base_blob_file_number == mutable_blob_file_number);

        const auto& mutable_meta = mutable_it->second;

        if (!process_both(base_meta, mutable_meta)) {
          return;
        }

        ++base_it;
        ++mutable_it;
      }
    }

    while (base_it != base_it_end) {
      const auto& base_meta = *base_it;

      if (!process_base(base_meta)) {
        return;
      }

      ++base_it;
    }

    while (mutable_it != mutable_it_end) {
      const auto& mutable_meta = mutable_it->second;

      if (!process_mutable(mutable_meta)) {
        return;
      }

      ++mutable_it;
    }
  }

  // Helper function template for finding the first blob file that has linked
  // SSTs.
  template <typename Meta>
  static bool CheckLinkedSsts(const Meta& meta,
                              uint64_t* min_oldest_blob_file_num) {
    assert(min_oldest_blob_file_num);

    if (!meta.GetLinkedSsts().empty()) {
      assert(*min_oldest_blob_file_num == kInvalidBlobFileNumber);

      *min_oldest_blob_file_num = meta.GetBlobFileNumber();

      return false;
    }

    return true;
  }

  // Find the oldest blob file that has linked SSTs.
  uint64_t GetMinOldestBlobFileNumber() const {
    uint64_t min_oldest_blob_file_num = kInvalidBlobFileNumber;

    auto process_base =
        [&min_oldest_blob_file_num](
            const std::shared_ptr<BlobFileMetaData>& base_meta) {
          assert(base_meta);

          return CheckLinkedSsts(*base_meta, &min_oldest_blob_file_num);
        };

    auto process_mutable = [&min_oldest_blob_file_num](
                               const MutableBlobFileMetaData& mutable_meta) {
      return CheckLinkedSsts(mutable_meta, &min_oldest_blob_file_num);
    };

    auto process_both = [&min_oldest_blob_file_num](
                            const std::shared_ptr<BlobFileMetaData>& base_meta,
                            const MutableBlobFileMetaData& mutable_meta) {
#ifndef NDEBUG
      assert(base_meta);
      assert(base_meta->GetSharedMeta() == mutable_meta.GetSharedMeta());
#else
      (void)base_meta;
#endif

      // Look at mutable_meta since it supersedes *base_meta
      return CheckLinkedSsts(mutable_meta, &min_oldest_blob_file_num);
    };

    MergeBlobFileMetas(kInvalidBlobFileNumber, process_base, process_mutable,
                       process_both);

    return min_oldest_blob_file_num;
  }

  static std::shared_ptr<BlobFileMetaData> CreateBlobFileMetaData(
      const MutableBlobFileMetaData& mutable_meta) {
    return BlobFileMetaData::Create(
        mutable_meta.GetSharedMeta(), mutable_meta.GetLinkedSsts(),
        mutable_meta.GetGarbageBlobCount(), mutable_meta.GetGarbageBlobBytes());
  }

  // Add the blob file specified by meta to *vstorage if it is determined to
  // contain valid data (blobs).
  template <typename Meta>
  static void AddBlobFileIfNeeded(VersionStorageInfo* vstorage, Meta&& meta) {
    assert(vstorage);
    assert(meta);

    if (meta->GetLinkedSsts().empty() &&
        meta->GetGarbageBlobCount() >= meta->GetTotalBlobCount()) {
      return;
    }

    vstorage->AddBlobFile(std::forward<Meta>(meta));
  }

  // Merge the blob file metadata from the base version with the changes (edits)
  // applied, and save the result into *vstorage.
  void SaveBlobFilesTo(VersionStorageInfo* vstorage) const {
    assert(vstorage);

    assert(base_vstorage_);
    vstorage->ReserveBlob(base_vstorage_->GetBlobFiles().size() +
                          mutable_blob_file_metas_.size());

    const uint64_t oldest_blob_file_with_linked_ssts =
        GetMinOldestBlobFileNumber();

    auto process_base =
        [vstorage](const std::shared_ptr<BlobFileMetaData>& base_meta) {
          assert(base_meta);

          AddBlobFileIfNeeded(vstorage, base_meta);

          return true;
        };

    auto process_mutable =
        [vstorage](const MutableBlobFileMetaData& mutable_meta) {
          AddBlobFileIfNeeded(vstorage, CreateBlobFileMetaData(mutable_meta));

          return true;
        };

    auto process_both = [vstorage](
                            const std::shared_ptr<BlobFileMetaData>& base_meta,
                            const MutableBlobFileMetaData& mutable_meta) {
      assert(base_meta);
      assert(base_meta->GetSharedMeta() == mutable_meta.GetSharedMeta());

      if (!mutable_meta.HasDelta()) {
        assert(base_meta->GetGarbageBlobCount() ==
               mutable_meta.GetGarbageBlobCount());
        assert(base_meta->GetGarbageBlobBytes() ==
               mutable_meta.GetGarbageBlobBytes());
        assert(base_meta->GetLinkedSsts() == mutable_meta.GetLinkedSsts());

        AddBlobFileIfNeeded(vstorage, base_meta);

        return true;
      }

      AddBlobFileIfNeeded(vstorage, CreateBlobFileMetaData(mutable_meta));

      return true;
    };

    MergeBlobFileMetas(oldest_blob_file_with_linked_ssts, process_base,
                       process_mutable, process_both);
  }

  void MaybeAddFile(VersionStorageInfo* vstorage, int level,
                    FileMetaData* f) const {
    const uint64_t file_number = f->fd.GetNumber();

    const auto& level_state = levels_[level];

    const auto& del_files = level_state.deleted_files;
    const auto del_it = del_files.find(file_number);

    if (del_it != del_files.end()) {
      // f is to-be-deleted table file
      vstorage->RemoveCurrentStats(f);
    } else {
      const auto& add_files = level_state.added_files;
      const auto add_it = add_files.find(file_number);

      // Note: if the file appears both in the base version and in the added
      // list, the added FileMetaData supersedes the one in the base version.
      if (add_it != add_files.end() && add_it->second != f) {
        vstorage->RemoveCurrentStats(f);
      } else {
        vstorage->AddFile(level, f);
      }
    }
  }

  template <typename Cmp>
  void SaveSSTFilesTo(VersionStorageInfo* vstorage, int level, Cmp cmp) const {
    // Merge the set of added files with the set of pre-existing files.
    // Drop any deleted files.  Store the result in *vstorage.
    const auto& base_files = base_vstorage_->LevelFiles(level);
    const auto& unordered_added_files = levels_[level].added_files;
    vstorage->Reserve(level, base_files.size() + unordered_added_files.size());

    // Sort added files for the level.
    std::vector<FileMetaData*> added_files;
    added_files.reserve(unordered_added_files.size());
    for (const auto& pair : unordered_added_files) {
      added_files.push_back(pair.second);
    }
    std::sort(added_files.begin(), added_files.end(), cmp);

    auto base_iter = base_files.begin();
    auto base_end = base_files.end();
    auto added_iter = added_files.begin();
    auto added_end = added_files.end();
    while (added_iter != added_end || base_iter != base_end) {
      if (base_iter == base_end ||
          (added_iter != added_end && cmp(*added_iter, *base_iter))) {
        MaybeAddFile(vstorage, level, *added_iter++);
      } else {
        MaybeAddFile(vstorage, level, *base_iter++);
      }
    }
  }

  bool PromoteEpochNumberRequirementIfNeeded(
      VersionStorageInfo* vstorage) const {
    if (vstorage->HasMissingEpochNumber()) {
      return false;
    }

    for (int level = 0; level < num_levels_; ++level) {
      for (const auto& pair : levels_[level].added_files) {
        const FileMetaData* f = pair.second;
        if (f->epoch_number == kUnknownEpochNumber) {
          return false;
        }
      }
    }

    vstorage->SetEpochNumberRequirement(EpochNumberRequirement::kMustPresent);
    return true;
  }

  void SaveSSTFilesTo(VersionStorageInfo* vstorage) const {
    assert(vstorage);

    if (!num_levels_) {
      return;
    }

    EpochNumberRequirement epoch_number_requirement =
        vstorage->GetEpochNumberRequirement();

    if (epoch_number_requirement == EpochNumberRequirement::kMightMissing) {
      bool promoted = PromoteEpochNumberRequirementIfNeeded(vstorage);
      if (promoted) {
        epoch_number_requirement = vstorage->GetEpochNumberRequirement();
      }
    }

    if (epoch_number_requirement == EpochNumberRequirement::kMightMissing) {
      SaveSSTFilesTo(vstorage, /* level */ 0, level_zero_cmp_by_seqno_);
    } else {
      SaveSSTFilesTo(vstorage, /* level */ 0, level_zero_cmp_by_epochno_);
    }

    for (int level = 1; level < num_levels_; ++level) {
      SaveSSTFilesTo(vstorage, level, level_nonzero_cmp_);
    }
  }

  void SaveCompactCursorsTo(VersionStorageInfo* vstorage) const {
    for (auto iter = updated_compact_cursors_.begin();
         iter != updated_compact_cursors_.end(); iter++) {
      vstorage->AddCursorForOneLevel(iter->first, iter->second);
    }
  }

  // Save the current state in *vstorage.
  Status SaveTo(VersionStorageInfo* vstorage) const {
    Status s;

#ifndef NDEBUG
    // The same check is done within Apply() so we skip it in release mode.
    s = CheckConsistency(base_vstorage_);
    if (!s.ok()) {
      return s;
    }
#endif  // NDEBUG

    s = CheckConsistency(vstorage);
    if (!s.ok()) {
      return s;
    }

    SaveSSTFilesTo(vstorage);

    SaveBlobFilesTo(vstorage);

    SaveCompactCursorsTo(vstorage);

    s = CheckConsistency(vstorage);
    return s;
  }

  Status LoadTableHandlers(
      InternalStats* internal_stats, int max_threads,
      bool prefetch_index_and_filter_in_cache, bool is_initial_load,
      const std::shared_ptr<const SliceTransform>& prefix_extractor,
      size_t max_file_size_for_l0_meta_pin, const ReadOptions& read_options,
      uint8_t block_protection_bytes_per_key) {
    assert(table_cache_ != nullptr);

    size_t table_cache_capacity =
        table_cache_->get_cache().get()->GetCapacity();
    bool always_load = (table_cache_capacity == TableCache::kInfiniteCapacity);
    size_t max_load = std::numeric_limits<size_t>::max();

    if (!always_load) {
      // If it is initial loading and not set to always loading all the
      // files, we only load up to kInitialLoadLimit files, to limit the
      // time reopening the DB.
      const size_t kInitialLoadLimit = 16;
      size_t load_limit;
      // If the table cache is not 1/4 full, we pin the table handle to
      // file metadata to avoid the cache read costs when reading the file.
      // The downside of pinning those files is that LRU won't be followed
      // for those files. This doesn't matter much because if number of files
      // of the DB excceeds table cache capacity, eventually no table reader
      // will be pinned and LRU will be followed.
      if (is_initial_load) {
        load_limit = std::min(kInitialLoadLimit, table_cache_capacity / 4);
      } else {
        load_limit = table_cache_capacity / 4;
      }

      size_t table_cache_usage = table_cache_->get_cache().get()->GetUsage();
      if (table_cache_usage >= load_limit) {
        // TODO (yanqin) find a suitable status code.
        return Status::OK();
      } else {
        max_load = load_limit - table_cache_usage;
      }
    }

    // <file metadata, level>
    std::vector<std::pair<FileMetaData*, int>> files_meta;
    std::vector<Status> statuses;
    for (int level = 0; level < num_levels_; level++) {
      for (auto& file_meta_pair : levels_[level].added_files) {
        auto* file_meta = file_meta_pair.second;
        // If the file has been opened before, just skip it.
        if (!file_meta->table_reader_handle) {
          files_meta.emplace_back(file_meta, level);
          statuses.emplace_back(Status::OK());
        }
        if (files_meta.size() >= max_load) {
          break;
        }
      }
      if (files_meta.size() >= max_load) {
        break;
      }
    }

    std::atomic<size_t> next_file_meta_idx(0);
    std::function<void()> load_handlers_func([&]() {
      while (true) {
        size_t file_idx = next_file_meta_idx.fetch_add(1);
        if (file_idx >= files_meta.size()) {
          break;
        }

        auto* file_meta = files_meta[file_idx].first;
        int level = files_meta[file_idx].second;
        TableCache::TypedHandle* handle = nullptr;
        statuses[file_idx] = table_cache_->FindTable(
<<<<<<< HEAD
            ReadOptions(), file_options_,
            *(base_vstorage_->InternalComparator()), *file_meta, &handle,
            prefix_extractor, false /*no_io */, true /* record_read_stats */,
=======
            read_options, file_options_,
            *(base_vstorage_->InternalComparator()), *file_meta, &handle,
            block_protection_bytes_per_key, prefix_extractor, false /*no_io */,
>>>>>>> 49ce8a10
            internal_stats->GetFileReadHist(level), false, level,
            prefetch_index_and_filter_in_cache, max_file_size_for_l0_meta_pin,
            file_meta->temperature);
        if (handle != nullptr) {
          file_meta->table_reader_handle = handle;
          // Load table_reader
          file_meta->fd.table_reader = table_cache_->get_cache().Value(handle);
        }
      }
    });

    std::vector<port::Thread> threads;
    for (int i = 1; i < max_threads; i++) {
      threads.emplace_back(load_handlers_func);
    }
    load_handlers_func();
    for (auto& t : threads) {
      t.join();
    }
    Status ret;
    for (const auto& s : statuses) {
      if (!s.ok()) {
        if (ret.ok()) {
          ret = s;
        }
      }
    }
    return ret;
  }
};

VersionBuilder::VersionBuilder(
    const FileOptions& file_options, const ImmutableCFOptions* ioptions,
    TableCache* table_cache, VersionStorageInfo* base_vstorage,
    VersionSet* version_set,
    std::shared_ptr<CacheReservationManager> file_metadata_cache_res_mgr)
    : rep_(new Rep(file_options, ioptions, table_cache, base_vstorage,
                   version_set, file_metadata_cache_res_mgr)) {}

VersionBuilder::~VersionBuilder() = default;

bool VersionBuilder::CheckConsistencyForNumLevels() {
  return rep_->CheckConsistencyForNumLevels();
}

Status VersionBuilder::Apply(const VersionEdit* edit) {
  return rep_->Apply(edit);
}

Status VersionBuilder::SaveTo(VersionStorageInfo* vstorage) const {
  return rep_->SaveTo(vstorage);
}

Status VersionBuilder::LoadTableHandlers(
    InternalStats* internal_stats, int max_threads,
    bool prefetch_index_and_filter_in_cache, bool is_initial_load,
    const std::shared_ptr<const SliceTransform>& prefix_extractor,
    size_t max_file_size_for_l0_meta_pin, const ReadOptions& read_options,
    uint8_t block_protection_bytes_per_key) {
  return rep_->LoadTableHandlers(
      internal_stats, max_threads, prefetch_index_and_filter_in_cache,
      is_initial_load, prefix_extractor, max_file_size_for_l0_meta_pin,
      read_options, block_protection_bytes_per_key);
}

uint64_t VersionBuilder::GetMinOldestBlobFileNumber() const {
  return rep_->GetMinOldestBlobFileNumber();
}

BaseReferencedVersionBuilder::BaseReferencedVersionBuilder(
    ColumnFamilyData* cfd)
    : version_builder_(new VersionBuilder(
          cfd->current()->version_set()->file_options(), cfd->ioptions(),
          cfd->table_cache(), cfd->current()->storage_info(),
          cfd->current()->version_set(),
          cfd->GetFileMetadataCacheReservationManager())),
      version_(cfd->current()) {
  version_->Ref();
}

BaseReferencedVersionBuilder::BaseReferencedVersionBuilder(
    ColumnFamilyData* cfd, Version* v)
    : version_builder_(new VersionBuilder(
          cfd->current()->version_set()->file_options(), cfd->ioptions(),
          cfd->table_cache(), v->storage_info(), v->version_set(),
          cfd->GetFileMetadataCacheReservationManager())),
      version_(v) {
  assert(version_ != cfd->current());
}

BaseReferencedVersionBuilder::~BaseReferencedVersionBuilder() {
  version_->Unref();
}

}  // namespace ROCKSDB_NAMESPACE<|MERGE_RESOLUTION|>--- conflicted
+++ resolved
@@ -1325,15 +1325,9 @@
         int level = files_meta[file_idx].second;
         TableCache::TypedHandle* handle = nullptr;
         statuses[file_idx] = table_cache_->FindTable(
-<<<<<<< HEAD
-            ReadOptions(), file_options_,
-            *(base_vstorage_->InternalComparator()), *file_meta, &handle,
-            prefix_extractor, false /*no_io */, true /* record_read_stats */,
-=======
             read_options, file_options_,
             *(base_vstorage_->InternalComparator()), *file_meta, &handle,
             block_protection_bytes_per_key, prefix_extractor, false /*no_io */,
->>>>>>> 49ce8a10
             internal_stats->GetFileReadHist(level), false, level,
             prefetch_index_and_filter_in_cache, max_file_size_for_l0_meta_pin,
             file_meta->temperature);
