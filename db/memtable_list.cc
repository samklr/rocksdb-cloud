--- conflicted
+++ resolved
@@ -105,15 +105,9 @@
                               Status* s, MergeContext* merge_context,
                               RangeDelAggregator* range_del_agg,
                               SequenceNumber* seq, const ReadOptions& read_opts,
-<<<<<<< HEAD
-                              bool* is_blob_index) {
-  return GetFromList(&memlist_, key, value, s, merge_context, range_del_agg,
-                     seq, read_opts, is_blob_index);
-=======
                               ReadCallback* callback, bool* is_blob_index) {
   return GetFromList(&memlist_, key, value, s, merge_context, range_del_agg,
                      seq, read_opts, callback, is_blob_index);
->>>>>>> dbd8fa09
 }
 
 bool MemTableListVersion::GetFromHistory(
@@ -121,34 +115,22 @@
     MergeContext* merge_context, RangeDelAggregator* range_del_agg,
     SequenceNumber* seq, const ReadOptions& read_opts, bool* is_blob_index) {
   return GetFromList(&memlist_history_, key, value, s, merge_context,
-<<<<<<< HEAD
-                     range_del_agg, seq, read_opts, is_blob_index);
-=======
                      range_del_agg, seq, read_opts, nullptr /*read_callback*/,
                      is_blob_index);
->>>>>>> dbd8fa09
 }
 
 bool MemTableListVersion::GetFromList(
     std::list<MemTable*>* list, const LookupKey& key, std::string* value,
     Status* s, MergeContext* merge_context, RangeDelAggregator* range_del_agg,
-<<<<<<< HEAD
-    SequenceNumber* seq, const ReadOptions& read_opts, bool* is_blob_index) {
-=======
     SequenceNumber* seq, const ReadOptions& read_opts, ReadCallback* callback,
     bool* is_blob_index) {
->>>>>>> dbd8fa09
   *seq = kMaxSequenceNumber;
 
   for (auto& memtable : *list) {
     SequenceNumber current_seq = kMaxSequenceNumber;
 
     bool done = memtable->Get(key, value, s, merge_context, range_del_agg,
-<<<<<<< HEAD
-                              &current_seq, read_opts, is_blob_index);
-=======
                               &current_seq, read_opts, callback, is_blob_index);
->>>>>>> dbd8fa09
     if (*seq == kMaxSequenceNumber) {
       // Store the most recent sequence number of any operation on this key.
       // Since we only care about the most recent change, we only need to
