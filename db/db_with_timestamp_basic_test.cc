//  Copyright (c) 2011-present, Facebook, Inc.  All rights reserved.
//  This source code is licensed under both the GPLv2 (found in the
//  COPYING file in the root directory) and Apache 2.0 License
//  (found in the LICENSE.Apache file in the root directory).
//
// Copyright (c) 2011 The LevelDB Authors. All rights reserved.
// Use of this source code is governed by a BSD-style license that can be
// found in the LICENSE file. See the AUTHORS file for names of contributors.

#include "db/db_with_timestamp_test_util.h"
#include "port/stack_trace.h"
#include "rocksdb/perf_context.h"
#include "rocksdb/utilities/debug.h"
#include "table/block_based/block_based_table_reader.h"
#include "table/block_based/block_builder.h"
#include "test_util/sync_point.h"
#include "test_util/testutil.h"
#include "utilities/fault_injection_env.h"
#include "utilities/merge_operators/string_append/stringappend2.h"

namespace ROCKSDB_NAMESPACE {
class DBBasicTestWithTimestamp : public DBBasicTestWithTimestampBase {
 public:
  DBBasicTestWithTimestamp()
      : DBBasicTestWithTimestampBase("db_basic_test_with_timestamp") {}
};

TEST_F(DBBasicTestWithTimestamp, SanityChecks) {
  Options options = CurrentOptions();
  options.env = env_;
  options.create_if_missing = true;
  options.avoid_flush_during_shutdown = true;
  options.merge_operator = MergeOperators::CreateStringAppendTESTOperator();
  DestroyAndReopen(options);

  Options options1 = CurrentOptions();
  options1.env = env_;
  options1.comparator = test::BytewiseComparatorWithU64TsWrapper();
  options1.merge_operator = MergeOperators::CreateStringAppendTESTOperator();
  assert(options1.comparator &&
         options1.comparator->timestamp_size() == sizeof(uint64_t));
  ColumnFamilyHandle* handle = nullptr;
  Status s = db_->CreateColumnFamily(options1, "data", &handle);
  ASSERT_OK(s);

  std::string dummy_ts(sizeof(uint64_t), '\0');
  // Perform timestamp operations on default cf.
  ASSERT_TRUE(
      db_->Put(WriteOptions(), "key", dummy_ts, "value").IsInvalidArgument());
  ASSERT_TRUE(db_->Merge(WriteOptions(), db_->DefaultColumnFamily(), "key",
                         dummy_ts, "value")
                  .IsInvalidArgument());
  ASSERT_TRUE(db_->Delete(WriteOptions(), "key", dummy_ts).IsInvalidArgument());
  ASSERT_TRUE(
      db_->SingleDelete(WriteOptions(), "key", dummy_ts).IsInvalidArgument());
  ASSERT_TRUE(db_->DeleteRange(WriteOptions(), db_->DefaultColumnFamily(),
                               "begin_key", "end_key", dummy_ts)
                  .IsInvalidArgument());

  // Perform non-timestamp operations on "data" cf.
  ASSERT_TRUE(
      db_->Put(WriteOptions(), handle, "key", "value").IsInvalidArgument());
  ASSERT_TRUE(db_->Delete(WriteOptions(), handle, "key").IsInvalidArgument());
  ASSERT_TRUE(
      db_->SingleDelete(WriteOptions(), handle, "key").IsInvalidArgument());

  ASSERT_TRUE(
      db_->Merge(WriteOptions(), handle, "key", "value").IsInvalidArgument());
  ASSERT_TRUE(db_->DeleteRange(WriteOptions(), handle, "begin_key", "end_key")
                  .IsInvalidArgument());

  {
    WriteBatch wb;
    ASSERT_OK(wb.Put(handle, "key", "value"));
    ASSERT_TRUE(db_->Write(WriteOptions(), &wb).IsInvalidArgument());
  }
  {
    WriteBatch wb;
    ASSERT_OK(wb.Delete(handle, "key"));
    ASSERT_TRUE(db_->Write(WriteOptions(), &wb).IsInvalidArgument());
  }
  {
    WriteBatch wb;
    ASSERT_OK(wb.SingleDelete(handle, "key"));
    ASSERT_TRUE(db_->Write(WriteOptions(), &wb).IsInvalidArgument());
  }
  {
    WriteBatch wb;
    ASSERT_OK(wb.DeleteRange(handle, "begin_key", "end_key"));
    ASSERT_TRUE(db_->Write(WriteOptions(), &wb).IsInvalidArgument());
  }

  // Perform timestamp operations with timestamps of incorrect size.
  const std::string wrong_ts(sizeof(uint32_t), '\0');
  ASSERT_TRUE(db_->Put(WriteOptions(), handle, "key", wrong_ts, "value")
                  .IsInvalidArgument());
  ASSERT_TRUE(db_->Merge(WriteOptions(), handle, "key", wrong_ts, "value")
                  .IsInvalidArgument());
  ASSERT_TRUE(
      db_->Delete(WriteOptions(), handle, "key", wrong_ts).IsInvalidArgument());
  ASSERT_TRUE(db_->SingleDelete(WriteOptions(), handle, "key", wrong_ts)
                  .IsInvalidArgument());
  ASSERT_TRUE(
      db_->DeleteRange(WriteOptions(), handle, "begin_key", "end_key", wrong_ts)
          .IsInvalidArgument());

  delete handle;
}

TEST_F(DBBasicTestWithTimestamp, MixedCfs) {
  Options options = CurrentOptions();
  options.env = env_;
  options.create_if_missing = true;
  options.avoid_flush_during_shutdown = true;
  DestroyAndReopen(options);

  Options options1 = CurrentOptions();
  options1.env = env_;
  const size_t kTimestampSize = Timestamp(0, 0).size();
  TestComparator test_cmp(kTimestampSize);
  options1.comparator = &test_cmp;
  ColumnFamilyHandle* handle = nullptr;
  Status s = db_->CreateColumnFamily(options1, "data", &handle);
  ASSERT_OK(s);

  WriteBatch wb;
  ASSERT_OK(wb.Put("a", "value"));
  ASSERT_OK(wb.Put(handle, "a", "value"));
  {
    std::string ts = Timestamp(1, 0);
    const auto ts_sz_func = [kTimestampSize, handle](uint32_t cf_id) {
      assert(handle);
      if (cf_id == 0) {
        return static_cast<size_t>(0);
      } else if (cf_id == handle->GetID()) {
        return kTimestampSize;
      } else {
        assert(false);
        return std::numeric_limits<size_t>::max();
      }
    };
    ASSERT_OK(wb.UpdateTimestamps(ts, ts_sz_func));
    ASSERT_OK(db_->Write(WriteOptions(), &wb));
  }

  const auto verify_db = [this](ColumnFamilyHandle* h, const std::string& key,
                                const std::string& ts,
                                const std::string& expected_value) {
    ASSERT_EQ(expected_value, Get(key));
    Slice read_ts_slice(ts);
    ReadOptions read_opts;
    read_opts.timestamp = &read_ts_slice;
    std::string value;
    ASSERT_OK(db_->Get(read_opts, h, key, &value));
    ASSERT_EQ(expected_value, value);
  };

  verify_db(handle, "a", Timestamp(1, 0), "value");

  delete handle;
  Close();

  std::vector<ColumnFamilyDescriptor> cf_descs;
  cf_descs.emplace_back(kDefaultColumnFamilyName, options);
  cf_descs.emplace_back("data", options1);
  options.create_if_missing = false;
  s = DB::Open(options, dbname_, cf_descs, &handles_, &db_);
  ASSERT_OK(s);

  verify_db(handles_[1], "a", Timestamp(1, 0), "value");

  Close();
}

TEST_F(DBBasicTestWithTimestamp, CompactRangeWithSpecifiedRange) {
  Options options = CurrentOptions();
  options.env = env_;
  options.create_if_missing = true;
  const size_t kTimestampSize = Timestamp(0, 0).size();
  TestComparator test_cmp(kTimestampSize);
  options.comparator = &test_cmp;
  DestroyAndReopen(options);

  WriteOptions write_opts;
  std::string ts = Timestamp(1, 0);

  ASSERT_OK(db_->Put(write_opts, "foo1", ts, "bar"));
  ASSERT_OK(Flush());

  ASSERT_OK(db_->Put(write_opts, "foo2", ts, "bar"));
  ASSERT_OK(Flush());

  std::string start_str = "foo";
  std::string end_str = "foo2";
  Slice start(start_str), end(end_str);
  ASSERT_OK(db_->CompactRange(CompactRangeOptions(), &start, &end));

  Close();
}

TEST_F(DBBasicTestWithTimestamp, GcPreserveLatestVersionBelowFullHistoryLow) {
  Options options = CurrentOptions();
  options.env = env_;
  options.create_if_missing = true;
  const size_t kTimestampSize = Timestamp(0, 0).size();
  TestComparator test_cmp(kTimestampSize);
  options.comparator = &test_cmp;
  DestroyAndReopen(options);

  std::string ts_str = Timestamp(1, 0);
  WriteOptions wopts;
  ASSERT_OK(db_->Put(wopts, "k1", ts_str, "v1"));
  ASSERT_OK(db_->Put(wopts, "k2", ts_str, "v2"));
  ASSERT_OK(db_->Put(wopts, "k3", ts_str, "v3"));

  ts_str = Timestamp(2, 0);
  ASSERT_OK(db_->Delete(wopts, "k3", ts_str));

  ts_str = Timestamp(4, 0);
  ASSERT_OK(db_->Put(wopts, "k1", ts_str, "v5"));

  ts_str = Timestamp(5, 0);
  ASSERT_OK(
      db_->DeleteRange(wopts, db_->DefaultColumnFamily(), "k0", "k9", ts_str));

  ts_str = Timestamp(3, 0);
  Slice ts = ts_str;
  CompactRangeOptions cro;
  cro.full_history_ts_low = &ts;
  ASSERT_OK(db_->CompactRange(cro, nullptr, nullptr));

  ASSERT_OK(Flush());

  ReadOptions ropts;
  ropts.timestamp = &ts;
  std::string value;
  Status s = db_->Get(ropts, "k1", &value);
  ASSERT_OK(s);
  ASSERT_EQ("v1", value);

  std::string key_ts;
  ASSERT_TRUE(db_->Get(ropts, "k3", &value, &key_ts).IsNotFound());
  ASSERT_EQ(Timestamp(2, 0), key_ts);

  ts_str = Timestamp(5, 0);
  ts = ts_str;
  ropts.timestamp = &ts;
  ASSERT_TRUE(db_->Get(ropts, "k2", &value, &key_ts).IsNotFound());
  ASSERT_EQ(Timestamp(5, 0), key_ts);
  ASSERT_TRUE(db_->Get(ropts, "k2", &value).IsNotFound());

  Close();
}

TEST_F(DBBasicTestWithTimestamp, UpdateFullHistoryTsLow) {
  Options options = CurrentOptions();
  options.env = env_;
  options.create_if_missing = true;
  const size_t kTimestampSize = Timestamp(0, 0).size();
  TestComparator test_cmp(kTimestampSize);
  options.comparator = &test_cmp;
  DestroyAndReopen(options);

  const std::string kKey = "test kKey";

  // Test set ts_low first and flush()
  int current_ts_low = 5;
  std::string ts_low_str = Timestamp(current_ts_low, 0);
  Slice ts_low = ts_low_str;
  CompactRangeOptions comp_opts;
  comp_opts.full_history_ts_low = &ts_low;
  comp_opts.bottommost_level_compaction = BottommostLevelCompaction::kForce;

  ASSERT_OK(db_->CompactRange(comp_opts, nullptr, nullptr));

  auto* cfd =
      static_cast_with_check<ColumnFamilyHandleImpl>(db_->DefaultColumnFamily())
          ->cfd();
  auto result_ts_low = cfd->GetFullHistoryTsLow();

  ASSERT_TRUE(test_cmp.CompareTimestamp(ts_low, result_ts_low) == 0);

  for (int i = 0; i < 10; i++) {
    WriteOptions write_opts;
    std::string ts = Timestamp(i, 0);
    ASSERT_OK(db_->Put(write_opts, kKey, ts, Key(i)));
  }
  ASSERT_OK(Flush());

  for (int i = 0; i < 10; i++) {
    ReadOptions read_opts;
    std::string ts_str = Timestamp(i, 0);
    Slice ts = ts_str;
    read_opts.timestamp = &ts;
    std::string value;
    Status status = db_->Get(read_opts, kKey, &value);
    if (i < current_ts_low) {
      ASSERT_TRUE(status.IsInvalidArgument());
    } else {
      ASSERT_OK(status);
      ASSERT_TRUE(value.compare(Key(i)) == 0);
    }
  }

  // Test set ts_low and then trigger compaction
  for (int i = 10; i < 20; i++) {
    WriteOptions write_opts;
    std::string ts = Timestamp(i, 0);
    ASSERT_OK(db_->Put(write_opts, kKey, ts, Key(i)));
  }

  ASSERT_OK(Flush());

  current_ts_low = 15;
  ts_low_str = Timestamp(current_ts_low, 0);
  ts_low = ts_low_str;
  comp_opts.full_history_ts_low = &ts_low;
  ASSERT_OK(db_->CompactRange(comp_opts, nullptr, nullptr));
  result_ts_low = cfd->GetFullHistoryTsLow();
  ASSERT_TRUE(test_cmp.CompareTimestamp(ts_low, result_ts_low) == 0);

  for (int i = current_ts_low; i < 20; i++) {
    ReadOptions read_opts;
    std::string ts_str = Timestamp(i, 0);
    Slice ts = ts_str;
    read_opts.timestamp = &ts;
    std::string value;
    Status status = db_->Get(read_opts, kKey, &value);
    ASSERT_OK(status);
    ASSERT_TRUE(value.compare(Key(i)) == 0);
  }

  // Test invalid compaction with range
  Slice start(kKey), end(kKey);
  Status s = db_->CompactRange(comp_opts, &start, &end);
  ASSERT_TRUE(s.IsInvalidArgument());
  s = db_->CompactRange(comp_opts, &start, nullptr);
  ASSERT_TRUE(s.IsInvalidArgument());
  s = db_->CompactRange(comp_opts, nullptr, &end);
  ASSERT_TRUE(s.IsInvalidArgument());

  // Test invalid compaction with the decreasing ts_low
  ts_low_str = Timestamp(current_ts_low - 1, 0);
  ts_low = ts_low_str;
  comp_opts.full_history_ts_low = &ts_low;
  s = db_->CompactRange(comp_opts, nullptr, nullptr);
  ASSERT_TRUE(s.IsInvalidArgument());

  Close();
}

TEST_F(DBBasicTestWithTimestamp, UpdateFullHistoryTsLowWithPublicAPI) {
  Options options = CurrentOptions();
  options.env = env_;
  options.create_if_missing = true;
  const size_t kTimestampSize = Timestamp(0, 0).size();
  TestComparator test_cmp(kTimestampSize);
  options.comparator = &test_cmp;
  DestroyAndReopen(options);
  std::string ts_low_str = Timestamp(9, 0);
  ASSERT_OK(
      db_->IncreaseFullHistoryTsLow(db_->DefaultColumnFamily(), ts_low_str));
  std::string result_ts_low;
  ASSERT_OK(db_->GetFullHistoryTsLow(nullptr, &result_ts_low));
  ASSERT_TRUE(test_cmp.CompareTimestamp(ts_low_str, result_ts_low) == 0);
  // test increase full_history_low backward
  std::string ts_low_str_back = Timestamp(8, 0);
  auto s = db_->IncreaseFullHistoryTsLow(db_->DefaultColumnFamily(),
                                         ts_low_str_back);
  ASSERT_EQ(s, Status::InvalidArgument());
  // test IncreaseFullHistoryTsLow with a timestamp whose length is longger
  // than the cf's timestamp size
  std::string ts_low_str_long(Timestamp(0, 0).size() + 1, 'a');
  s = db_->IncreaseFullHistoryTsLow(db_->DefaultColumnFamily(),
                                    ts_low_str_long);
  ASSERT_EQ(s, Status::InvalidArgument());
  // test IncreaseFullHistoryTsLow with a timestamp which is null
  std::string ts_low_str_null = "";
  s = db_->IncreaseFullHistoryTsLow(db_->DefaultColumnFamily(),
                                    ts_low_str_null);
  ASSERT_EQ(s, Status::InvalidArgument());
  // test IncreaseFullHistoryTsLow for a column family that does not enable
  // timestamp
  options.comparator = BytewiseComparator();
  DestroyAndReopen(options);
  ts_low_str = Timestamp(10, 0);
  s = db_->IncreaseFullHistoryTsLow(db_->DefaultColumnFamily(), ts_low_str);
  ASSERT_EQ(s, Status::InvalidArgument());
  // test GetFullHistoryTsLow for a column family that does not enable
  // timestamp
  std::string current_ts_low;
  s = db_->GetFullHistoryTsLow(db_->DefaultColumnFamily(), &current_ts_low);
  ASSERT_EQ(s, Status::InvalidArgument());
  Close();
}

TEST_F(DBBasicTestWithTimestamp, GetApproximateSizes) {
  Options options = CurrentOptions();
  options.write_buffer_size = 100000000;  // Large write buffer
  options.compression = kNoCompression;
  options.create_if_missing = true;
  const size_t kTimestampSize = Timestamp(0, 0).size();
  TestComparator test_cmp(kTimestampSize);
  options.comparator = &test_cmp;
  DestroyAndReopen(options);
  auto default_cf = db_->DefaultColumnFamily();

  WriteOptions write_opts;
  std::string ts = Timestamp(1, 0);

  const int N = 128;
  Random rnd(301);
  for (int i = 0; i < N; i++) {
    ASSERT_OK(db_->Put(write_opts, Key(i), ts, rnd.RandomString(1024)));
  }

  uint64_t size;
  std::string start = Key(50);
  std::string end = Key(60);
  Range r(start, end);
  SizeApproximationOptions size_approx_options;
  size_approx_options.include_memtables = true;
  size_approx_options.include_files = true;
  ASSERT_OK(
      db_->GetApproximateSizes(size_approx_options, default_cf, &r, 1, &size));
  ASSERT_GT(size, 6000);
  ASSERT_LT(size, 204800);

  // test multiple ranges
  std::vector<Range> ranges;
  std::string start_tmp = Key(10);
  std::string end_tmp = Key(20);
  ranges.emplace_back(Range(start_tmp, end_tmp));
  ranges.emplace_back(Range(start, end));
  uint64_t range_sizes[2];
  ASSERT_OK(db_->GetApproximateSizes(size_approx_options, default_cf,
                                     ranges.data(), 2, range_sizes));

  ASSERT_EQ(range_sizes[1], size);

  // Zero if not including mem table
  ASSERT_OK(db_->GetApproximateSizes(&r, 1, &size));
  ASSERT_EQ(size, 0);

  start = Key(500);
  end = Key(600);
  r = Range(start, end);
  ASSERT_OK(
      db_->GetApproximateSizes(size_approx_options, default_cf, &r, 1, &size));
  ASSERT_EQ(size, 0);

  // Test range boundaries
  ASSERT_OK(db_->Put(write_opts, Key(1000), ts, rnd.RandomString(1024)));
  // Should include start key
  start = Key(1000);
  end = Key(1100);
  r = Range(start, end);
  ASSERT_OK(
      db_->GetApproximateSizes(size_approx_options, default_cf, &r, 1, &size));
  ASSERT_GT(size, 0);

  uint64_t total_mem_count;
  uint64_t total_mem_size;
  db_->GetApproximateMemTableStats(default_cf, r, &total_mem_count,
                                   &total_mem_size);
  ASSERT_GT(total_mem_count, 0);
  ASSERT_GT(total_mem_size, 0);

  // Should exclude end key
  start = Key(900);
  end = Key(1000);
  r = Range(start, end);
  ASSERT_OK(
      db_->GetApproximateSizes(size_approx_options, default_cf, &r, 1, &size));
  ASSERT_EQ(size, 0);

  Close();
}

TEST_F(DBBasicTestWithTimestamp, SimpleIterate) {
  const int kNumKeysPerFile = 128;
  const uint64_t kMaxKey = 1024;
  Options options = CurrentOptions();
  options.env = env_;
  options.create_if_missing = true;
  const size_t kTimestampSize = Timestamp(0, 0).size();
  TestComparator test_cmp(kTimestampSize);
  options.comparator = &test_cmp;
  options.memtable_factory.reset(
      test::NewSpecialSkipListFactory(kNumKeysPerFile));
  DestroyAndReopen(options);
  const std::vector<uint64_t> start_keys = {1, 0};
  const std::vector<std::string> write_timestamps = {Timestamp(1, 0),
                                                     Timestamp(3, 0)};
  const std::vector<std::string> read_timestamps = {Timestamp(2, 0),
                                                    Timestamp(4, 0)};
  for (size_t i = 0; i < write_timestamps.size(); ++i) {
    WriteOptions write_opts;
    for (uint64_t key = start_keys[i]; key <= kMaxKey; ++key) {
      Status s = db_->Put(write_opts, Key1(key), write_timestamps[i],
                          "value" + std::to_string(i));
      ASSERT_OK(s);
    }
  }
  for (size_t i = 0; i < read_timestamps.size(); ++i) {
    ReadOptions read_opts;
    Slice read_ts = read_timestamps[i];
    read_opts.timestamp = &read_ts;
    std::unique_ptr<Iterator> it(db_->NewIterator(read_opts));
    int count = 0;
    uint64_t key = 0;
    // Forward iterate.
    for (it->Seek(Key1(0)), key = start_keys[i]; it->Valid();
         it->Next(), ++count, ++key) {
      CheckIterUserEntry(it.get(), Key1(key), kTypeValue,
                         "value" + std::to_string(i), write_timestamps[i]);
    }
    size_t expected_count = kMaxKey - start_keys[i] + 1;
    ASSERT_EQ(expected_count, count);

    // Backward iterate.
    count = 0;
    for (it->SeekForPrev(Key1(kMaxKey)), key = kMaxKey; it->Valid();
         it->Prev(), ++count, --key) {
      CheckIterUserEntry(it.get(), Key1(key), kTypeValue,
                         "value" + std::to_string(i), write_timestamps[i]);
    }
    ASSERT_OK(it->status());
    ASSERT_EQ(static_cast<size_t>(kMaxKey) - start_keys[i] + 1, count);

    // SeekToFirst()/SeekToLast() with lower/upper bounds.
    // Then iter with lower and upper bounds.
    uint64_t l = 0;
    uint64_t r = kMaxKey + 1;
    while (l < r) {
      std::string lb_str = Key1(l);
      Slice lb = lb_str;
      std::string ub_str = Key1(r);
      Slice ub = ub_str;
      read_opts.iterate_lower_bound = &lb;
      read_opts.iterate_upper_bound = &ub;
      it.reset(db_->NewIterator(read_opts));
      for (it->SeekToFirst(), key = std::max(l, start_keys[i]), count = 0;
           it->Valid(); it->Next(), ++key, ++count) {
        CheckIterUserEntry(it.get(), Key1(key), kTypeValue,
                           "value" + std::to_string(i), write_timestamps[i]);
      }
      ASSERT_OK(it->status());
      ASSERT_EQ(r - std::max(l, start_keys[i]), count);

      for (it->SeekToLast(), key = std::min(r, kMaxKey + 1), count = 0;
           it->Valid(); it->Prev(), --key, ++count) {
        CheckIterUserEntry(it.get(), Key1(key - 1), kTypeValue,
                           "value" + std::to_string(i), write_timestamps[i]);
      }
      ASSERT_OK(it->status());
      l += (kMaxKey / 100);
      r -= (kMaxKey / 100);
    }
  }
  Close();
}

TEST_F(DBBasicTestWithTimestamp, TrimHistoryTest) {
  Options options = CurrentOptions();
  options.env = env_;
  options.create_if_missing = true;
  const size_t kTimestampSize = Timestamp(0, 0).size();
  TestComparator test_cmp(kTimestampSize);
  options.comparator = &test_cmp;
  DestroyAndReopen(options);
  auto check_value_by_ts = [](DB* db, Slice key, std::string readTs,
                              Status status, std::string checkValue,
                              std::string expected_ts) {
    ReadOptions ropts;
    Slice ts = readTs;
    ropts.timestamp = &ts;
    std::string value;
    std::string key_ts;
    Status s = db->Get(ropts, key, &value, &key_ts);
    ASSERT_TRUE(s == status);
    if (s.ok()) {
      ASSERT_EQ(checkValue, value);
    }
    if (s.ok() || s.IsNotFound()) {
      ASSERT_EQ(expected_ts, key_ts);
    }
  };
  // Construct data of different versions with different ts
  ASSERT_OK(db_->Put(WriteOptions(), "k1", Timestamp(2, 0), "v1"));
  ASSERT_OK(db_->Put(WriteOptions(), "k1", Timestamp(4, 0), "v2"));
  ASSERT_OK(db_->Delete(WriteOptions(), "k1", Timestamp(5, 0)));
  ASSERT_OK(db_->Put(WriteOptions(), "k1", Timestamp(6, 0), "v3"));
  check_value_by_ts(db_, "k1", Timestamp(7, 0), Status::OK(), "v3",
                    Timestamp(6, 0));
  ASSERT_OK(Flush());
  Close();

  ColumnFamilyOptions cf_options(options);
  std::vector<ColumnFamilyDescriptor> column_families;
  column_families.push_back(
      ColumnFamilyDescriptor(kDefaultColumnFamilyName, cf_options));
  DBOptions db_options(options);

  // Trim data whose version > Timestamp(5, 0), read(k1, ts(7)) <- NOT_FOUND.
  ASSERT_OK(DB::OpenAndTrimHistory(db_options, dbname_, column_families,
                                   &handles_, &db_, Timestamp(5, 0)));
  check_value_by_ts(db_, "k1", Timestamp(7, 0), Status::NotFound(), "",
                    Timestamp(5, 0));
  Close();

  // Trim data whose timestamp > Timestamp(4, 0), read(k1, ts(7)) <- v2
  ASSERT_OK(DB::OpenAndTrimHistory(db_options, dbname_, column_families,
                                   &handles_, &db_, Timestamp(4, 0)));
  check_value_by_ts(db_, "k1", Timestamp(7, 0), Status::OK(), "v2",
                    Timestamp(4, 0));
  Close();

  Reopen(options);
  ASSERT_OK(db_->DeleteRange(WriteOptions(), db_->DefaultColumnFamily(), "k1",
                             "k3", Timestamp(7, 0)));
  check_value_by_ts(db_, "k1", Timestamp(8, 0), Status::NotFound(), "",
                    Timestamp(7, 0));
  Close();
  // Trim data whose timestamp > Timestamp(6, 0), read(k1, ts(8)) <- v2
  ASSERT_OK(DB::OpenAndTrimHistory(db_options, dbname_, column_families,
                                   &handles_, &db_, Timestamp(6, 0)));
  check_value_by_ts(db_, "k1", Timestamp(8, 0), Status::OK(), "v2",
                    Timestamp(4, 0));
  Close();
}

TEST_F(DBBasicTestWithTimestamp, OpenAndTrimHistoryInvalidOptionTest) {
  Destroy(last_options_);

  Options options = CurrentOptions();
  options.env = env_;
  options.create_if_missing = true;
  const size_t kTimestampSize = Timestamp(0, 0).size();
  TestComparator test_cmp(kTimestampSize);
  options.comparator = &test_cmp;

  ColumnFamilyOptions cf_options(options);
  std::vector<ColumnFamilyDescriptor> column_families;
  column_families.push_back(
      ColumnFamilyDescriptor(kDefaultColumnFamilyName, cf_options));
  DBOptions db_options(options);

  // OpenAndTrimHistory should not work with avoid_flush_during_recovery
  db_options.avoid_flush_during_recovery = true;
  ASSERT_TRUE(DB::OpenAndTrimHistory(db_options, dbname_, column_families,
                                     &handles_, &db_, Timestamp(0, 0))
                  .IsInvalidArgument());
}

TEST_F(DBBasicTestWithTimestamp, GetTimestampTableProperties) {
  Options options = CurrentOptions();
  const size_t kTimestampSize = Timestamp(0, 0).size();
  TestComparator test_cmp(kTimestampSize);
  options.comparator = &test_cmp;
  DestroyAndReopen(options);
  // Create 2 tables
  for (int table = 0; table < 2; ++table) {
    for (int i = 0; i < 10; i++) {
      std::string ts = Timestamp(i, 0);
      ASSERT_OK(db_->Put(WriteOptions(), "key", ts, Key(i)));
    }
    ASSERT_OK(Flush());
  }

  TablePropertiesCollection props;
  ASSERT_OK(db_->GetPropertiesOfAllTables(&props));
  ASSERT_EQ(2U, props.size());
  for (const auto& item : props) {
    auto& user_collected = item.second->user_collected_properties;
    ASSERT_TRUE(user_collected.find("rocksdb.timestamp_min") !=
                user_collected.end());
    ASSERT_TRUE(user_collected.find("rocksdb.timestamp_max") !=
                user_collected.end());
    ASSERT_EQ(user_collected.at("rocksdb.timestamp_min"), Timestamp(0, 0));
    ASSERT_EQ(user_collected.at("rocksdb.timestamp_max"), Timestamp(9, 0));
  }
  Close();
}

class DBBasicTestWithTimestampTableOptions
    : public DBBasicTestWithTimestampBase,
      public testing::WithParamInterface<BlockBasedTableOptions::IndexType> {
 public:
  explicit DBBasicTestWithTimestampTableOptions()
      : DBBasicTestWithTimestampBase(
            "db_basic_test_with_timestamp_table_options") {}
};

INSTANTIATE_TEST_CASE_P(
    Timestamp, DBBasicTestWithTimestampTableOptions,
    testing::Values(
        BlockBasedTableOptions::IndexType::kBinarySearch,
        BlockBasedTableOptions::IndexType::kHashSearch,
        BlockBasedTableOptions::IndexType::kTwoLevelIndexSearch,
        BlockBasedTableOptions::IndexType::kBinarySearchWithFirstKey));

TEST_P(DBBasicTestWithTimestampTableOptions, GetAndMultiGet) {
  Options options = GetDefaultOptions();
  options.create_if_missing = true;
  options.prefix_extractor.reset(NewFixedPrefixTransform(3));
  options.compression = kNoCompression;
  BlockBasedTableOptions bbto;
  bbto.index_type = GetParam();
  bbto.block_size = 100;
  options.table_factory.reset(NewBlockBasedTableFactory(bbto));
  const size_t kTimestampSize = Timestamp(0, 0).size();
  TestComparator cmp(kTimestampSize);
  options.comparator = &cmp;
  DestroyAndReopen(options);
  constexpr uint64_t kNumKeys = 1024;
  for (uint64_t k = 0; k < kNumKeys; ++k) {
    WriteOptions write_opts;
    ASSERT_OK(db_->Put(write_opts, Key1(k), Timestamp(1, 0),
                       "value" + std::to_string(k)));
  }
  ASSERT_OK(Flush());
  {
    ReadOptions read_opts;
    read_opts.total_order_seek = true;
    std::string ts_str = Timestamp(2, 0);
    Slice ts = ts_str;
    read_opts.timestamp = &ts;
    std::unique_ptr<Iterator> it(db_->NewIterator(read_opts));
    // verify Get()
    for (it->SeekToFirst(); it->Valid(); it->Next()) {
      std::string value_from_get;
      std::string key_str(it->key().data(), it->key().size());
      std::string timestamp;
      ASSERT_OK(db_->Get(read_opts, key_str, &value_from_get, &timestamp));
      ASSERT_EQ(it->value(), value_from_get);
      ASSERT_EQ(Timestamp(1, 0), timestamp);
    }
    ASSERT_OK(it->status());

    // verify MultiGet()
    constexpr uint64_t step = 2;
    static_assert(0 == (kNumKeys % step),
                  "kNumKeys must be a multiple of step");
    for (uint64_t k = 0; k < kNumKeys; k += 2) {
      std::vector<std::string> key_strs;
      std::vector<Slice> keys;
      for (size_t i = 0; i < step; ++i) {
        key_strs.push_back(Key1(k + i));
      }
      for (size_t i = 0; i < step; ++i) {
        keys.emplace_back(key_strs[i]);
      }
      std::vector<std::string> values;
      std::vector<std::string> timestamps;
      std::vector<Status> statuses =
          db_->MultiGet(read_opts, keys, &values, &timestamps);
      ASSERT_EQ(step, statuses.size());
      ASSERT_EQ(step, values.size());
      ASSERT_EQ(step, timestamps.size());
      for (uint64_t i = 0; i < step; ++i) {
        ASSERT_OK(statuses[i]);
        ASSERT_EQ("value" + std::to_string(k + i), values[i]);
        ASSERT_EQ(Timestamp(1, 0), timestamps[i]);
      }
    }
  }
  Close();
}

TEST_P(DBBasicTestWithTimestampTableOptions, SeekWithPrefixLessThanKey) {
  Options options = CurrentOptions();
  options.env = env_;
  options.create_if_missing = true;
  options.prefix_extractor.reset(NewFixedPrefixTransform(3));
  options.memtable_whole_key_filtering = true;
  options.memtable_prefix_bloom_size_ratio = 0.1;
  BlockBasedTableOptions bbto;
  bbto.filter_policy.reset(NewBloomFilterPolicy(10, false));
  bbto.cache_index_and_filter_blocks = true;
  bbto.whole_key_filtering = true;
  bbto.index_type = GetParam();
  options.table_factory.reset(NewBlockBasedTableFactory(bbto));
  const size_t kTimestampSize = Timestamp(0, 0).size();
  TestComparator test_cmp(kTimestampSize);
  options.comparator = &test_cmp;
  DestroyAndReopen(options);

  WriteOptions write_opts;
  std::string ts = Timestamp(1, 0);

  ASSERT_OK(db_->Put(write_opts, "foo1", ts, "bar"));
  ASSERT_OK(Flush());

  ASSERT_OK(db_->Put(write_opts, "foo2", ts, "bar"));
  ASSERT_OK(Flush());

  // Move sst file to next level
  ASSERT_OK(db_->CompactRange(CompactRangeOptions(), nullptr, nullptr));

  ASSERT_OK(db_->Put(write_opts, "foo3", ts, "bar"));
  ASSERT_OK(Flush());

  ReadOptions read_opts;
  Slice read_ts = ts;
  read_opts.timestamp = &read_ts;
  {
    std::unique_ptr<Iterator> iter(db_->NewIterator(read_opts));
    iter->Seek("foo");
    ASSERT_TRUE(iter->Valid());
    ASSERT_OK(iter->status());
    iter->Next();
    ASSERT_TRUE(iter->Valid());
    ASSERT_OK(iter->status());

    iter->Seek("bbb");
    ASSERT_FALSE(iter->Valid());
    ASSERT_OK(iter->status());
  }

  Close();
}

TEST_P(DBBasicTestWithTimestampTableOptions, SeekWithCappedPrefix) {
  Options options = CurrentOptions();
  options.env = env_;
  options.create_if_missing = true;
  // All of the keys or this test must be longer than 3 characters
  constexpr int kMinKeyLen = 3;
  options.prefix_extractor.reset(NewCappedPrefixTransform(kMinKeyLen));
  options.memtable_whole_key_filtering = true;
  options.memtable_prefix_bloom_size_ratio = 0.1;
  BlockBasedTableOptions bbto;
  bbto.filter_policy.reset(NewBloomFilterPolicy(10, false));
  bbto.cache_index_and_filter_blocks = true;
  bbto.whole_key_filtering = true;
  bbto.index_type = GetParam();
  options.table_factory.reset(NewBlockBasedTableFactory(bbto));
  const size_t kTimestampSize = Timestamp(0, 0).size();
  TestComparator test_cmp(kTimestampSize);
  options.comparator = &test_cmp;
  DestroyAndReopen(options);

  WriteOptions write_opts;
  std::string ts = Timestamp(1, 0);

  ASSERT_OK(db_->Put(write_opts, "foo1", ts, "bar"));
  ASSERT_OK(Flush());

  ASSERT_OK(db_->Put(write_opts, "foo2", ts, "bar"));
  ASSERT_OK(Flush());

  // Move sst file to next level
  ASSERT_OK(db_->CompactRange(CompactRangeOptions(), nullptr, nullptr));

  ASSERT_OK(db_->Put(write_opts, "foo3", ts, "bar"));
  ASSERT_OK(Flush());

  ReadOptions read_opts;
  ts = Timestamp(2, 0);
  Slice read_ts = ts;
  read_opts.timestamp = &read_ts;
  {
    std::unique_ptr<Iterator> iter(db_->NewIterator(read_opts));
    // Make sure the prefix extractor doesn't include timestamp, otherwise it
    // may return invalid result.
    iter->Seek("foo");
    ASSERT_TRUE(iter->Valid());
    ASSERT_OK(iter->status());
    iter->Next();
    ASSERT_TRUE(iter->Valid());
    ASSERT_OK(iter->status());
  }

  Close();
}

TEST_P(DBBasicTestWithTimestampTableOptions, SeekWithBound) {
  Options options = CurrentOptions();
  options.env = env_;
  options.create_if_missing = true;
  options.prefix_extractor.reset(NewFixedPrefixTransform(2));
  BlockBasedTableOptions bbto;
  bbto.filter_policy.reset(NewBloomFilterPolicy(10, false));
  bbto.cache_index_and_filter_blocks = true;
  bbto.whole_key_filtering = true;
  bbto.index_type = GetParam();
  options.table_factory.reset(NewBlockBasedTableFactory(bbto));
  const size_t kTimestampSize = Timestamp(0, 0).size();
  TestComparator test_cmp(kTimestampSize);
  options.comparator = &test_cmp;
  DestroyAndReopen(options);

  WriteOptions write_opts;
  std::string ts = Timestamp(1, 0);

  ASSERT_OK(db_->Put(write_opts, "foo1", ts, "bar1"));
  ASSERT_OK(Flush());

  ASSERT_OK(db_->Put(write_opts, "foo2", ts, "bar2"));
  ASSERT_OK(Flush());

  // Move sst file to next level
  ASSERT_OK(db_->CompactRange(CompactRangeOptions(), nullptr, nullptr));

  for (int i = 3; i < 9; ++i) {
    ASSERT_OK(db_->Put(write_opts, "foo" + std::to_string(i), ts,
                       "bar" + std::to_string(i)));
  }
  ASSERT_OK(Flush());

  ReadOptions read_opts;
  ts = Timestamp(2, 0);
  Slice read_ts = ts;
  read_opts.timestamp = &read_ts;
  std::string up_bound = "foo5";  // exclusive
  Slice up_bound_slice = up_bound;
  std::string lo_bound = "foo2";  // inclusive
  Slice lo_bound_slice = lo_bound;
  read_opts.iterate_upper_bound = &up_bound_slice;
  read_opts.iterate_lower_bound = &lo_bound_slice;
  read_opts.auto_prefix_mode = true;
  {
    std::unique_ptr<Iterator> iter(db_->NewIterator(read_opts));
    // Make sure the prefix extractor doesn't include timestamp, otherwise it
    // may return invalid result.
    iter->Seek("foo");
    CheckIterUserEntry(iter.get(), lo_bound, kTypeValue, "bar2",
                       Timestamp(1, 0));
    iter->SeekToFirst();
    CheckIterUserEntry(iter.get(), lo_bound, kTypeValue, "bar2",
                       Timestamp(1, 0));
    iter->SeekForPrev("g");
    CheckIterUserEntry(iter.get(), "foo4", kTypeValue, "bar4", Timestamp(1, 0));
    iter->SeekToLast();
    CheckIterUserEntry(iter.get(), "foo4", kTypeValue, "bar4", Timestamp(1, 0));
  }

  Close();
}

TEST_F(DBBasicTestWithTimestamp, ChangeIterationDirection) {
  Options options = GetDefaultOptions();
  options.create_if_missing = true;
  options.env = env_;
  const size_t kTimestampSize = Timestamp(0, 0).size();
  TestComparator test_cmp(kTimestampSize);
  options.comparator = &test_cmp;
  options.prefix_extractor.reset(NewFixedPrefixTransform(1));
  options.statistics = ROCKSDB_NAMESPACE::CreateDBStatistics();
  DestroyAndReopen(options);
  const std::vector<std::string> timestamps = {Timestamp(1, 1), Timestamp(0, 2),
                                               Timestamp(4, 3)};
  const std::vector<std::tuple<std::string, std::string>> kvs = {
      std::make_tuple("aa", "value1"), std::make_tuple("ab", "value2")};
  for (const auto& ts : timestamps) {
    WriteBatch wb(0, 0, 0, kTimestampSize);
    for (const auto& kv : kvs) {
      const std::string& key = std::get<0>(kv);
      const std::string& value = std::get<1>(kv);
      ASSERT_OK(wb.Put(key, value));
    }

    ASSERT_OK(wb.UpdateTimestamps(
        ts, [kTimestampSize](uint32_t) { return kTimestampSize; }));
    ASSERT_OK(db_->Write(WriteOptions(), &wb));
  }
  std::string read_ts_str = Timestamp(5, 3);
  Slice read_ts = read_ts_str;
  ReadOptions read_opts;
  read_opts.timestamp = &read_ts;
  std::unique_ptr<Iterator> it(db_->NewIterator(read_opts));

  it->SeekToFirst();
  ASSERT_TRUE(it->Valid());
  it->Prev();
  ASSERT_FALSE(it->Valid());

  it->SeekToLast();
  ASSERT_TRUE(it->Valid());
  uint64_t prev_reseek_count =
      options.statistics->getTickerCount(NUMBER_OF_RESEEKS_IN_ITERATION);
  ASSERT_EQ(0, prev_reseek_count);
  it->Next();
  ASSERT_FALSE(it->Valid());
  ASSERT_EQ(1 + prev_reseek_count,
            options.statistics->getTickerCount(NUMBER_OF_RESEEKS_IN_ITERATION));

  it->Seek(std::get<0>(kvs[0]));
  CheckIterUserEntry(it.get(), std::get<0>(kvs[0]), kTypeValue,
                     std::get<1>(kvs[0]), Timestamp(4, 3));
  it->Next();
  CheckIterUserEntry(it.get(), std::get<0>(kvs[1]), kTypeValue,
                     std::get<1>(kvs[1]), Timestamp(4, 3));
  it->Prev();
  CheckIterUserEntry(it.get(), std::get<0>(kvs[0]), kTypeValue,
                     std::get<1>(kvs[0]), Timestamp(4, 3));

  prev_reseek_count =
      options.statistics->getTickerCount(NUMBER_OF_RESEEKS_IN_ITERATION);
  ASSERT_EQ(1, prev_reseek_count);
  it->Next();
  CheckIterUserEntry(it.get(), std::get<0>(kvs[1]), kTypeValue,
                     std::get<1>(kvs[1]), Timestamp(4, 3));
  ASSERT_EQ(1 + prev_reseek_count,
            options.statistics->getTickerCount(NUMBER_OF_RESEEKS_IN_ITERATION));

  it->SeekForPrev(std::get<0>(kvs[1]));
  CheckIterUserEntry(it.get(), std::get<0>(kvs[1]), kTypeValue,
                     std::get<1>(kvs[1]), Timestamp(4, 3));
  it->Prev();
  CheckIterUserEntry(it.get(), std::get<0>(kvs[0]), kTypeValue,
                     std::get<1>(kvs[0]), Timestamp(4, 3));

  prev_reseek_count =
      options.statistics->getTickerCount(NUMBER_OF_RESEEKS_IN_ITERATION);
  it->Next();
  CheckIterUserEntry(it.get(), std::get<0>(kvs[1]), kTypeValue,
                     std::get<1>(kvs[1]), Timestamp(4, 3));
  ASSERT_EQ(1 + prev_reseek_count,
            options.statistics->getTickerCount(NUMBER_OF_RESEEKS_IN_ITERATION));

  it.reset();
  Close();
}

TEST_F(DBBasicTestWithTimestamp, SimpleForwardIterateLowerTsBound) {
  constexpr int kNumKeysPerFile = 128;
  constexpr uint64_t kMaxKey = 1024;
  Options options = CurrentOptions();
  options.env = env_;
  options.create_if_missing = true;
  const size_t kTimestampSize = Timestamp(0, 0).size();
  TestComparator test_cmp(kTimestampSize);
  options.comparator = &test_cmp;
  options.memtable_factory.reset(
      test::NewSpecialSkipListFactory(kNumKeysPerFile));
  DestroyAndReopen(options);
  const std::vector<std::string> write_timestamps = {Timestamp(1, 0),
                                                     Timestamp(3, 0)};
  const std::vector<std::string> read_timestamps = {Timestamp(2, 0),
                                                    Timestamp(4, 0)};
  const std::vector<std::string> read_timestamps_lb = {Timestamp(1, 0),
                                                       Timestamp(1, 0)};
  for (size_t i = 0; i < write_timestamps.size(); ++i) {
    WriteOptions write_opts;
    for (uint64_t key = 0; key <= kMaxKey; ++key) {
      Status s = db_->Put(write_opts, Key1(key), write_timestamps[i],
                          "value" + std::to_string(i));
      ASSERT_OK(s);
    }
  }
  for (size_t i = 0; i < read_timestamps.size(); ++i) {
    ReadOptions read_opts;
    Slice read_ts = read_timestamps[i];
    Slice read_ts_lb = read_timestamps_lb[i];
    read_opts.timestamp = &read_ts;
    read_opts.iter_start_ts = &read_ts_lb;
    std::unique_ptr<Iterator> it(db_->NewIterator(read_opts));
    int count = 0;
    uint64_t key = 0;
    for (it->Seek(Key1(0)), key = 0; it->Valid(); it->Next(), ++count, ++key) {
      CheckIterEntry(it.get(), Key1(key), kTypeValue,
                     "value" + std::to_string(i), write_timestamps[i]);
      if (i > 0) {
        it->Next();
        CheckIterEntry(it.get(), Key1(key), kTypeValue,
                       "value" + std::to_string(i - 1),
                       write_timestamps[i - 1]);
      }
    }
    ASSERT_OK(it->status());
    size_t expected_count = kMaxKey + 1;
    ASSERT_EQ(expected_count, count);
  }
  // Delete all keys@ts=5 and check iteration result with start ts set
  {
    std::string write_timestamp = Timestamp(5, 0);
    WriteOptions write_opts;
    for (uint64_t key = 0; key < kMaxKey + 1; ++key) {
      Status s = db_->Delete(write_opts, Key1(key), write_timestamp);
      ASSERT_OK(s);
    }

    std::string read_timestamp = Timestamp(6, 0);
    ReadOptions read_opts;
    Slice read_ts = read_timestamp;
    read_opts.timestamp = &read_ts;
    std::string read_timestamp_lb = Timestamp(2, 0);
    Slice read_ts_lb = read_timestamp_lb;
    read_opts.iter_start_ts = &read_ts_lb;
    std::unique_ptr<Iterator> it(db_->NewIterator(read_opts));
    int count = 0;
    uint64_t key = 0;
    for (it->Seek(Key1(0)), key = 0; it->Valid(); it->Next(), ++count, ++key) {
      CheckIterEntry(it.get(), Key1(key), kTypeDeletionWithTimestamp, Slice(),
                     write_timestamp);
      // Skip key@ts=3 and land on tombstone key@ts=5
      it->Next();
    }
    ASSERT_EQ(kMaxKey + 1, count);
  }
  Close();
}

TEST_F(DBBasicTestWithTimestamp, BackwardIterateLowerTsBound) {
  constexpr int kNumKeysPerFile = 128;
  constexpr uint64_t kMaxKey = 1024;
  Options options = CurrentOptions();
  options.env = env_;
  options.create_if_missing = true;
  const size_t kTimestampSize = Timestamp(0, 0).size();
  TestComparator test_cmp(kTimestampSize);
  options.comparator = &test_cmp;
  options.memtable_factory.reset(
      test::NewSpecialSkipListFactory(kNumKeysPerFile));
  DestroyAndReopen(options);
  const std::vector<std::string> write_timestamps = {Timestamp(1, 0),
                                                     Timestamp(3, 0)};
  const std::vector<std::string> read_timestamps = {Timestamp(2, 0),
                                                    Timestamp(4, 0)};
  const std::vector<std::string> read_timestamps_lb = {Timestamp(1, 0),
                                                       Timestamp(1, 0)};
  for (size_t i = 0; i < write_timestamps.size(); ++i) {
    WriteOptions write_opts;
    for (uint64_t key = 0; key <= kMaxKey; ++key) {
      Status s = db_->Put(write_opts, Key1(key), write_timestamps[i],
                          "value" + std::to_string(i));
      ASSERT_OK(s);
    }
  }
  for (size_t i = 0; i < read_timestamps.size(); ++i) {
    ReadOptions read_opts;
    Slice read_ts = read_timestamps[i];
    Slice read_ts_lb = read_timestamps_lb[i];
    read_opts.timestamp = &read_ts;
    read_opts.iter_start_ts = &read_ts_lb;
    std::unique_ptr<Iterator> it(db_->NewIterator(read_opts));
    int count = 0;
    uint64_t key = 0;
    for (it->SeekForPrev(Key1(kMaxKey)), key = kMaxKey; it->Valid();
         it->Prev(), ++count, --key) {
      CheckIterEntry(it.get(), Key1(key), kTypeValue, "value0",
                     write_timestamps[0]);
      if (i > 0) {
        it->Prev();
        CheckIterEntry(it.get(), Key1(key), kTypeValue, "value1",
                       write_timestamps[1]);
      }
    }
    ASSERT_OK(it->status());
    size_t expected_count = kMaxKey + 1;
    ASSERT_EQ(expected_count, count);
  }
  // Delete all keys@ts=5 and check iteration result with start ts set
  {
    std::string write_timestamp = Timestamp(5, 0);
    WriteOptions write_opts;
    for (uint64_t key = 0; key < kMaxKey + 1; ++key) {
      Status s = db_->Delete(write_opts, Key1(key), write_timestamp);
      ASSERT_OK(s);
    }

    std::string read_timestamp = Timestamp(6, 0);
    ReadOptions read_opts;
    Slice read_ts = read_timestamp;
    read_opts.timestamp = &read_ts;
    std::string read_timestamp_lb = Timestamp(2, 0);
    Slice read_ts_lb = read_timestamp_lb;
    read_opts.iter_start_ts = &read_ts_lb;
    std::unique_ptr<Iterator> it(db_->NewIterator(read_opts));
    int count = 0;
    uint64_t key = kMaxKey;
    for (it->SeekForPrev(Key1(key)), key = kMaxKey; it->Valid();
         it->Prev(), ++count, --key) {
      CheckIterEntry(it.get(), Key1(key), kTypeValue, "value1",
                     Timestamp(3, 0));
      it->Prev();
      CheckIterEntry(it.get(), Key1(key), kTypeDeletionWithTimestamp, Slice(),
                     write_timestamp);
    }
    ASSERT_OK(it->status());
    ASSERT_EQ(kMaxKey + 1, count);
  }
  Close();
}

TEST_F(DBBasicTestWithTimestamp, SimpleBackwardIterateLowerTsBound) {
  Options options = CurrentOptions();
  options.env = env_;
  options.create_if_missing = true;
  const size_t kTimestampSize = Timestamp(0, 0).size();
  TestComparator test_cmp(kTimestampSize);
  options.comparator = &test_cmp;
  DestroyAndReopen(options);

  std::string ts_ub_buf = Timestamp(5, 0);
  Slice ts_ub = ts_ub_buf;
  std::string ts_lb_buf = Timestamp(1, 0);
  Slice ts_lb = ts_lb_buf;

  {
    ReadOptions read_opts;
    read_opts.timestamp = &ts_ub;
    read_opts.iter_start_ts = &ts_lb;
    std::unique_ptr<Iterator> it(db_->NewIterator(read_opts));
    it->SeekToLast();
    ASSERT_FALSE(it->Valid());
    ASSERT_OK(it->status());

    it->SeekForPrev("foo");
    ASSERT_FALSE(it->Valid());
    ASSERT_OK(it->status());
  }

  // Test iterate_upper_bound
  ASSERT_OK(db_->Put(WriteOptions(), "a", Timestamp(0, 0), "v0"));
  ASSERT_OK(db_->SingleDelete(WriteOptions(), "a", Timestamp(1, 0)));

  for (int i = 0; i < 5; ++i) {
    ASSERT_OK(db_->Put(WriteOptions(), "b", Timestamp(i, 0),
                       "v" + std::to_string(i)));
  }

  {
    ReadOptions read_opts;
    read_opts.timestamp = &ts_ub;
    read_opts.iter_start_ts = &ts_lb;
    std::string key_ub_str = "b";  // exclusive
    Slice key_ub = key_ub_str;
    read_opts.iterate_upper_bound = &key_ub;
    std::unique_ptr<Iterator> it(db_->NewIterator(read_opts));
    it->SeekToLast();
    CheckIterEntry(it.get(), "a", kTypeSingleDeletion, Slice(),
                   Timestamp(1, 0));

    key_ub_str = "a";  // exclusive
    key_ub = key_ub_str;
    read_opts.iterate_upper_bound = &key_ub;
    it.reset(db_->NewIterator(read_opts));
    it->SeekToLast();
    ASSERT_FALSE(it->Valid());
    ASSERT_OK(it->status());
  }

  Close();
}

TEST_F(DBBasicTestWithTimestamp, BackwardIterateLowerTsBound_Reseek) {
  Options options = CurrentOptions();
  options.env = env_;
  options.create_if_missing = true;
  options.max_sequential_skip_in_iterations = 2;
  const size_t kTimestampSize = Timestamp(0, 0).size();
  TestComparator test_cmp(kTimestampSize);
  options.comparator = &test_cmp;
  DestroyAndReopen(options);

  for (int i = 0; i < 10; ++i) {
    ASSERT_OK(db_->Put(WriteOptions(), "a", Timestamp(i, 0),
                       "v" + std::to_string(i)));
  }

  for (int i = 0; i < 10; ++i) {
    ASSERT_OK(db_->Put(WriteOptions(), "b", Timestamp(i, 0),
                       "v" + std::to_string(i)));
  }

  {
    std::string ts_ub_buf = Timestamp(6, 0);
    Slice ts_ub = ts_ub_buf;
    std::string ts_lb_buf = Timestamp(4, 0);
    Slice ts_lb = ts_lb_buf;

    ReadOptions read_opts;
    read_opts.timestamp = &ts_ub;
    read_opts.iter_start_ts = &ts_lb;
    std::unique_ptr<Iterator> it(db_->NewIterator(read_opts));
    it->SeekToLast();
    for (int i = 0; i < 3 && it->Valid(); it->Prev(), ++i) {
      CheckIterEntry(it.get(), "b", kTypeValue, "v" + std::to_string(4 + i),
                     Timestamp(4 + i, 0));
    }
    for (int i = 0; i < 3 && it->Valid(); it->Prev(), ++i) {
      CheckIterEntry(it.get(), "a", kTypeValue, "v" + std::to_string(4 + i),
                     Timestamp(4 + i, 0));
    }
    ASSERT_OK(it->status());
  }

  Close();
}

TEST_F(DBBasicTestWithTimestamp, ReseekToTargetTimestamp) {
  Options options = CurrentOptions();
  options.env = env_;
  options.create_if_missing = true;
  constexpr size_t kNumKeys = 16;
  options.max_sequential_skip_in_iterations = kNumKeys / 2;
  options.statistics = ROCKSDB_NAMESPACE::CreateDBStatistics();
  const size_t kTimestampSize = Timestamp(0, 0).size();
  TestComparator test_cmp(kTimestampSize);
  options.comparator = &test_cmp;
  DestroyAndReopen(options);
  // Insert kNumKeys
  WriteOptions write_opts;
  Status s;
  for (size_t i = 0; i != kNumKeys; ++i) {
    std::string ts = Timestamp(static_cast<uint64_t>(i + 1), 0);
    s = db_->Put(write_opts, "foo", ts, "value" + std::to_string(i));
    ASSERT_OK(s);
  }
  {
    ReadOptions read_opts;
    std::string ts_str = Timestamp(1, 0);
    Slice ts = ts_str;
    read_opts.timestamp = &ts;
    std::unique_ptr<Iterator> iter(db_->NewIterator(read_opts));
    iter->SeekToFirst();
    CheckIterUserEntry(iter.get(), "foo", kTypeValue, "value0", ts_str);
    ASSERT_EQ(
        1, options.statistics->getTickerCount(NUMBER_OF_RESEEKS_IN_ITERATION));

    ts_str = Timestamp(kNumKeys, 0);
    ts = ts_str;
    read_opts.timestamp = &ts;
    iter.reset(db_->NewIterator(read_opts));
    iter->SeekToLast();
    CheckIterUserEntry(iter.get(), "foo", kTypeValue,
                       "value" + std::to_string(kNumKeys - 1), ts_str);
    ASSERT_EQ(
        2, options.statistics->getTickerCount(NUMBER_OF_RESEEKS_IN_ITERATION));
  }
  Close();
}

TEST_F(DBBasicTestWithTimestamp, ReseekToNextUserKey) {
  Options options = CurrentOptions();
  options.env = env_;
  options.create_if_missing = true;
  constexpr size_t kNumKeys = 16;
  options.max_sequential_skip_in_iterations = kNumKeys / 2;
  options.statistics = ROCKSDB_NAMESPACE::CreateDBStatistics();
  const size_t kTimestampSize = Timestamp(0, 0).size();
  TestComparator test_cmp(kTimestampSize);
  options.comparator = &test_cmp;
  DestroyAndReopen(options);
  // Write kNumKeys + 1 keys
  WriteOptions write_opts;
  Status s;
  for (size_t i = 0; i != kNumKeys; ++i) {
    std::string ts = Timestamp(static_cast<uint64_t>(i + 1), 0);
    s = db_->Put(write_opts, "a", ts, "value" + std::to_string(i));
    ASSERT_OK(s);
  }
  {
    std::string ts_str = Timestamp(static_cast<uint64_t>(kNumKeys + 1), 0);
    WriteBatch batch(0, 0, 0, kTimestampSize);
    { ASSERT_OK(batch.Put("a", "new_value")); }
    { ASSERT_OK(batch.Put("b", "new_value")); }
    s = batch.UpdateTimestamps(
        ts_str, [kTimestampSize](uint32_t) { return kTimestampSize; });
    ASSERT_OK(s);
    s = db_->Write(write_opts, &batch);
    ASSERT_OK(s);
  }
  {
    ReadOptions read_opts;
    std::string ts_str = Timestamp(static_cast<uint64_t>(kNumKeys + 1), 0);
    Slice ts = ts_str;
    read_opts.timestamp = &ts;
    std::unique_ptr<Iterator> iter(db_->NewIterator(read_opts));
    iter->Seek("a");
    iter->Next();
    CheckIterUserEntry(iter.get(), "b", kTypeValue, "new_value", ts_str);
    ASSERT_EQ(
        1, options.statistics->getTickerCount(NUMBER_OF_RESEEKS_IN_ITERATION));
  }
  Close();
}

TEST_F(DBBasicTestWithTimestamp, ReseekToUserKeyBeforeSavedKey) {
  Options options = GetDefaultOptions();
  options.env = env_;
  options.create_if_missing = true;
  constexpr size_t kNumKeys = 16;
  options.max_sequential_skip_in_iterations = kNumKeys / 2;
  options.statistics = ROCKSDB_NAMESPACE::CreateDBStatistics();
  const size_t kTimestampSize = Timestamp(0, 0).size();
  TestComparator test_cmp(kTimestampSize);
  options.comparator = &test_cmp;
  DestroyAndReopen(options);
  for (size_t i = 0; i < kNumKeys; ++i) {
    std::string ts = Timestamp(static_cast<uint64_t>(i + 1), 0);
    WriteOptions write_opts;
    Status s = db_->Put(write_opts, "b", ts, "value" + std::to_string(i));
    ASSERT_OK(s);
  }
  {
    std::string ts = Timestamp(1, 0);
    WriteOptions write_opts;
    ASSERT_OK(db_->Put(write_opts, "a", ts, "value"));
  }
  {
    ReadOptions read_opts;
    std::string ts_str = Timestamp(1, 0);
    Slice ts = ts_str;
    read_opts.timestamp = &ts;
    std::unique_ptr<Iterator> iter(db_->NewIterator(read_opts));
    iter->SeekToLast();
    iter->Prev();
    CheckIterUserEntry(iter.get(), "a", kTypeValue, "value", ts_str);
    ASSERT_EQ(
        1, options.statistics->getTickerCount(NUMBER_OF_RESEEKS_IN_ITERATION));
  }
  Close();
}

TEST_F(DBBasicTestWithTimestamp, MultiGetWithFastLocalBloom) {
  Options options = CurrentOptions();
  options.env = env_;
  options.create_if_missing = true;
  BlockBasedTableOptions bbto;
  bbto.filter_policy.reset(NewBloomFilterPolicy(10, false));
  bbto.cache_index_and_filter_blocks = true;
  bbto.whole_key_filtering = true;
  options.table_factory.reset(NewBlockBasedTableFactory(bbto));
  const size_t kTimestampSize = Timestamp(0, 0).size();
  TestComparator test_cmp(kTimestampSize);
  options.comparator = &test_cmp;
  DestroyAndReopen(options);

  // Write any value
  WriteOptions write_opts;
  std::string ts = Timestamp(1, 0);

  ASSERT_OK(db_->Put(write_opts, "foo", ts, "bar"));

  ASSERT_OK(Flush());

  // Read with MultiGet
  ReadOptions read_opts;
  Slice read_ts = ts;
  read_opts.timestamp = &read_ts;
  size_t batch_size = 1;
  std::vector<Slice> keys(batch_size);
  std::vector<PinnableSlice> values(batch_size);
  std::vector<Status> statuses(batch_size);
  std::vector<std::string> timestamps(batch_size);
  keys[0] = "foo";
  ColumnFamilyHandle* cfh = db_->DefaultColumnFamily();
  db_->MultiGet(read_opts, cfh, batch_size, keys.data(), values.data(),
                timestamps.data(), statuses.data(), true);

  ASSERT_OK(statuses[0]);
  ASSERT_EQ(Timestamp(1, 0), timestamps[0]);
  for (auto& elem : values) {
    elem.Reset();
  }

  ASSERT_OK(db_->SingleDelete(WriteOptions(), "foo", Timestamp(2, 0)));
  ts = Timestamp(3, 0);
  read_ts = ts;
  read_opts.timestamp = &read_ts;
  db_->MultiGet(read_opts, cfh, batch_size, keys.data(), values.data(),
                timestamps.data(), statuses.data(), true);
  ASSERT_TRUE(statuses[0].IsNotFound());
  ASSERT_EQ(Timestamp(2, 0), timestamps[0]);

  Close();
}

TEST_P(DBBasicTestWithTimestampTableOptions, MultiGetWithPrefix) {
  Options options = CurrentOptions();
  options.env = env_;
  options.create_if_missing = true;
  options.prefix_extractor.reset(NewCappedPrefixTransform(5));
  BlockBasedTableOptions bbto;
  bbto.filter_policy.reset(NewBloomFilterPolicy(10, false));
  bbto.cache_index_and_filter_blocks = true;
  bbto.whole_key_filtering = false;
  bbto.index_type = GetParam();
  options.table_factory.reset(NewBlockBasedTableFactory(bbto));
  const size_t kTimestampSize = Timestamp(0, 0).size();
  TestComparator test_cmp(kTimestampSize);
  options.comparator = &test_cmp;
  DestroyAndReopen(options);

  // Write any value
  WriteOptions write_opts;
  std::string ts = Timestamp(1, 0);

  ASSERT_OK(db_->Put(write_opts, "foo", ts, "bar"));

  ASSERT_OK(Flush());

  // Read with MultiGet
  ReadOptions read_opts;
  Slice read_ts = ts;
  read_opts.timestamp = &read_ts;
  size_t batch_size = 1;
  std::vector<Slice> keys(batch_size);
  std::vector<PinnableSlice> values(batch_size);
  std::vector<Status> statuses(batch_size);
  std::vector<std::string> timestamps(batch_size);
  keys[0] = "foo";
  ColumnFamilyHandle* cfh = db_->DefaultColumnFamily();
  db_->MultiGet(read_opts, cfh, batch_size, keys.data(), values.data(),
                timestamps.data(), statuses.data(), true);

  ASSERT_OK(statuses[0]);
  ASSERT_EQ(Timestamp(1, 0), timestamps[0]);
  for (auto& elem : values) {
    elem.Reset();
  }

  ASSERT_OK(db_->SingleDelete(WriteOptions(), "foo", Timestamp(2, 0)));
  // TODO re-enable after fixing a bug of kHashSearch
  if (GetParam() != BlockBasedTableOptions::IndexType::kHashSearch) {
    ASSERT_OK(Flush());
  }

  ts = Timestamp(3, 0);
  read_ts = ts;
  db_->MultiGet(read_opts, cfh, batch_size, keys.data(), values.data(),
                timestamps.data(), statuses.data(), true);
  ASSERT_TRUE(statuses[0].IsNotFound());
  ASSERT_EQ(Timestamp(2, 0), timestamps[0]);

  Close();
}

TEST_P(DBBasicTestWithTimestampTableOptions, MultiGetWithMemBloomFilter) {
  Options options = CurrentOptions();
  options.env = env_;
  options.create_if_missing = true;
  options.prefix_extractor.reset(NewCappedPrefixTransform(5));
  BlockBasedTableOptions bbto;
  bbto.filter_policy.reset(NewBloomFilterPolicy(10, false));
  bbto.cache_index_and_filter_blocks = true;
  bbto.whole_key_filtering = false;
  bbto.index_type = GetParam();
  options.memtable_prefix_bloom_size_ratio = 0.1;
  options.table_factory.reset(NewBlockBasedTableFactory(bbto));
  const size_t kTimestampSize = Timestamp(0, 0).size();
  TestComparator test_cmp(kTimestampSize);
  options.comparator = &test_cmp;
  DestroyAndReopen(options);

  // Write any value
  WriteOptions write_opts;
  std::string ts = Timestamp(1, 0);

  ASSERT_OK(db_->Put(write_opts, "foo", ts, "bar"));

  // Read with MultiGet
  ts = Timestamp(2, 0);
  Slice read_ts = ts;
  ReadOptions read_opts;
  read_opts.timestamp = &read_ts;
  size_t batch_size = 1;
  std::vector<Slice> keys(batch_size);
  std::vector<PinnableSlice> values(batch_size);
  std::vector<Status> statuses(batch_size);
  keys[0] = "foo";
  ColumnFamilyHandle* cfh = db_->DefaultColumnFamily();
  db_->MultiGet(read_opts, cfh, batch_size, keys.data(), values.data(),
                statuses.data());

  ASSERT_OK(statuses[0]);
  Close();
}

TEST_F(DBBasicTestWithTimestamp, MultiGetRangeFiltering) {
  Options options = CurrentOptions();
  options.env = env_;
  options.create_if_missing = true;
  BlockBasedTableOptions bbto;
  bbto.filter_policy.reset(NewBloomFilterPolicy(10, false));
  bbto.cache_index_and_filter_blocks = true;
  bbto.whole_key_filtering = false;
  options.memtable_prefix_bloom_size_ratio = 0.1;
  options.table_factory.reset(NewBlockBasedTableFactory(bbto));
  const size_t kTimestampSize = Timestamp(0, 0).size();
  TestComparator test_cmp(kTimestampSize);
  options.comparator = &test_cmp;
  DestroyAndReopen(options);

  // Write any value
  WriteOptions write_opts;
  std::string ts = Timestamp(1, 0);

  // random data
  for (int i = 0; i < 3; i++) {
    auto key = std::to_string(i * 10);
    auto value = std::to_string(i * 10);
    Slice key_slice = key;
    Slice value_slice = value;
    ASSERT_OK(db_->Put(write_opts, key_slice, ts, value_slice));
    ASSERT_OK(Flush());
  }

  // Make num_levels to 2 to do key range filtering of sst files
  ASSERT_OK(db_->CompactRange(CompactRangeOptions(), nullptr, nullptr));

  ASSERT_OK(db_->Put(write_opts, "foo", ts, "bar"));

  ASSERT_OK(Flush());

  // Read with MultiGet
  ts = Timestamp(2, 0);
  Slice read_ts = ts;
  ReadOptions read_opts;
  read_opts.timestamp = &read_ts;
  size_t batch_size = 1;
  std::vector<Slice> keys(batch_size);
  std::vector<PinnableSlice> values(batch_size);
  std::vector<Status> statuses(batch_size);
  keys[0] = "foo";
  ColumnFamilyHandle* cfh = db_->DefaultColumnFamily();
  db_->MultiGet(read_opts, cfh, batch_size, keys.data(), values.data(),
                statuses.data());

  ASSERT_OK(statuses[0]);
  Close();
}

TEST_F(DBBasicTestWithTimestamp, GetWithRowCache) {
  Options options = CurrentOptions();
  options.env = env_;
  options.create_if_missing = true;
  options.statistics = ROCKSDB_NAMESPACE::CreateDBStatistics();
  LRUCacheOptions cache_options;
  cache_options.capacity = 8192;
  options.row_cache = cache_options.MakeSharedRowCache();

  const size_t kTimestampSize = Timestamp(0, 0).size();
  TestComparator test_cmp(kTimestampSize);
  options.comparator = &test_cmp;
  DestroyAndReopen(options);

  WriteOptions write_opts;
  std::string ts_early = Timestamp(1, 0);
  std::string ts_later = Timestamp(10, 0);
  Slice ts_later_slice = ts_later;

  const Snapshot* snap_with_nothing = db_->GetSnapshot();
  ASSERT_OK(db_->Put(write_opts, "foo", ts_early, "bar"));
  const Snapshot* snap_with_foo = db_->GetSnapshot();

  // Ensure file has sequence number greater than snapshot_with_foo
  for (int i = 0; i < 10; i++) {
    std::string numStr = std::to_string(i);
    ASSERT_OK(db_->Put(write_opts, numStr, ts_later, numStr));
  }
  ASSERT_OK(Flush());
  ASSERT_EQ(TestGetTickerCount(options, ROW_CACHE_HIT), 0);
  ASSERT_EQ(TestGetTickerCount(options, ROW_CACHE_MISS), 0);

  ReadOptions read_opts;
  read_opts.timestamp = &ts_later_slice;

  std::string read_value;
  std::string read_ts;
  Status s = db_->Get(read_opts, "foo", &read_value, &read_ts);
  ASSERT_OK(s);
  ASSERT_EQ(TestGetTickerCount(options, ROW_CACHE_HIT), 0);
  ASSERT_EQ(TestGetTickerCount(options, ROW_CACHE_MISS), 1);
  ASSERT_EQ(read_ts, ts_early);

  s = db_->Get(read_opts, "foo", &read_value, &read_ts);
  ASSERT_OK(s);
  ASSERT_EQ(TestGetTickerCount(options, ROW_CACHE_HIT), 1);
  ASSERT_EQ(TestGetTickerCount(options, ROW_CACHE_MISS), 1);
  // Row cache is not storing the ts when record is inserted/updated.
  // To be fixed after enabling ROW_CACHE with timestamp.
  // ASSERT_EQ(read_ts, ts_early);

  {
    std::string ts_nothing = Timestamp(0, 0);
    Slice ts_nothing_slice = ts_nothing;
    read_opts.timestamp = &ts_nothing_slice;
    s = db_->Get(read_opts, "foo", &read_value, &read_ts);
    ASSERT_TRUE(s.IsNotFound());
    ASSERT_EQ(TestGetTickerCount(options, ROW_CACHE_HIT), 1);
    ASSERT_EQ(TestGetTickerCount(options, ROW_CACHE_MISS), 2);

    read_opts.timestamp = &ts_later_slice;
    s = db_->Get(read_opts, "foo", &read_value, &read_ts);
    ASSERT_OK(s);
    ASSERT_EQ(TestGetTickerCount(options, ROW_CACHE_HIT), 2);
    ASSERT_EQ(TestGetTickerCount(options, ROW_CACHE_MISS), 2);
  }

  {
    read_opts.snapshot = snap_with_foo;

    s = db_->Get(read_opts, "foo", &read_value, &read_ts);
    ASSERT_OK(s);
    ASSERT_EQ(TestGetTickerCount(options, ROW_CACHE_HIT), 2);
    ASSERT_EQ(TestGetTickerCount(options, ROW_CACHE_MISS), 3);

    s = db_->Get(read_opts, "foo", &read_value, &read_ts);
    ASSERT_OK(s);
    ASSERT_EQ(TestGetTickerCount(options, ROW_CACHE_HIT), 3);
    ASSERT_EQ(TestGetTickerCount(options, ROW_CACHE_MISS), 3);
  }

  {
    read_opts.snapshot = snap_with_nothing;
    s = db_->Get(read_opts, "foo", &read_value, &read_ts);
    ASSERT_TRUE(s.IsNotFound());
    ASSERT_EQ(TestGetTickerCount(options, ROW_CACHE_HIT), 3);
    ASSERT_EQ(TestGetTickerCount(options, ROW_CACHE_MISS), 4);

    s = db_->Get(read_opts, "foo", &read_value, &read_ts);
    ASSERT_TRUE(s.IsNotFound());
    ASSERT_EQ(TestGetTickerCount(options, ROW_CACHE_HIT), 3);
    ASSERT_EQ(TestGetTickerCount(options, ROW_CACHE_MISS), 5);
  }

  db_->ReleaseSnapshot(snap_with_nothing);
  db_->ReleaseSnapshot(snap_with_foo);
  Close();
}

TEST_P(DBBasicTestWithTimestampTableOptions, MultiGetPrefixFilter) {
  Options options = CurrentOptions();
  options.env = env_;
  options.create_if_missing = true;
  options.prefix_extractor.reset(NewCappedPrefixTransform(3));
  BlockBasedTableOptions bbto;
  bbto.filter_policy.reset(NewBloomFilterPolicy(10, false));
  bbto.cache_index_and_filter_blocks = true;
  bbto.whole_key_filtering = false;
  bbto.index_type = GetParam();
  options.memtable_prefix_bloom_size_ratio = 0.1;
  options.table_factory.reset(NewBlockBasedTableFactory(bbto));
  const size_t kTimestampSize = Timestamp(0, 0).size();
  TestComparator test_cmp(kTimestampSize);
  options.comparator = &test_cmp;
  DestroyAndReopen(options);

  WriteOptions write_opts;
  std::string ts = Timestamp(1, 0);

  ASSERT_OK(db_->Put(write_opts, "foo", ts, "bar"));

  ASSERT_OK(Flush());
  // Read with MultiGet
  ts = Timestamp(2, 0);
  Slice read_ts = ts;
  ReadOptions read_opts;
  read_opts.timestamp = &read_ts;
  size_t batch_size = 1;
  std::vector<Slice> keys(batch_size);
  std::vector<std::string> values(batch_size);
  std::vector<std::string> timestamps(batch_size);
  keys[0] = "foo";
  ColumnFamilyHandle* cfh = db_->DefaultColumnFamily();
  std::vector<ColumnFamilyHandle*> cfhs(keys.size(), cfh);
  std::vector<Status> statuses =
      db_->MultiGet(read_opts, cfhs, keys, &values, &timestamps);

  ASSERT_OK(statuses[0]);
  Close();
}

TEST_F(DBBasicTestWithTimestamp, MaxKeysSkippedDuringNext) {
  Options options = CurrentOptions();
  options.env = env_;
  options.create_if_missing = true;
  const size_t kTimestampSize = Timestamp(0, 0).size();
  TestComparator test_cmp(kTimestampSize);
  options.comparator = &test_cmp;
  DestroyAndReopen(options);
  constexpr size_t max_skippable_internal_keys = 2;
  const size_t kNumKeys = max_skippable_internal_keys + 2;
  WriteOptions write_opts;
  Status s;
  {
    std::string ts = Timestamp(1, 0);
    ASSERT_OK(db_->Put(write_opts, "a", ts, "value"));
  }
  for (size_t i = 0; i < kNumKeys; ++i) {
    std::string ts = Timestamp(static_cast<uint64_t>(i + 1), 0);
    s = db_->Put(write_opts, "b", ts, "value" + std::to_string(i));
    ASSERT_OK(s);
  }
  {
    ReadOptions read_opts;
    read_opts.max_skippable_internal_keys = max_skippable_internal_keys;
    std::string ts_str = Timestamp(1, 0);
    Slice ts = ts_str;
    read_opts.timestamp = &ts;
    std::unique_ptr<Iterator> iter(db_->NewIterator(read_opts));
    iter->SeekToFirst();
    iter->Next();
    ASSERT_TRUE(iter->status().IsIncomplete());
  }
  Close();
}

TEST_F(DBBasicTestWithTimestamp, MaxKeysSkippedDuringPrev) {
  Options options = GetDefaultOptions();
  options.env = env_;
  options.create_if_missing = true;
  const size_t kTimestampSize = Timestamp(0, 0).size();
  TestComparator test_cmp(kTimestampSize);
  options.comparator = &test_cmp;
  DestroyAndReopen(options);
  constexpr size_t max_skippable_internal_keys = 2;
  const size_t kNumKeys = max_skippable_internal_keys + 2;
  WriteOptions write_opts;
  Status s;
  {
    std::string ts = Timestamp(1, 0);
    ASSERT_OK(db_->Put(write_opts, "b", ts, "value"));
  }
  for (size_t i = 0; i < kNumKeys; ++i) {
    std::string ts = Timestamp(static_cast<uint64_t>(i + 1), 0);
    s = db_->Put(write_opts, "a", ts, "value" + std::to_string(i));
    ASSERT_OK(s);
  }
  {
    ReadOptions read_opts;
    read_opts.max_skippable_internal_keys = max_skippable_internal_keys;
    std::string ts_str = Timestamp(1, 0);
    Slice ts = ts_str;
    read_opts.timestamp = &ts;
    std::unique_ptr<Iterator> iter(db_->NewIterator(read_opts));
    iter->SeekToLast();
    iter->Prev();
    ASSERT_TRUE(iter->status().IsIncomplete());
  }
  Close();
}

// Create two L0, and compact them to a new L1. In this test, L1 is L_bottom.
// Two L0s:
//       f1                                  f2
// <a, 1, kTypeValue>    <a, 3, kTypeDeletionWithTimestamp>...<b, 2, kTypeValue>
// Since f2.smallest < f1.largest < f2.largest
// f1 and f2 will be the inputs of a real compaction instead of trivial move.
TEST_F(DBBasicTestWithTimestamp, CompactDeletionWithTimestampMarkerToBottom) {
  Options options = CurrentOptions();
  options.env = env_;
  options.create_if_missing = true;
  const size_t kTimestampSize = Timestamp(0, 0).size();
  TestComparator test_cmp(kTimestampSize);
  options.comparator = &test_cmp;
  options.num_levels = 2;
  options.level0_file_num_compaction_trigger = 2;
  DestroyAndReopen(options);
  WriteOptions write_opts;
  std::string ts = Timestamp(1, 0);
  ASSERT_OK(db_->Put(write_opts, "a", ts, "value0"));
  ASSERT_OK(Flush());

  ts = Timestamp(2, 0);
  ASSERT_OK(db_->Put(write_opts, "b", ts, "value0"));
  ts = Timestamp(3, 0);
  ASSERT_OK(db_->Delete(write_opts, "a", ts));
  ASSERT_OK(Flush());
  ASSERT_OK(dbfull()->TEST_WaitForCompact());

  ReadOptions read_opts;
  ts = Timestamp(1, 0);
  Slice read_ts = ts;
  read_opts.timestamp = &read_ts;
  std::string value;
  Status s = db_->Get(read_opts, "a", &value);
  ASSERT_OK(s);
  ASSERT_EQ("value0", value);

  ts = Timestamp(3, 0);
  read_ts = ts;
  read_opts.timestamp = &read_ts;
  std::string key_ts;
  s = db_->Get(read_opts, "a", &value, &key_ts);
  ASSERT_TRUE(s.IsNotFound());
  ASSERT_EQ(Timestamp(3, 0), key_ts);

  // Time-travel to the past before deletion
  ts = Timestamp(2, 0);
  read_ts = ts;
  read_opts.timestamp = &read_ts;
  s = db_->Get(read_opts, "a", &value);
  ASSERT_OK(s);
  ASSERT_EQ("value0", value);
  Close();
}

#if !defined(ROCKSDB_VALGRIND_RUN) || defined(ROCKSDB_FULL_VALGRIND_RUN)
class DBBasicTestWithTimestampFilterPrefixSettings
    : public DBBasicTestWithTimestampBase,
      public testing::WithParamInterface<
          std::tuple<std::shared_ptr<const FilterPolicy>, bool, bool,
                     std::shared_ptr<const SliceTransform>, bool, double,
                     BlockBasedTableOptions::IndexType>> {
 public:
  DBBasicTestWithTimestampFilterPrefixSettings()
      : DBBasicTestWithTimestampBase(
            "db_basic_test_with_timestamp_filter_prefix") {}
};

TEST_P(DBBasicTestWithTimestampFilterPrefixSettings, GetAndMultiGet) {
  Options options = CurrentOptions();
  options.env = env_;
  options.create_if_missing = true;
  BlockBasedTableOptions bbto;
  bbto.filter_policy = std::get<0>(GetParam());
  bbto.whole_key_filtering = std::get<1>(GetParam());
  bbto.cache_index_and_filter_blocks = std::get<2>(GetParam());
  bbto.index_type = std::get<6>(GetParam());
  options.table_factory.reset(NewBlockBasedTableFactory(bbto));
  options.prefix_extractor = std::get<3>(GetParam());
  options.memtable_whole_key_filtering = std::get<4>(GetParam());
  options.memtable_prefix_bloom_size_ratio = std::get<5>(GetParam());

  const size_t kTimestampSize = Timestamp(0, 0).size();
  TestComparator test_cmp(kTimestampSize);
  options.comparator = &test_cmp;
  DestroyAndReopen(options);
  const int kMaxKey = 1000;

  // Write any value
  WriteOptions write_opts;
  std::string ts = Timestamp(1, 0);

  int idx = 0;
  for (; idx < kMaxKey / 4; idx++) {
    ASSERT_OK(db_->Put(write_opts, Key1(idx), ts, "bar"));
    ASSERT_OK(db_->Put(write_opts, KeyWithPrefix("foo", idx), ts, "bar"));
  }

  ASSERT_OK(Flush());
  ASSERT_OK(db_->CompactRange(CompactRangeOptions(), nullptr, nullptr));

  for (; idx < kMaxKey / 2; idx++) {
    ASSERT_OK(db_->Put(write_opts, Key1(idx), ts, "bar"));
    ASSERT_OK(db_->Put(write_opts, KeyWithPrefix("foo", idx), ts, "bar"));
  }

  ASSERT_OK(Flush());

  for (; idx < kMaxKey; idx++) {
    ASSERT_OK(db_->Put(write_opts, Key1(idx), ts, "bar"));
    ASSERT_OK(db_->Put(write_opts, KeyWithPrefix("foo", idx), ts, "bar"));
  }

  // Read with MultiGet
  ReadOptions read_opts;
  Slice read_ts = ts;
  read_opts.timestamp = &read_ts;

  for (idx = 0; idx < kMaxKey; idx++) {
    size_t batch_size = 4;
    std::vector<std::string> keys_str(batch_size);
    std::vector<PinnableSlice> values(batch_size);
    std::vector<Status> statuses(batch_size);
    ColumnFamilyHandle* cfh = db_->DefaultColumnFamily();

    keys_str[0] = Key1(idx);
    keys_str[1] = KeyWithPrefix("foo", idx);
    keys_str[2] = Key1(kMaxKey + idx);
    keys_str[3] = KeyWithPrefix("foo", kMaxKey + idx);

    auto keys = ConvertStrToSlice(keys_str);

    db_->MultiGet(read_opts, cfh, batch_size, keys.data(), values.data(),
                  statuses.data());

    for (int i = 0; i < 2; i++) {
      ASSERT_OK(statuses[i]);
    }
    for (int i = 2; i < 4; i++) {
      ASSERT_TRUE(statuses[i].IsNotFound());
    }

    for (int i = 0; i < 2; i++) {
      std::string value;
      ASSERT_OK(db_->Get(read_opts, keys[i], &value));
      std::unique_ptr<Iterator> it1(db_->NewIterator(read_opts));
      ASSERT_NE(nullptr, it1);
      ASSERT_OK(it1->status());
      it1->Seek(keys[i]);
      ASSERT_TRUE(it1->Valid());
    }

    for (int i = 2; i < 4; i++) {
      std::string value;
      Status s = db_->Get(read_opts, keys[i], &value);
      ASSERT_TRUE(s.IsNotFound());
    }
  }
  Close();
}

INSTANTIATE_TEST_CASE_P(
    Timestamp, DBBasicTestWithTimestampFilterPrefixSettings,
    ::testing::Combine(
        ::testing::Values(
            std::shared_ptr<const FilterPolicy>(nullptr),
            std::shared_ptr<const FilterPolicy>(NewBloomFilterPolicy(10, true)),
            std::shared_ptr<const FilterPolicy>(NewBloomFilterPolicy(10,
                                                                     false))),
        ::testing::Bool(), ::testing::Bool(),
        ::testing::Values(
            std::shared_ptr<const SliceTransform>(NewFixedPrefixTransform(1)),
            std::shared_ptr<const SliceTransform>(NewFixedPrefixTransform(4)),
            std::shared_ptr<const SliceTransform>(NewFixedPrefixTransform(7)),
            std::shared_ptr<const SliceTransform>(NewFixedPrefixTransform(8))),
        ::testing::Bool(), ::testing::Values(0, 0.1),
        ::testing::Values(
            BlockBasedTableOptions::IndexType::kBinarySearch,
            BlockBasedTableOptions::IndexType::kHashSearch,
            BlockBasedTableOptions::IndexType::kTwoLevelIndexSearch,
            BlockBasedTableOptions::IndexType::kBinarySearchWithFirstKey)));
#endif  // !defined(ROCKSDB_VALGRIND_RUN) || defined(ROCKSDB_FULL_VALGRIND_RUN)

class DataVisibilityTest : public DBBasicTestWithTimestampBase {
 public:
  DataVisibilityTest() : DBBasicTestWithTimestampBase("data_visibility_test") {
    // Initialize test data
    for (int i = 0; i < kTestDataSize; i++) {
      test_data_[i].key = "key" + std::to_string(i);
      test_data_[i].value = "value" + std::to_string(i);
      test_data_[i].timestamp = Timestamp(i, 0);
      test_data_[i].ts = i;
      test_data_[i].seq_num = kMaxSequenceNumber;
    }
  }

 protected:
  struct TestData {
    std::string key;
    std::string value;
    int ts;
    std::string timestamp;
    SequenceNumber seq_num;
  };

  constexpr static int kTestDataSize = 3;
  TestData test_data_[kTestDataSize];

  void PutTestData(int index, ColumnFamilyHandle* cfh = nullptr) {
    ASSERT_LE(index, kTestDataSize);
    WriteOptions write_opts;

    if (cfh == nullptr) {
      ASSERT_OK(db_->Put(write_opts, test_data_[index].key,
                         test_data_[index].timestamp, test_data_[index].value));
      const Snapshot* snap = db_->GetSnapshot();
      test_data_[index].seq_num = snap->GetSequenceNumber();
      if (index > 0) {
        ASSERT_GT(test_data_[index].seq_num, test_data_[index - 1].seq_num);
      }
      db_->ReleaseSnapshot(snap);
    } else {
      ASSERT_OK(db_->Put(write_opts, cfh, test_data_[index].key,
                         test_data_[index].timestamp, test_data_[index].value));
    }
  }

  void AssertVisibility(int ts, SequenceNumber seq,
                        std::vector<Status> statuses) {
    ASSERT_EQ(kTestDataSize, statuses.size());
    for (int i = 0; i < kTestDataSize; i++) {
      if (test_data_[i].seq_num <= seq && test_data_[i].ts <= ts) {
        ASSERT_OK(statuses[i]);
      } else {
        ASSERT_TRUE(statuses[i].IsNotFound());
      }
    }
  }

  std::vector<Slice> GetKeys() {
    std::vector<Slice> ret(kTestDataSize);
    for (int i = 0; i < kTestDataSize; i++) {
      ret[i] = test_data_[i].key;
    }
    return ret;
  }

  void VerifyDefaultCF(int ts, const Snapshot* snap = nullptr) {
    ReadOptions read_opts;
    std::string read_ts = Timestamp(ts, 0);
    Slice read_ts_slice = read_ts;
    read_opts.timestamp = &read_ts_slice;
    read_opts.snapshot = snap;

    ColumnFamilyHandle* cfh = db_->DefaultColumnFamily();
    std::vector<ColumnFamilyHandle*> cfs(kTestDataSize, cfh);
    SequenceNumber seq =
        snap ? snap->GetSequenceNumber() : kMaxSequenceNumber - 1;

    // There're several MultiGet interfaces with not exactly the same
    // implementations, query data with all of them.
    auto keys = GetKeys();
    std::vector<std::string> values;
    auto s1 = db_->MultiGet(read_opts, cfs, keys, &values);
    AssertVisibility(ts, seq, s1);

    auto s2 = db_->MultiGet(read_opts, keys, &values);
    AssertVisibility(ts, seq, s2);

    std::vector<std::string> timestamps;
    auto s3 = db_->MultiGet(read_opts, cfs, keys, &values, &timestamps);
    AssertVisibility(ts, seq, s3);

    auto s4 = db_->MultiGet(read_opts, keys, &values, &timestamps);
    AssertVisibility(ts, seq, s4);

    std::vector<PinnableSlice> values_ps5(kTestDataSize);
    std::vector<Status> s5(kTestDataSize);
    db_->MultiGet(read_opts, cfh, kTestDataSize, keys.data(), values_ps5.data(),
                  s5.data());
    AssertVisibility(ts, seq, s5);

    std::vector<PinnableSlice> values_ps6(kTestDataSize);
    std::vector<Status> s6(kTestDataSize);
    std::vector<std::string> timestamps_array(kTestDataSize);
    db_->MultiGet(read_opts, cfh, kTestDataSize, keys.data(), values_ps6.data(),
                  timestamps_array.data(), s6.data());
    AssertVisibility(ts, seq, s6);

    std::vector<PinnableSlice> values_ps7(kTestDataSize);
    std::vector<Status> s7(kTestDataSize);
    db_->MultiGet(read_opts, kTestDataSize, cfs.data(), keys.data(),
                  values_ps7.data(), s7.data());
    AssertVisibility(ts, seq, s7);

    std::vector<PinnableSlice> values_ps8(kTestDataSize);
    std::vector<Status> s8(kTestDataSize);
    db_->MultiGet(read_opts, kTestDataSize, cfs.data(), keys.data(),
                  values_ps8.data(), timestamps_array.data(), s8.data());
    AssertVisibility(ts, seq, s8);
  }

  void VerifyDefaultCF(const Snapshot* snap = nullptr) {
    for (int i = 0; i <= kTestDataSize; i++) {
      VerifyDefaultCF(i, snap);
    }
  }
};
constexpr int DataVisibilityTest::kTestDataSize;

// Application specifies timestamp but not snapshot.
//           reader              writer
//                               ts'=90
//           ts=100
//           seq=10
//                               seq'=11
//                               write finishes
//         GetImpl(ts,seq)
// It is OK to return <k, t1, s1> if ts>=t1 AND seq>=s1. If ts>=t1 but seq<s1,
// the key should not be returned.
TEST_F(DataVisibilityTest, PointLookupWithoutSnapshot1) {
  Options options = CurrentOptions();
  const size_t kTimestampSize = Timestamp(0, 0).size();
  TestComparator test_cmp(kTimestampSize);
  options.comparator = &test_cmp;
  DestroyAndReopen(options);
  SyncPoint::GetInstance()->DisableProcessing();
  SyncPoint::GetInstance()->LoadDependency({
      {"DBImpl::GetImpl:3",
       "DataVisibilityTest::PointLookupWithoutSnapshot1:BeforePut"},
      {"DataVisibilityTest::PointLookupWithoutSnapshot1:AfterPut",
       "DBImpl::GetImpl:4"},
  });
  SyncPoint::GetInstance()->EnableProcessing();
  port::Thread writer_thread([this]() {
    std::string write_ts = Timestamp(1, 0);
    WriteOptions write_opts;
    TEST_SYNC_POINT(
        "DataVisibilityTest::PointLookupWithoutSnapshot1:BeforePut");
    Status s = db_->Put(write_opts, "foo", write_ts, "value");
    ASSERT_OK(s);
    TEST_SYNC_POINT("DataVisibilityTest::PointLookupWithoutSnapshot1:AfterPut");
  });
  ReadOptions read_opts;
  std::string read_ts_str = Timestamp(3, 0);
  Slice read_ts = read_ts_str;
  read_opts.timestamp = &read_ts;
  std::string value;
  Status s = db_->Get(read_opts, "foo", &value);

  writer_thread.join();
  ASSERT_TRUE(s.IsNotFound());
  Close();
}

// Application specifies timestamp but not snapshot.
//           reader              writer
//                               ts'=90
//           ts=100
//           seq=10
//                               seq'=11
//                               write finishes
//                               Flush
//         GetImpl(ts,seq)
// It is OK to return <k, t1, s1> if ts>=t1 AND seq>=s1. If ts>=t1 but seq<s1,
// the key should not be returned.
TEST_F(DataVisibilityTest, PointLookupWithoutSnapshot2) {
  Options options = CurrentOptions();
  const size_t kTimestampSize = Timestamp(0, 0).size();
  TestComparator test_cmp(kTimestampSize);
  options.comparator = &test_cmp;
  DestroyAndReopen(options);
  SyncPoint::GetInstance()->DisableProcessing();
  SyncPoint::GetInstance()->LoadDependency({
      {"DBImpl::GetImpl:3",
       "DataVisibilityTest::PointLookupWithoutSnapshot2:BeforePut"},
      {"DataVisibilityTest::PointLookupWithoutSnapshot2:AfterPut",
       "DBImpl::GetImpl:4"},
  });
  SyncPoint::GetInstance()->EnableProcessing();
  port::Thread writer_thread([this]() {
    std::string write_ts = Timestamp(1, 0);
    WriteOptions write_opts;
    TEST_SYNC_POINT(
        "DataVisibilityTest::PointLookupWithoutSnapshot2:BeforePut");
    Status s = db_->Put(write_opts, "foo", write_ts, "value");
    ASSERT_OK(s);
    ASSERT_OK(Flush());

    write_ts = Timestamp(2, 0);
    s = db_->Put(write_opts, "bar", write_ts, "value");
    ASSERT_OK(s);
    TEST_SYNC_POINT("DataVisibilityTest::PointLookupWithoutSnapshot2:AfterPut");
  });
  ReadOptions read_opts;
  std::string read_ts_str = Timestamp(3, 0);
  Slice read_ts = read_ts_str;
  read_opts.timestamp = &read_ts;
  std::string value;
  Status s = db_->Get(read_opts, "foo", &value);
  writer_thread.join();
  ASSERT_TRUE(s.IsNotFound());
  Close();
}

// Application specifies both timestamp and snapshot.
//       reader               writer
//       seq=10
//                            ts'=90
//       ts=100
//                            seq'=11
//                            write finishes
//       GetImpl(ts,seq)
// Since application specifies both timestamp and snapshot, application expects
// to see data that visible in BOTH timestamp and sequence number. Therefore,
// <k, t1, s1> can be returned only if t1<=ts AND s1<=seq.
TEST_F(DataVisibilityTest, PointLookupWithSnapshot1) {
  Options options = CurrentOptions();
  const size_t kTimestampSize = Timestamp(0, 0).size();
  TestComparator test_cmp(kTimestampSize);
  options.comparator = &test_cmp;
  DestroyAndReopen(options);
  SyncPoint::GetInstance()->DisableProcessing();
  SyncPoint::GetInstance()->LoadDependency({
      {"DataVisibilityTest::PointLookupWithSnapshot1:AfterTakingSnap",
       "DataVisibilityTest::PointLookupWithSnapshot1:BeforePut"},
      {"DataVisibilityTest::PointLookupWithSnapshot1:AfterPut",
       "DBImpl::GetImpl:1"},
  });
  SyncPoint::GetInstance()->EnableProcessing();
  port::Thread writer_thread([this]() {
    std::string write_ts = Timestamp(1, 0);
    WriteOptions write_opts;
    TEST_SYNC_POINT("DataVisibilityTest::PointLookupWithSnapshot1:BeforePut");
    Status s = db_->Put(write_opts, "foo", write_ts, "value");
    TEST_SYNC_POINT("DataVisibilityTest::PointLookupWithSnapshot1:AfterPut");
    ASSERT_OK(s);
  });
  ReadOptions read_opts;
  const Snapshot* snap = db_->GetSnapshot();
  TEST_SYNC_POINT(
      "DataVisibilityTest::PointLookupWithSnapshot1:AfterTakingSnap");
  read_opts.snapshot = snap;
  std::string read_ts_str = Timestamp(3, 0);
  Slice read_ts = read_ts_str;
  read_opts.timestamp = &read_ts;
  std::string value;
  Status s = db_->Get(read_opts, "foo", &value);
  writer_thread.join();

  ASSERT_TRUE(s.IsNotFound());

  db_->ReleaseSnapshot(snap);
  Close();
}

// Application specifies both timestamp and snapshot.
//       reader               writer
//       seq=10
//                            ts'=90
//       ts=100
//                            seq'=11
//                            write finishes
//                            Flush
//       GetImpl(ts,seq)
// Since application specifies both timestamp and snapshot, application expects
// to see data that visible in BOTH timestamp and sequence number. Therefore,
// <k, t1, s1> can be returned only if t1<=ts AND s1<=seq.
TEST_F(DataVisibilityTest, PointLookupWithSnapshot2) {
  Options options = CurrentOptions();
  const size_t kTimestampSize = Timestamp(0, 0).size();
  TestComparator test_cmp(kTimestampSize);
  options.comparator = &test_cmp;
  DestroyAndReopen(options);
  SyncPoint::GetInstance()->DisableProcessing();
  SyncPoint::GetInstance()->LoadDependency({
      {"DataVisibilityTest::PointLookupWithSnapshot2:AfterTakingSnap",
       "DataVisibilityTest::PointLookupWithSnapshot2:BeforePut"},
  });
  SyncPoint::GetInstance()->EnableProcessing();
  port::Thread writer_thread([this]() {
    std::string write_ts = Timestamp(1, 0);
    WriteOptions write_opts;
    TEST_SYNC_POINT("DataVisibilityTest::PointLookupWithSnapshot2:BeforePut");
    Status s = db_->Put(write_opts, "foo", write_ts, "value1");
    ASSERT_OK(s);
    ASSERT_OK(Flush());

    write_ts = Timestamp(2, 0);
    s = db_->Put(write_opts, "bar", write_ts, "value2");
    ASSERT_OK(s);
  });
  const Snapshot* snap = db_->GetSnapshot();
  TEST_SYNC_POINT(
      "DataVisibilityTest::PointLookupWithSnapshot2:AfterTakingSnap");
  writer_thread.join();
  std::string read_ts_str = Timestamp(3, 0);
  Slice read_ts = read_ts_str;
  ReadOptions read_opts;
  read_opts.snapshot = snap;
  read_opts.timestamp = &read_ts;
  std::string value;
  Status s = db_->Get(read_opts, "foo", &value);
  ASSERT_TRUE(s.IsNotFound());
  db_->ReleaseSnapshot(snap);
  Close();
}

// Application specifies timestamp but not snapshot.
//      reader                writer
//                            ts'=90
//      ts=100
//      seq=10
//                            seq'=11
//                            write finishes
//      scan(ts,seq)
// <k, t1, s1> can be seen in scan as long as ts>=t1 AND seq>=s1. If ts>=t1 but
// seq<s1, then the key should not be returned.
TEST_F(DataVisibilityTest, RangeScanWithoutSnapshot) {
  Options options = CurrentOptions();
  const size_t kTimestampSize = Timestamp(0, 0).size();
  TestComparator test_cmp(kTimestampSize);
  options.comparator = &test_cmp;
  DestroyAndReopen(options);
  SyncPoint::GetInstance()->DisableProcessing();
  SyncPoint::GetInstance()->LoadDependency({
      {"DBImpl::NewIterator:3",
       "DataVisibilityTest::RangeScanWithoutSnapshot:BeforePut"},
  });
  SyncPoint::GetInstance()->EnableProcessing();
  port::Thread writer_thread([this]() {
    WriteOptions write_opts;
    TEST_SYNC_POINT("DataVisibilityTest::RangeScanWithoutSnapshot:BeforePut");
    for (int i = 0; i < 3; ++i) {
      std::string write_ts = Timestamp(i + 1, 0);
      Status s = db_->Put(write_opts, "key" + std::to_string(i), write_ts,
                          "value" + std::to_string(i));
      ASSERT_OK(s);
    }
  });
  std::string read_ts_str = Timestamp(10, 0);
  Slice read_ts = read_ts_str;
  ReadOptions read_opts;
  read_opts.total_order_seek = true;
  read_opts.timestamp = &read_ts;
  Iterator* it = db_->NewIterator(read_opts);
  ASSERT_NE(nullptr, it);
  writer_thread.join();
  it->SeekToFirst();
  ASSERT_FALSE(it->Valid());
  delete it;
  Close();
}

// Application specifies both timestamp and snapshot.
//       reader         writer
//       seq=10
//                      ts'=90
//       ts=100         seq'=11
//                      write finishes
//       scan(ts,seq)
// <k, t1, s1> can be seen by the scan only if t1<=ts AND s1<=seq. If t1<=ts
// but s1>seq, then the key should not be returned.
TEST_F(DataVisibilityTest, RangeScanWithSnapshot) {
  Options options = CurrentOptions();
  const size_t kTimestampSize = Timestamp(0, 0).size();
  TestComparator test_cmp(kTimestampSize);
  options.comparator = &test_cmp;
  DestroyAndReopen(options);
  SyncPoint::GetInstance()->DisableProcessing();
  SyncPoint::GetInstance()->LoadDependency({
      {"DataVisibilityTest::RangeScanWithSnapshot:AfterTakingSnapshot",
       "DataVisibilityTest::RangeScanWithSnapshot:BeforePut"},
  });
  SyncPoint::GetInstance()->EnableProcessing();
  port::Thread writer_thread([this]() {
    WriteOptions write_opts;
    TEST_SYNC_POINT("DataVisibilityTest::RangeScanWithSnapshot:BeforePut");
    for (int i = 0; i < 3; ++i) {
      std::string write_ts = Timestamp(i + 1, 0);
      Status s = db_->Put(write_opts, "key" + std::to_string(i), write_ts,
                          "value" + std::to_string(i));
      ASSERT_OK(s);
    }
  });
  const Snapshot* snap = db_->GetSnapshot();
  TEST_SYNC_POINT(
      "DataVisibilityTest::RangeScanWithSnapshot:AfterTakingSnapshot");

  writer_thread.join();

  std::string read_ts_str = Timestamp(10, 0);
  Slice read_ts = read_ts_str;
  ReadOptions read_opts;
  read_opts.snapshot = snap;
  read_opts.total_order_seek = true;
  read_opts.timestamp = &read_ts;
  Iterator* it = db_->NewIterator(read_opts);
  ASSERT_NE(nullptr, it);
  it->Seek("key0");
  ASSERT_FALSE(it->Valid());

  delete it;
  db_->ReleaseSnapshot(snap);
  Close();
}

// Application specifies both timestamp and snapshot.
// Query each combination and make sure for MultiGet key <k, t1, s1>, only
// return keys that ts>=t1 AND seq>=s1.
TEST_F(DataVisibilityTest, MultiGetWithTimestamp) {
  Options options = CurrentOptions();
  const size_t kTimestampSize = Timestamp(0, 0).size();
  TestComparator test_cmp(kTimestampSize);
  options.comparator = &test_cmp;
  DestroyAndReopen(options);

  const Snapshot* snap0 = db_->GetSnapshot();
  PutTestData(0);
  VerifyDefaultCF();
  VerifyDefaultCF(snap0);

  const Snapshot* snap1 = db_->GetSnapshot();
  PutTestData(1);
  VerifyDefaultCF();
  VerifyDefaultCF(snap0);
  VerifyDefaultCF(snap1);

  ASSERT_OK(Flush());

  const Snapshot* snap2 = db_->GetSnapshot();
  PutTestData(2);
  VerifyDefaultCF();
  VerifyDefaultCF(snap0);
  VerifyDefaultCF(snap1);
  VerifyDefaultCF(snap2);

  db_->ReleaseSnapshot(snap0);
  db_->ReleaseSnapshot(snap1);
  db_->ReleaseSnapshot(snap2);

  Close();
}

// Application specifies timestamp but not snapshot.
//           reader              writer
//                               ts'=0, 1
//           ts=3
//           seq=10
//                               seq'=11, 12
//                               write finishes
//         MultiGet(ts,seq)
// For MultiGet <k, t1, s1>, only return keys that ts>=t1 AND seq>=s1.
TEST_F(DataVisibilityTest, MultiGetWithoutSnapshot) {
  Options options = CurrentOptions();
  const size_t kTimestampSize = Timestamp(0, 0).size();
  TestComparator test_cmp(kTimestampSize);
  options.comparator = &test_cmp;
  DestroyAndReopen(options);

  SyncPoint::GetInstance()->DisableProcessing();
  SyncPoint::GetInstance()->LoadDependency({
      {"DBImpl::MultiGet:AfterGetSeqNum1",
       "DataVisibilityTest::MultiGetWithoutSnapshot:BeforePut"},
      {"DataVisibilityTest::MultiGetWithoutSnapshot:AfterPut",
       "DBImpl::MultiGet:AfterGetSeqNum2"},
  });
  SyncPoint::GetInstance()->EnableProcessing();
  port::Thread writer_thread([this]() {
    TEST_SYNC_POINT("DataVisibilityTest::MultiGetWithoutSnapshot:BeforePut");
    PutTestData(0);
    PutTestData(1);
    TEST_SYNC_POINT("DataVisibilityTest::MultiGetWithoutSnapshot:AfterPut");
  });

  ReadOptions read_opts;
  std::string read_ts = Timestamp(kTestDataSize, 0);
  Slice read_ts_slice = read_ts;
  read_opts.timestamp = &read_ts_slice;
  auto keys = GetKeys();
  std::vector<std::string> values;
  auto ss = db_->MultiGet(read_opts, keys, &values);

  writer_thread.join();
  for (auto s : ss) {
    ASSERT_TRUE(s.IsNotFound());
  }
  VerifyDefaultCF();
  Close();
}

TEST_F(DataVisibilityTest, MultiGetCrossCF) {
  Options options = CurrentOptions();
  const size_t kTimestampSize = Timestamp(0, 0).size();
  TestComparator test_cmp(kTimestampSize);
  options.comparator = &test_cmp;
  DestroyAndReopen(options);

  CreateAndReopenWithCF({"second"}, options);
  ColumnFamilyHandle* second_cf = handles_[1];

  const Snapshot* snap0 = db_->GetSnapshot();
  PutTestData(0);
  PutTestData(0, second_cf);
  VerifyDefaultCF();
  VerifyDefaultCF(snap0);

  const Snapshot* snap1 = db_->GetSnapshot();
  PutTestData(1);
  PutTestData(1, second_cf);
  VerifyDefaultCF();
  VerifyDefaultCF(snap0);
  VerifyDefaultCF(snap1);

  ASSERT_OK(Flush());

  const Snapshot* snap2 = db_->GetSnapshot();
  PutTestData(2);
  PutTestData(2, second_cf);
  VerifyDefaultCF();
  VerifyDefaultCF(snap0);
  VerifyDefaultCF(snap1);
  VerifyDefaultCF(snap2);

  ReadOptions read_opts;
  std::string read_ts = Timestamp(kTestDataSize, 0);
  Slice read_ts_slice = read_ts;
  read_opts.timestamp = &read_ts_slice;
  read_opts.snapshot = snap1;
  auto keys = GetKeys();
  auto keys2 = GetKeys();
  keys.insert(keys.end(), keys2.begin(), keys2.end());
  std::vector<ColumnFamilyHandle*> cfs(kTestDataSize,
                                       db_->DefaultColumnFamily());
  std::vector<ColumnFamilyHandle*> cfs2(kTestDataSize, second_cf);
  cfs.insert(cfs.end(), cfs2.begin(), cfs2.end());

  std::vector<std::string> values;
  auto ss = db_->MultiGet(read_opts, cfs, keys, &values);
  for (int i = 0; i < 2 * kTestDataSize; i++) {
    if (i % 3 == 0) {
      // only the first key for each column family should be returned
      ASSERT_OK(ss[i]);
    } else {
      ASSERT_TRUE(ss[i].IsNotFound());
    }
  }

  db_->ReleaseSnapshot(snap0);
  db_->ReleaseSnapshot(snap1);
  db_->ReleaseSnapshot(snap2);
  Close();
}

#if !defined(ROCKSDB_VALGRIND_RUN) || defined(ROCKSDB_FULL_VALGRIND_RUN)
class DBBasicTestWithTimestampCompressionSettings
    : public DBBasicTestWithTimestampBase,
      public testing::WithParamInterface<
          std::tuple<std::shared_ptr<const FilterPolicy>, CompressionType,
                     uint32_t, uint32_t>> {
 public:
  DBBasicTestWithTimestampCompressionSettings()
      : DBBasicTestWithTimestampBase(
            "db_basic_test_with_timestamp_compression") {}
};

TEST_P(DBBasicTestWithTimestampCompressionSettings, PutAndGet) {
  const int kNumKeysPerFile = 1024;
  const size_t kNumTimestamps = 4;
  Options options = CurrentOptions();
  options.create_if_missing = true;
  options.env = env_;
  options.memtable_factory.reset(
      test::NewSpecialSkipListFactory(kNumKeysPerFile));
  size_t ts_sz = Timestamp(0, 0).size();
  TestComparator test_cmp(ts_sz);
  options.comparator = &test_cmp;
  BlockBasedTableOptions bbto;
  bbto.filter_policy = std::get<0>(GetParam());
  bbto.whole_key_filtering = true;
  options.table_factory.reset(NewBlockBasedTableFactory(bbto));

  const CompressionType comp_type = std::get<1>(GetParam());
#if LZ4_VERSION_NUMBER < 10400  // r124+
  if (comp_type == kLZ4Compression || comp_type == kLZ4HCCompression) {
    return;
  }
#endif  // LZ4_VERSION_NUMBER >= 10400
  if (!ZSTD_Supported() && comp_type == kZSTD) {
    return;
  }
  if (!Zlib_Supported() && comp_type == kZlibCompression) {
    return;
  }

  options.compression = comp_type;
  options.compression_opts.max_dict_bytes = std::get<2>(GetParam());
  if (comp_type == kZSTD) {
    options.compression_opts.zstd_max_train_bytes = std::get<2>(GetParam());
  }
  options.compression_opts.parallel_threads = std::get<3>(GetParam());
  options.target_file_size_base = 1 << 26;  // 64MB
  DestroyAndReopen(options);
  CreateAndReopenWithCF({"pikachu"}, options);
  size_t num_cfs = handles_.size();
  ASSERT_EQ(2, num_cfs);
  std::vector<std::string> write_ts_list;
  std::vector<std::string> read_ts_list;

  for (size_t i = 0; i != kNumTimestamps; ++i) {
    write_ts_list.push_back(Timestamp(i * 2, 0));
    read_ts_list.push_back(Timestamp(1 + i * 2, 0));
    const Slice write_ts = write_ts_list.back();
    WriteOptions wopts;
    for (int cf = 0; cf != static_cast<int>(num_cfs); ++cf) {
      for (size_t j = 0; j != (kNumKeysPerFile - 1) / kNumTimestamps; ++j) {
        ASSERT_OK(
            db_->Put(wopts, handles_[cf], Key1(j), write_ts,
                     "value_" + std::to_string(j) + "_" + std::to_string(i)));
      }
    }
  }
  const auto& verify_db_func = [&]() {
    for (size_t i = 0; i != kNumTimestamps; ++i) {
      ReadOptions ropts;
      const Slice read_ts = read_ts_list[i];
      ropts.timestamp = &read_ts;
      for (int cf = 0; cf != static_cast<int>(num_cfs); ++cf) {
        ColumnFamilyHandle* cfh = handles_[cf];
        for (size_t j = 0; j != (kNumKeysPerFile - 1) / kNumTimestamps; ++j) {
          std::string value;
          ASSERT_OK(db_->Get(ropts, cfh, Key1(j), &value));
          ASSERT_EQ("value_" + std::to_string(j) + "_" + std::to_string(i),
                    value);
        }
      }
    }
  };
  verify_db_func();
  Close();
}

TEST_P(DBBasicTestWithTimestampCompressionSettings, PutDeleteGet) {
  Options options = CurrentOptions();
  options.env = env_;
  options.create_if_missing = true;
  const size_t kTimestampSize = Timestamp(0, 0).size();
  TestComparator test_cmp(kTimestampSize);
  options.comparator = &test_cmp;
  const int kNumKeysPerFile = 1024;
  options.memtable_factory.reset(
      test::NewSpecialSkipListFactory(kNumKeysPerFile));
  BlockBasedTableOptions bbto;
  bbto.filter_policy = std::get<0>(GetParam());
  bbto.whole_key_filtering = true;
  options.table_factory.reset(NewBlockBasedTableFactory(bbto));

  const CompressionType comp_type = std::get<1>(GetParam());
#if LZ4_VERSION_NUMBER < 10400  // r124+
  if (comp_type == kLZ4Compression || comp_type == kLZ4HCCompression) {
    return;
  }
#endif  // LZ4_VERSION_NUMBER >= 10400
  if (!ZSTD_Supported() && comp_type == kZSTD) {
    return;
  }
  if (!Zlib_Supported() && comp_type == kZlibCompression) {
    return;
  }

  options.compression = comp_type;
  options.compression_opts.max_dict_bytes = std::get<2>(GetParam());
  if (comp_type == kZSTD) {
    options.compression_opts.zstd_max_train_bytes = std::get<2>(GetParam());
  }
  options.compression_opts.parallel_threads = std::get<3>(GetParam());
  options.target_file_size_base = 1 << 26;  // 64MB

  DestroyAndReopen(options);

  const size_t kNumL0Files =
      static_cast<size_t>(Options().level0_file_num_compaction_trigger);
  {
    // Half of the keys will go through Deletion and remaining half with
    // SingleDeletion. Generate enough L0 files with ts=1 to trigger compaction
    // to L1
    std::string ts = Timestamp(1, 0);
    WriteOptions wopts;
    for (size_t i = 0; i < kNumL0Files; ++i) {
      for (int j = 0; j < kNumKeysPerFile; ++j) {
        ASSERT_OK(db_->Put(wopts, Key1(j), ts, "value" + std::to_string(i)));
      }
      ASSERT_OK(db_->Flush(FlushOptions()));
    }
    ASSERT_OK(dbfull()->TEST_WaitForCompact());
    // Generate another L0 at ts=3
    ts = Timestamp(3, 0);
    for (int i = 0; i < kNumKeysPerFile; ++i) {
      std::string key_str = Key1(i);
      Slice key(key_str);
      if ((i % 3) == 0) {
        if (i < kNumKeysPerFile / 2) {
          ASSERT_OK(db_->Delete(wopts, key, ts));
        } else {
          ASSERT_OK(db_->SingleDelete(wopts, key, ts));
        }
      } else {
        ASSERT_OK(db_->Put(wopts, key, ts, "new_value"));
      }
    }
    ASSERT_OK(db_->Flush(FlushOptions()));
    // Populate memtable at ts=5
    ts = Timestamp(5, 0);
    for (int i = 0; i != kNumKeysPerFile; ++i) {
      std::string key_str = Key1(i);
      Slice key(key_str);
      if ((i % 3) == 1) {
        if (i < kNumKeysPerFile / 2) {
          ASSERT_OK(db_->Delete(wopts, key, ts));
        } else {
          ASSERT_OK(db_->SingleDelete(wopts, key, ts));
        }
      } else if ((i % 3) == 2) {
        ASSERT_OK(db_->Put(wopts, key, ts, "new_value_2"));
      }
    }
  }
  {
    std::string ts_str = Timestamp(6, 0);
    Slice ts = ts_str;
    ReadOptions ropts;
    ropts.timestamp = &ts;
    for (uint64_t i = 0; i != static_cast<uint64_t>(kNumKeysPerFile); ++i) {
      std::string value;
      std::string key_ts;
      Status s = db_->Get(ropts, Key1(i), &value, &key_ts);
      if ((i % 3) == 2) {
        ASSERT_OK(s);
        ASSERT_EQ("new_value_2", value);
        ASSERT_EQ(Timestamp(5, 0), key_ts);
      } else if ((i % 3) == 1) {
        ASSERT_TRUE(s.IsNotFound());
        ASSERT_EQ(Timestamp(5, 0), key_ts);
      } else {
        ASSERT_TRUE(s.IsNotFound());
        ASSERT_EQ(Timestamp(3, 0), key_ts);
      }
    }
  }
}

// A class which remembers the name of each flushed file.
class FlushedFileCollector : public EventListener {
 public:
  FlushedFileCollector() {}
  ~FlushedFileCollector() override {}

  void OnFlushCompleted(DB* /*db*/, const FlushJobInfo& info) override {
    InstrumentedMutexLock lock(&mutex_);
    flushed_files_.push_back(info.file_path);
  }

  std::vector<std::string> GetFlushedFiles() {
    std::vector<std::string> result;
    {
      InstrumentedMutexLock lock(&mutex_);
      result = flushed_files_;
    }
    return result;
  }

  void ClearFlushedFiles() {
    InstrumentedMutexLock lock(&mutex_);
    flushed_files_.clear();
  }

 private:
  std::vector<std::string> flushed_files_;
  InstrumentedMutex mutex_;
};

TEST_P(DBBasicTestWithTimestampCompressionSettings, PutAndGetWithCompaction) {
  const int kNumKeysPerFile = 1024;
  const size_t kNumTimestamps = 2;
  const size_t kNumKeysPerTimestamp = (kNumKeysPerFile - 1) / kNumTimestamps;
  const size_t kSplitPosBase = kNumKeysPerTimestamp / 2;
  Options options = CurrentOptions();
  options.create_if_missing = true;
  options.env = env_;
  options.memtable_factory.reset(
      test::NewSpecialSkipListFactory(kNumKeysPerFile));

  FlushedFileCollector* collector = new FlushedFileCollector();
  options.listeners.emplace_back(collector);

  size_t ts_sz = Timestamp(0, 0).size();
  TestComparator test_cmp(ts_sz);
  options.comparator = &test_cmp;
  BlockBasedTableOptions bbto;
  bbto.filter_policy = std::get<0>(GetParam());
  bbto.whole_key_filtering = true;
  options.table_factory.reset(NewBlockBasedTableFactory(bbto));

  const CompressionType comp_type = std::get<1>(GetParam());
#if LZ4_VERSION_NUMBER < 10400  // r124+
  if (comp_type == kLZ4Compression || comp_type == kLZ4HCCompression) {
    return;
  }
#endif  // LZ4_VERSION_NUMBER >= 10400
  if (!ZSTD_Supported() && comp_type == kZSTD) {
    return;
  }
  if (!Zlib_Supported() && comp_type == kZlibCompression) {
    return;
  }

  options.compression = comp_type;
  options.compression_opts.max_dict_bytes = std::get<2>(GetParam());
  if (comp_type == kZSTD) {
    options.compression_opts.zstd_max_train_bytes = std::get<2>(GetParam());
  }
  options.compression_opts.parallel_threads = std::get<3>(GetParam());
  DestroyAndReopen(options);
  CreateAndReopenWithCF({"pikachu"}, options);

  size_t num_cfs = handles_.size();
  ASSERT_EQ(2, num_cfs);
  std::vector<std::string> write_ts_list;
  std::vector<std::string> read_ts_list;

  const auto& verify_records_func = [&](size_t i, size_t begin, size_t end,
                                        ColumnFamilyHandle* cfh) {
    std::string value;
    std::string timestamp;

    ReadOptions ropts;
    const Slice read_ts = read_ts_list[i];
    ropts.timestamp = &read_ts;
    std::string expected_timestamp =
        std::string(write_ts_list[i].data(), write_ts_list[i].size());

    for (size_t j = begin; j <= end; ++j) {
      ASSERT_OK(db_->Get(ropts, cfh, Key1(j), &value, &timestamp));
      ASSERT_EQ("value_" + std::to_string(j) + "_" + std::to_string(i), value);
      ASSERT_EQ(expected_timestamp, timestamp);
    }
  };

  for (size_t i = 0; i != kNumTimestamps; ++i) {
    write_ts_list.push_back(Timestamp(i * 2, 0));
    read_ts_list.push_back(Timestamp(1 + i * 2, 0));
    const Slice write_ts = write_ts_list.back();
    WriteOptions wopts;
    for (int cf = 0; cf != static_cast<int>(num_cfs); ++cf) {
      size_t memtable_get_start = 0;
      for (size_t j = 0; j != kNumKeysPerTimestamp; ++j) {
        ASSERT_OK(
            db_->Put(wopts, handles_[cf], Key1(j), write_ts,
                     "value_" + std::to_string(j) + "_" + std::to_string(i)));
        if (j == kSplitPosBase + i || j == kNumKeysPerTimestamp - 1) {
          verify_records_func(i, memtable_get_start, j, handles_[cf]);
          memtable_get_start = j + 1;

          // flush all keys with the same timestamp to two sst files, split at
          // incremental positions such that lowerlevel[1].smallest.userkey ==
          // higherlevel[0].largest.userkey
          ASSERT_OK(Flush(cf));
          ASSERT_OK(dbfull()->TEST_WaitForCompact());  // wait for flush (which
                                                       // is also a compaction)

          // compact files (2 at each level) to a lower level such that all
          // keys with the same timestamp is at one level, with newer versions
          // at higher levels.
          CompactionOptions compact_opt;
          compact_opt.compression = kNoCompression;
          ASSERT_OK(db_->CompactFiles(compact_opt, handles_[cf],
                                      collector->GetFlushedFiles(),
                                      static_cast<int>(kNumTimestamps - i)));
          collector->ClearFlushedFiles();
        }
      }
    }
  }
  const auto& verify_db_func = [&]() {
    for (size_t i = 0; i != kNumTimestamps; ++i) {
      ReadOptions ropts;
      const Slice read_ts = read_ts_list[i];
      ropts.timestamp = &read_ts;
      std::string expected_timestamp(write_ts_list[i].data(),
                                     write_ts_list[i].size());
      for (int cf = 0; cf != static_cast<int>(num_cfs); ++cf) {
        ColumnFamilyHandle* cfh = handles_[cf];
        verify_records_func(i, 0, kNumKeysPerTimestamp - 1, cfh);
      }
    }
  };
  verify_db_func();
  Close();
}

TEST_F(DBBasicTestWithTimestamp, BatchWriteAndMultiGet) {
  const int kNumKeysPerFile = 8192;
  const size_t kNumTimestamps = 2;
  const size_t kNumKeysPerTimestamp = (kNumKeysPerFile - 1) / kNumTimestamps;
  Options options = CurrentOptions();
  options.create_if_missing = true;
  options.env = env_;
  options.memtable_factory.reset(
      test::NewSpecialSkipListFactory(kNumKeysPerFile));
  options.memtable_prefix_bloom_size_ratio = 0.1;
  options.memtable_whole_key_filtering = true;

  size_t ts_sz = Timestamp(0, 0).size();
  TestComparator test_cmp(ts_sz);
  options.comparator = &test_cmp;
  BlockBasedTableOptions bbto;
  bbto.filter_policy.reset(NewBloomFilterPolicy(
      10 /*bits_per_key*/, false /*use_block_based_builder*/));
  bbto.whole_key_filtering = true;
  options.table_factory.reset(NewBlockBasedTableFactory(bbto));
  DestroyAndReopen(options);
  CreateAndReopenWithCF({"pikachu"}, options);
  size_t num_cfs = handles_.size();
  ASSERT_EQ(2, num_cfs);
  std::vector<std::string> write_ts_list;
  std::vector<std::string> read_ts_list;

  const auto& verify_records_func = [&](size_t i, ColumnFamilyHandle* cfh) {
    std::vector<Slice> keys;
    std::vector<std::string> key_vals;
    std::vector<std::string> values;
    std::vector<std::string> timestamps;

    for (size_t j = 0; j != kNumKeysPerTimestamp; ++j) {
      key_vals.push_back(Key1(j));
    }
    for (size_t j = 0; j != kNumKeysPerTimestamp; ++j) {
      keys.push_back(key_vals[j]);
    }

    ReadOptions ropts;
    const Slice read_ts = read_ts_list[i];
    ropts.timestamp = &read_ts;
    std::string expected_timestamp(write_ts_list[i].data(),
                                   write_ts_list[i].size());

    std::vector<ColumnFamilyHandle*> cfhs(keys.size(), cfh);
    std::vector<Status> statuses =
        db_->MultiGet(ropts, cfhs, keys, &values, &timestamps);
    for (size_t j = 0; j != kNumKeysPerTimestamp; ++j) {
      ASSERT_OK(statuses[j]);
      ASSERT_EQ("value_" + std::to_string(j) + "_" + std::to_string(i),
                values[j]);
      ASSERT_EQ(expected_timestamp, timestamps[j]);
    }
  };

  const std::string dummy_ts(ts_sz, '\0');
  for (size_t i = 0; i != kNumTimestamps; ++i) {
    write_ts_list.push_back(Timestamp(i * 2, 0));
    read_ts_list.push_back(Timestamp(1 + i * 2, 0));
    const Slice& write_ts = write_ts_list.back();
    for (int cf = 0; cf != static_cast<int>(num_cfs); ++cf) {
      WriteOptions wopts;
      WriteBatch batch(0, 0, 0, ts_sz);
      for (size_t j = 0; j != kNumKeysPerTimestamp; ++j) {
        const std::string key = Key1(j);
        const std::string value =
            "value_" + std::to_string(j) + "_" + std::to_string(i);
        ASSERT_OK(batch.Put(handles_[cf], key, value));
      }
      ASSERT_OK(batch.UpdateTimestamps(write_ts,
                                       [ts_sz](uint32_t) { return ts_sz; }));
      ASSERT_OK(db_->Write(wopts, &batch));

      verify_records_func(i, handles_[cf]);

      ASSERT_OK(Flush(cf));
    }
  }

  const auto& verify_db_func = [&]() {
    for (size_t i = 0; i != kNumTimestamps; ++i) {
      ReadOptions ropts;
      const Slice read_ts = read_ts_list[i];
      ropts.timestamp = &read_ts;
      for (int cf = 0; cf != static_cast<int>(num_cfs); ++cf) {
        ColumnFamilyHandle* cfh = handles_[cf];
        verify_records_func(i, cfh);
      }
    }
  };
  verify_db_func();
  Close();
}

TEST_F(DBBasicTestWithTimestamp, MultiGetNoReturnTs) {
  Options options = CurrentOptions();
  options.env = env_;
  const size_t kTimestampSize = Timestamp(0, 0).size();
  TestComparator test_cmp(kTimestampSize);
  options.comparator = &test_cmp;
  DestroyAndReopen(options);
  WriteOptions write_opts;
  std::string ts = Timestamp(1, 0);
  ASSERT_OK(db_->Put(write_opts, "foo", ts, "value"));
  ASSERT_OK(db_->Put(write_opts, "bar", ts, "value"));
  ASSERT_OK(db_->Put(write_opts, "fooxxxxxxxxxxxxxxxx", ts, "value"));
  ASSERT_OK(db_->Put(write_opts, "barxxxxxxxxxxxxxxxx", ts, "value"));
  ColumnFamilyHandle* cfh = dbfull()->DefaultColumnFamily();
  ts = Timestamp(2, 0);
  Slice read_ts = ts;
  ReadOptions read_opts;
  read_opts.timestamp = &read_ts;
  {
    ColumnFamilyHandle* column_families[] = {cfh, cfh};
    Slice keys[] = {"foo", "bar"};
    PinnableSlice values[] = {PinnableSlice(), PinnableSlice()};
    Status statuses[] = {Status::OK(), Status::OK()};
    dbfull()->MultiGet(read_opts, /*num_keys=*/2, &column_families[0], &keys[0],
                       &values[0], &statuses[0], /*sorted_input=*/false);
    for (const auto& s : statuses) {
      ASSERT_OK(s);
    }
  }
  {
    ColumnFamilyHandle* column_families[] = {cfh, cfh, cfh, cfh};
    // Make user keys longer than configured timestamp size (16 bytes) to
    // verify RocksDB does not use the trailing bytes 'x' as timestamp.
    Slice keys[] = {"fooxxxxxxxxxxxxxxxx", "barxxxxxxxxxxxxxxxx", "foo", "bar"};
    PinnableSlice values[] = {PinnableSlice(), PinnableSlice(), PinnableSlice(),
                              PinnableSlice()};
    Status statuses[] = {Status::OK(), Status::OK(), Status::OK(),
                         Status::OK()};
    dbfull()->MultiGet(read_opts, /*num_keys=*/4, &column_families[0], &keys[0],
                       &values[0], &statuses[0], /*sorted_input=*/false);
    for (const auto& s : statuses) {
      ASSERT_OK(s);
    }
  }
  Close();
}


INSTANTIATE_TEST_CASE_P(
    Timestamp, DBBasicTestWithTimestampCompressionSettings,
    ::testing::Combine(
        ::testing::Values(std::shared_ptr<const FilterPolicy>(nullptr),
                          std::shared_ptr<const FilterPolicy>(
                              NewBloomFilterPolicy(10, false))),
        ::testing::Values(kNoCompression, kZlibCompression, kLZ4Compression,
                          kLZ4HCCompression, kZSTD),
        ::testing::Values(0, 1 << 14), ::testing::Values(1, 4)));

class DBBasicTestWithTimestampPrefixSeek
    : public DBBasicTestWithTimestampBase,
      public testing::WithParamInterface<
          std::tuple<std::shared_ptr<const SliceTransform>,
                     std::shared_ptr<const FilterPolicy>, bool,
                     BlockBasedTableOptions::IndexType>> {
 public:
  DBBasicTestWithTimestampPrefixSeek()
      : DBBasicTestWithTimestampBase(
            "/db_basic_test_with_timestamp_prefix_seek") {}
};

TEST_P(DBBasicTestWithTimestampPrefixSeek, IterateWithPrefix) {
  const size_t kNumKeysPerFile = 128;
  Options options = CurrentOptions();
  options.env = env_;
  options.create_if_missing = true;
  const size_t kTimestampSize = Timestamp(0, 0).size();
  TestComparator test_cmp(kTimestampSize);
  options.comparator = &test_cmp;
  options.prefix_extractor = std::get<0>(GetParam());
  options.memtable_factory.reset(
      test::NewSpecialSkipListFactory(kNumKeysPerFile));
  BlockBasedTableOptions bbto;
  bbto.filter_policy = std::get<1>(GetParam());
  bbto.index_type = std::get<3>(GetParam());
  options.table_factory.reset(NewBlockBasedTableFactory(bbto));
  DestroyAndReopen(options);

  const uint64_t kMaxKey = 0xffffffffffffffff;
  const uint64_t kMinKey = 0xfffffffffffff000;
  const std::vector<std::string> write_ts_list = {Timestamp(3, 0xffffffff),
                                                  Timestamp(6, 0xffffffff)};
  WriteOptions write_opts;
  {
    for (size_t i = 0; i != write_ts_list.size(); ++i) {
      for (uint64_t key = kMaxKey; key >= kMinKey; --key) {
        Status s = db_->Put(write_opts, Key1(key), write_ts_list[i],
                            "value" + std::to_string(i));
        ASSERT_OK(s);
      }
    }
  }
  const std::vector<std::string> read_ts_list = {Timestamp(5, 0xffffffff),
                                                 Timestamp(9, 0xffffffff)};
  {
    ReadOptions read_opts;
    read_opts.total_order_seek = false;
    read_opts.prefix_same_as_start = std::get<2>(GetParam());
    fprintf(stdout, "%s %s %d\n", options.prefix_extractor->Name(),
            bbto.filter_policy ? bbto.filter_policy->Name() : "null",
            static_cast<int>(read_opts.prefix_same_as_start));
    for (size_t i = 0; i != read_ts_list.size(); ++i) {
      Slice read_ts = read_ts_list[i];
      read_opts.timestamp = &read_ts;
      std::unique_ptr<Iterator> iter(db_->NewIterator(read_opts));

      // Seek to kMaxKey
      iter->Seek(Key1(kMaxKey));
      CheckIterUserEntry(iter.get(), Key1(kMaxKey), kTypeValue,
                         "value" + std::to_string(i), write_ts_list[i]);
      iter->Next();
      ASSERT_FALSE(iter->Valid());
      ASSERT_OK(iter->status());

      // Seek to kMinKey
      iter->Seek(Key1(kMinKey));
      CheckIterUserEntry(iter.get(), Key1(kMinKey), kTypeValue,
                         "value" + std::to_string(i), write_ts_list[i]);
      iter->Prev();
      ASSERT_FALSE(iter->Valid());
      ASSERT_OK(iter->status());
    }
    const std::vector<uint64_t> targets = {kMinKey, kMinKey + 0x10,
                                           kMinKey + 0x100, kMaxKey};
    const SliceTransform* const pe = options.prefix_extractor.get();
    ASSERT_NE(nullptr, pe);
    const size_t kPrefixShift =
        8 * (Key1(0).size() - pe->Transform(Key1(0)).size());
    const uint64_t kPrefixMask =
        ~((static_cast<uint64_t>(1) << kPrefixShift) - 1);
    const uint64_t kNumKeysWithinPrefix =
        (static_cast<uint64_t>(1) << kPrefixShift);
    for (size_t i = 0; i != read_ts_list.size(); ++i) {
      Slice read_ts = read_ts_list[i];
      read_opts.timestamp = &read_ts;
      std::unique_ptr<Iterator> it(db_->NewIterator(read_opts));
      // Forward and backward iterate.
      for (size_t j = 0; j != targets.size(); ++j) {
        std::string start_key = Key1(targets[j]);
        uint64_t expected_ub =
            (targets[j] & kPrefixMask) - 1 + kNumKeysWithinPrefix;
        uint64_t expected_key = targets[j];
        size_t count = 0;
        it->Seek(Key1(targets[j]));
        while (it->Valid()) {
          std::string saved_prev_key;
          saved_prev_key.assign(it->key().data(), it->key().size());

          // Out of prefix
          if (!read_opts.prefix_same_as_start &&
              pe->Transform(saved_prev_key) != pe->Transform(start_key)) {
            break;
          }
          CheckIterUserEntry(it.get(), Key1(expected_key), kTypeValue,
                             "value" + std::to_string(i), write_ts_list[i]);
          ++count;
          ++expected_key;
          it->Next();
        }
        ASSERT_OK(it->status());
        ASSERT_EQ(expected_ub - targets[j] + 1, count);

        count = 0;
        expected_key = targets[j];
        it->SeekForPrev(start_key);
        uint64_t expected_lb = (targets[j] & kPrefixMask);
        while (it->Valid()) {
          // Out of prefix
          if (!read_opts.prefix_same_as_start &&
              pe->Transform(it->key()) != pe->Transform(start_key)) {
            break;
          }
          CheckIterUserEntry(it.get(), Key1(expected_key), kTypeValue,
                             "value" + std::to_string(i), write_ts_list[i]);
          ++count;
          --expected_key;
          it->Prev();
        }
        ASSERT_OK(it->status());
        ASSERT_EQ(targets[j] - std::max(expected_lb, kMinKey) + 1, count);
      }
    }
  }
  Close();
}

// TODO(yanqin): consider handling non-fixed-length prefix extractors, e.g.
// NoopTransform.
INSTANTIATE_TEST_CASE_P(
    Timestamp, DBBasicTestWithTimestampPrefixSeek,
    ::testing::Combine(
        ::testing::Values(
            std::shared_ptr<const SliceTransform>(NewFixedPrefixTransform(1)),
            std::shared_ptr<const SliceTransform>(NewFixedPrefixTransform(4)),
            std::shared_ptr<const SliceTransform>(NewFixedPrefixTransform(7)),
            std::shared_ptr<const SliceTransform>(NewFixedPrefixTransform(8))),
        ::testing::Values(std::shared_ptr<const FilterPolicy>(nullptr),
                          std::shared_ptr<const FilterPolicy>(
                              NewBloomFilterPolicy(10 /*bits_per_key*/, false)),
                          std::shared_ptr<const FilterPolicy>(
                              NewBloomFilterPolicy(20 /*bits_per_key*/,
                                                   false))),
        ::testing::Bool(),
        ::testing::Values(
            BlockBasedTableOptions::IndexType::kBinarySearch,
            BlockBasedTableOptions::IndexType::kHashSearch,
            BlockBasedTableOptions::IndexType::kTwoLevelIndexSearch,
            BlockBasedTableOptions::IndexType::kBinarySearchWithFirstKey)));

class DBBasicTestWithTsIterTombstones
    : public DBBasicTestWithTimestampBase,
      public testing::WithParamInterface<
          std::tuple<std::shared_ptr<const SliceTransform>,
                     std::shared_ptr<const FilterPolicy>, int,
                     BlockBasedTableOptions::IndexType>> {
 public:
  DBBasicTestWithTsIterTombstones()
      : DBBasicTestWithTimestampBase("/db_basic_ts_iter_tombstones") {}
};

TEST_P(DBBasicTestWithTsIterTombstones, IterWithDelete) {
  constexpr size_t kNumKeysPerFile = 128;
  Options options = CurrentOptions();
  options.env = env_;
  const size_t kTimestampSize = Timestamp(0, 0).size();
  TestComparator test_cmp(kTimestampSize);
  options.comparator = &test_cmp;
  options.prefix_extractor = std::get<0>(GetParam());
  options.memtable_factory.reset(
      test::NewSpecialSkipListFactory(kNumKeysPerFile));
  BlockBasedTableOptions bbto;
  bbto.filter_policy = std::get<1>(GetParam());
  bbto.index_type = std::get<3>(GetParam());
  options.table_factory.reset(NewBlockBasedTableFactory(bbto));
  options.num_levels = std::get<2>(GetParam());
  DestroyAndReopen(options);
  std::vector<std::string> write_ts_strs = {Timestamp(2, 0), Timestamp(4, 0)};
  constexpr uint64_t kMaxKey = 0xffffffffffffffff;
  constexpr uint64_t kMinKey = 0xfffffffffffff000;
  // Insert kMinKey...kMaxKey
  uint64_t key = kMinKey;
  WriteOptions write_opts;
  Slice ts = write_ts_strs[0];
  do {
    Status s = db_->Put(write_opts, Key1(key), write_ts_strs[0],
                        "value" + std::to_string(key));
    ASSERT_OK(s);
    if (kMaxKey == key) {
      break;
    }
    ++key;
  } while (true);

  for (key = kMaxKey; key >= kMinKey; --key) {
    Status s;
    if (0 != (key % 2)) {
      s = db_->Put(write_opts, Key1(key), write_ts_strs[1],
                   "value1" + std::to_string(key));
    } else {
      s = db_->Delete(write_opts, Key1(key), write_ts_strs[1]);
    }
    ASSERT_OK(s);
  }
  ASSERT_OK(dbfull()->TEST_WaitForCompact());
  {
    std::string read_ts = Timestamp(4, 0);
    ts = read_ts;
    ReadOptions read_opts;
    read_opts.total_order_seek = true;
    read_opts.timestamp = &ts;
    std::unique_ptr<Iterator> iter(db_->NewIterator(read_opts));
    size_t count = 0;
    key = kMinKey + 1;
    for (iter->SeekToFirst(); iter->Valid(); iter->Next(), ++count, key += 2) {
      ASSERT_EQ(Key1(key), iter->key());
      ASSERT_EQ("value1" + std::to_string(key), iter->value());
    }
    ASSERT_EQ((kMaxKey - kMinKey + 1) / 2, count);

    for (iter->SeekToLast(), count = 0, key = kMaxKey; iter->Valid();
         key -= 2, ++count, iter->Prev()) {
      ASSERT_EQ(Key1(key), iter->key());
      ASSERT_EQ("value1" + std::to_string(key), iter->value());
    }
    ASSERT_OK(iter->status());
    ASSERT_EQ((kMaxKey - kMinKey + 1) / 2, count);
  }
  Close();
}

INSTANTIATE_TEST_CASE_P(
    Timestamp, DBBasicTestWithTsIterTombstones,
    ::testing::Combine(
        ::testing::Values(
            std::shared_ptr<const SliceTransform>(NewFixedPrefixTransform(7)),
            std::shared_ptr<const SliceTransform>(NewFixedPrefixTransform(8))),
        ::testing::Values(std::shared_ptr<const FilterPolicy>(nullptr),
                          std::shared_ptr<const FilterPolicy>(
                              NewBloomFilterPolicy(10, false)),
                          std::shared_ptr<const FilterPolicy>(
                              NewBloomFilterPolicy(20, false))),
        ::testing::Values(2, 6),
        ::testing::Values(
            BlockBasedTableOptions::IndexType::kBinarySearch,
            BlockBasedTableOptions::IndexType::kHashSearch,
            BlockBasedTableOptions::IndexType::kTwoLevelIndexSearch,
            BlockBasedTableOptions::IndexType::kBinarySearchWithFirstKey)));
#endif  // !defined(ROCKSDB_VALGRIND_RUN) || defined(ROCKSDB_FULL_VALGRIND_RUN)

class UpdateFullHistoryTsLowTest : public DBBasicTestWithTimestampBase {
 public:
  UpdateFullHistoryTsLowTest()
      : DBBasicTestWithTimestampBase("/update_full_history_ts_low_test") {}
};

TEST_F(UpdateFullHistoryTsLowTest, ConcurrentUpdate) {
  Options options = CurrentOptions();
  options.env = env_;
  options.create_if_missing = true;
  std::string lower_ts_low = Timestamp(10, 0);
  std::string higher_ts_low = Timestamp(25, 0);
  const size_t kTimestampSize = lower_ts_low.size();
  TestComparator test_cmp(kTimestampSize);
  options.comparator = &test_cmp;

  DestroyAndReopen(options);
  SyncPoint::GetInstance()->DisableProcessing();
  SyncPoint::GetInstance()->ClearAllCallBacks();
  // This workaround swaps `lower_ts_low` originally used for update by the
  // caller to `higher_ts_low` after its writer is queued to make sure
  // the caller will always get a TryAgain error.
  // It mimics cases where two threads update full_history_ts_low concurrently
  // with one thread writing a higher ts_low and one thread writing a lower
  // ts_low.
  VersionEdit* version_edit;
  SyncPoint::GetInstance()->SetCallBack(
      "DBImpl::IncreaseFullHistoryTsLowImpl:BeforeEdit",
      [&](void* arg) { version_edit = reinterpret_cast<VersionEdit*>(arg); });
  SyncPoint::GetInstance()->SetCallBack(
      "VersionSet::LogAndApply:BeforeWriterWaiting",
      [&](void* /*arg*/) { version_edit->SetFullHistoryTsLow(higher_ts_low); });
  SyncPoint::GetInstance()->EnableProcessing();
  ASSERT_TRUE(
      db_->IncreaseFullHistoryTsLow(db_->DefaultColumnFamily(), lower_ts_low)
          .IsTryAgain());
  SyncPoint::GetInstance()->DisableProcessing();
  SyncPoint::GetInstance()->ClearAllCallBacks();

  Close();
}

// Tests the effect of flag `persist_user_defined_timestamps` on the file
// boundaries contained in the Manifest, a.k.a FileMetaData.smallest,
// FileMetaData.largest.
class HandleFileBoundariesTest
    : public DBBasicTestWithTimestampBase,
      public testing::WithParamInterface<test::UserDefinedTimestampTestMode> {
 public:
  HandleFileBoundariesTest()
      : DBBasicTestWithTimestampBase("/handle_file_boundaries") {}
};

TEST_P(HandleFileBoundariesTest, ConfigurePersistUdt) {
  Options options = CurrentOptions();
  options.env = env_;
  // Write a timestamp that is not the min timestamp to help test the behavior
  // of flag `persist_user_defined_timestamps`.
  std::string write_ts;
  std::string min_ts;
  PutFixed64(&write_ts, 1);
  PutFixed64(&min_ts, 0);
  std::string smallest_ukey_without_ts = "bar";
  std::string largest_ukey_without_ts = "foo";
  options.comparator = test::BytewiseComparatorWithU64TsWrapper();
  bool persist_udt = test::ShouldPersistUDT(GetParam());
  options.persist_user_defined_timestamps = persist_udt;
  if (!persist_udt) {
    options.allow_concurrent_memtable_write = false;
  }
  DestroyAndReopen(options);

  ASSERT_OK(
      db_->Put(WriteOptions(), smallest_ukey_without_ts, write_ts, "val1"));
  ASSERT_OK(
      db_->Put(WriteOptions(), largest_ukey_without_ts, write_ts, "val2"));

  // Create a L0 SST file and its record is added to the Manfiest.
  ASSERT_OK(Flush());
  Close();

  options.create_if_missing = false;
  // Reopen the DB and process manifest file.
  Reopen(options);

  std::vector<std::vector<FileMetaData>> level_to_files;
  dbfull()->TEST_GetFilesMetaData(dbfull()->DefaultColumnFamily(),
                                  &level_to_files);
  ASSERT_GT(level_to_files.size(), 1);
  // L0 only has one SST file.
  ASSERT_EQ(level_to_files[0].size(), 1);
  auto file_meta = level_to_files[0][0];
  if (persist_udt) {
    ASSERT_EQ(smallest_ukey_without_ts + write_ts,
              file_meta.smallest.user_key());
    ASSERT_EQ(largest_ukey_without_ts + write_ts, file_meta.largest.user_key());
  } else {
    // If `persist_user_defined_timestamps` is false, the file boundaries should
    // have the min timestamp. Behind the scenes, when file boundaries in
    // FileMetaData is persisted to Manifest, the original user-defined
    // timestamps in user key are stripped. When manifest is read and processed
    // during DB open, a min timestamp is padded to the file boundaries. This
    // test's writes contain non min timestamp to verify this logic end-to-end.
    ASSERT_EQ(smallest_ukey_without_ts + min_ts, file_meta.smallest.user_key());
    ASSERT_EQ(largest_ukey_without_ts + min_ts, file_meta.largest.user_key());
  }
  Close();
}

INSTANTIATE_TEST_CASE_P(
    ConfigurePersistUdt, HandleFileBoundariesTest,
    ::testing::Values(
        test::UserDefinedTimestampTestMode::kStripUserDefinedTimestamp,
        test::UserDefinedTimestampTestMode::kNormal));

TEST_F(DBBasicTestWithTimestamp, EnableDisableUDT) {
  Options options = CurrentOptions();
  options.env = env_;
  // Create a column family without user-defined timestamps.
  options.comparator = BytewiseComparator();
  options.persist_user_defined_timestamps = true;
  DestroyAndReopen(options);

  // Create one SST file, its user keys have no user-defined timestamps.
  ASSERT_OK(db_->Put(WriteOptions(), "foo", "val1"));
  ASSERT_OK(Flush(0));
  Close();

  // Reopen the existing column family and enable user-defined timestamps
  // feature for it.
  options.comparator = test::BytewiseComparatorWithU64TsWrapper();
  options.persist_user_defined_timestamps = false;
  options.allow_concurrent_memtable_write = false;
  Reopen(options);

  std::string value;
  ASSERT_TRUE(db_->Get(ReadOptions(), "foo", &value).IsInvalidArgument());
  std::string read_ts;
  PutFixed64(&read_ts, 0);
  ReadOptions ropts;
  Slice read_ts_slice = read_ts;
  ropts.timestamp = &read_ts_slice;
  std::string key_ts;
  // Entries in pre-existing SST files are treated as if they have minimum
  // user-defined timestamps.
  ASSERT_OK(db_->Get(ropts, "foo", &value, &key_ts));
  ASSERT_EQ("val1", value);
  ASSERT_EQ(read_ts, key_ts);

  // Do timestamped read / write.
  std::string write_ts;
  PutFixed64(&write_ts, 1);
  ASSERT_OK(db_->Put(WriteOptions(), "foo", write_ts, "val2"));
  read_ts.clear();
  PutFixed64(&read_ts, 1);
  ASSERT_OK(db_->Get(ropts, "foo", &value, &key_ts));
  ASSERT_EQ("val2", value);
  ASSERT_EQ(write_ts, key_ts);
  // The user keys in this SST file don't have user-defined timestamps either,
  // because `persist_user_defined_timestamps` flag is set to false.
  ASSERT_OK(Flush(0));
  Close();

  // Reopen the existing column family while disabling user-defined timestamps.
  options.comparator = BytewiseComparator();
  Reopen(options);

  ASSERT_TRUE(db_->Get(ropts, "foo", &value).IsInvalidArgument());
  ASSERT_OK(db_->Get(ReadOptions(), "foo", &value));
  ASSERT_EQ("val2", value);

  // Continue to write / read the column family without user-defined timestamps.
  ASSERT_OK(db_->Put(WriteOptions(), "foo", "val3"));
  ASSERT_OK(db_->Get(ReadOptions(), "foo", &value));
  ASSERT_EQ("val3", value);
  Close();
}

// Tests that as long as the
// `ReadOptions.timestamp >= SuperVersion.full_history_ts_low` sanity check
// passes. The read will be consistent even if the column family's
// full_history_ts_low is concurrently increased and collapsed some history
// above `ReadOptions.timestamp`.
TEST_F(DBBasicTestWithTimestamp,
       FullHistoryTsLowSanityCheckPassReadIsConsistent) {
  Options options = CurrentOptions();
  options.env = env_;
  options.comparator = test::BytewiseComparatorWithU64TsWrapper();
  // Use UDT in memtable only feature for this test, so we can control that
  // newly set `full_history_ts_low` collapse history when Flush happens.
  options.persist_user_defined_timestamps = false;
  options.allow_concurrent_memtable_write = false;
  DestroyAndReopen(options);
  std::string min_ts;
  PutFixed64(&min_ts, 0);

  // Write two versions of the key (1, v1), (3, v3), and always read with
  // timestamp 2.
  std::string write_ts;
  PutFixed64(&write_ts, 1);
  ASSERT_OK(db_->Put(WriteOptions(), "foo", write_ts, "val1"));

  std::string read_ts;
  PutFixed64(&read_ts, 2);
  Slice read_ts_slice = read_ts;
  ReadOptions read_opts;
  read_opts.timestamp = &read_ts_slice;

  // First read, no full_history_ts_low set, sanity check pass.
  std::string value;
  std::string timestamp;
  ASSERT_OK(db_->Get(read_opts, "foo", &value, &timestamp));
  ASSERT_EQ("val1", value);
  ASSERT_EQ(write_ts, timestamp);

  std::string full_history_ts_low;
  std::string marked_ts_low;
  PutFixed64(&full_history_ts_low, 2);
  marked_ts_low = full_history_ts_low;
  ASSERT_OK(db_->IncreaseFullHistoryTsLow(db_->DefaultColumnFamily(),
                                          full_history_ts_low));
  ASSERT_OK(Flush(0));

  // Write the (3, v3) entry after flush, otherwise with UDT in memtable only
  // the previous Flush(0) with full_history_ts_low = 2 will be postponed
  // waiting for (3, v3) to expire too.
  write_ts.clear();
  PutFixed64(&write_ts, 3);
  ASSERT_OK(db_->Put(WriteOptions(), "foo", write_ts, "val3"));

  // Second read:
  // ReadOptions.timestamp(2) >= SuperVersion.full_history_ts_low(2),
  // and ReadOptions.timestamp(2) >= ColumnFamilyData.full_history_ts_low(2).
  // history below 2 is collapsed. Reading at 2 or above 2 is ok.
  // Sanity check pass. Read return consistent value, but timestamp is already
  // collapsed.
  ASSERT_OK(db_->Get(read_opts, "foo", &value, &timestamp));
  ASSERT_EQ("val1", value);
  ASSERT_EQ(min_ts, timestamp);

  SyncPoint::GetInstance()->SetCallBack(
      "DBImpl::GetImpl:AfterAcquireSv", [&](void* /*arg*/) {
        // Concurrently increasing full_history_ts_low and flush to create a
        // new SuperVersion
        std::string current_ts_low;
        ASSERT_OK(db_->GetFullHistoryTsLow(db_->DefaultColumnFamily(),
                                           &current_ts_low));
        if (current_ts_low.empty() || current_ts_low != marked_ts_low) {
          return;
        }
        full_history_ts_low.clear();
        PutFixed64(&full_history_ts_low, 4);
        ASSERT_OK(db_->IncreaseFullHistoryTsLow(db_->DefaultColumnFamily(),
                                                full_history_ts_low));
        ASSERT_OK(Flush(0));
      });

  SyncPoint::GetInstance()->EnableProcessing();

  // Third read:
  // ReadOptions.timestamp(2) >= SuperVersion.full_history_ts_low(2),
  // but ReadOptions.timestamp(2) < ColumnFamilyData.full_history_ts_low(4).
  // History below 4 is collapsed in the newly installed SuperVersion. But the
  // SuperVersion attached to this read still has the history below 4 available.
  // Sanity check pass. Read return consistent value, timestamp is collapsed.
  ASSERT_OK(db_->Get(read_opts, "foo", &value, &timestamp));
  ASSERT_EQ("val1", value);
  ASSERT_EQ(min_ts, timestamp);

  // Fourth read:
  // ReadOptions.timestamp(2) < SuperVersion.full_history_ts_low(4).
  // Sanity check fails. Had it succeeded, the read would return "v3",
  // which is inconsistent.
  ASSERT_TRUE(
      db_->Get(read_opts, "foo", &value, &timestamp).IsInvalidArgument());
  Close();

  SyncPoint::GetInstance()->DisableProcessing();
  SyncPoint::GetInstance()->ClearAllCallBacks();
}

// Tests that in cases when
// `ReadOptions.timestamp >= SuperVersion.full_history_ts_low` sanity check
// fails. The referenced SuperVersion is dereferenced and cleaned up properly
// for all read APIs that involves this sanity check.
TEST_F(DBBasicTestWithTimestamp, FullHistoryTsLowSanityCheckFail) {
  Options options = CurrentOptions();
  options.env = env_;
  options.comparator = test::BytewiseComparatorWithU64TsWrapper();
  // Use UDT in memtable only feature for this test, so we can control that
  // newly set `full_history_ts_low` collapse history when Flush happens.
  options.persist_user_defined_timestamps = false;
  options.allow_concurrent_memtable_write = false;
  DestroyAndReopen(options);

  ColumnFamilyHandle* handle2 = nullptr;
  Status s = db_->CreateColumnFamily(options, "data", &handle2);
  ASSERT_OK(s);

  std::string write_ts;
  PutFixed64(&write_ts, 1);
  ASSERT_OK(db_->Put(WriteOptions(), "foo", write_ts, "val1"));
  ASSERT_OK(db_->Put(WriteOptions(), handle2, "foo", write_ts, "val1"));

  std::string full_history_ts_low;
  PutFixed64(&full_history_ts_low, 3);
  ASSERT_OK(db_->IncreaseFullHistoryTsLow(db_->DefaultColumnFamily(),
                                          full_history_ts_low));
  ASSERT_OK(db_->IncreaseFullHistoryTsLow(handle2, full_history_ts_low));
  ASSERT_OK(Flush(0));
  ASSERT_OK(db_->Flush(FlushOptions(), handle2));

  std::string read_ts;
  PutFixed64(&read_ts, 2);
  Slice read_ts_slice = read_ts;
  ReadOptions read_opts;
  read_opts.timestamp = &read_ts_slice;

  // Get()
  std::string value;
  ASSERT_TRUE(db_->Get(read_opts, "foo", &value).IsInvalidArgument());

  // MultiGet()
  std::vector<ColumnFamilyHandle*> cfhs = {db_->DefaultColumnFamily(), handle2};
  {
    std::vector<std::string> key_vals = {"foo", "foo"};
    std::vector<Slice> keys;
    std::vector<std::string> values;
    for (size_t j = 0; j < 2; ++j) {
      keys.push_back(key_vals[j]);
    }

    std::vector<Status> statuses =
        db_->MultiGet(read_opts, cfhs, keys, &values);
    for (auto status : statuses) {
      ASSERT_TRUE(status.IsInvalidArgument());
    }
  }

  // MultiGet with only one column family
  {
    std::vector<ColumnFamilyHandle*> one_cfh = {db_->DefaultColumnFamily()};
    std::vector<std::string> key_vals = {"foo"};
    std::vector<Slice> keys;
    std::vector<std::string> values;
    for (size_t j = 0; j < 1; ++j) {
      keys.push_back(key_vals[j]);
    }

    std::vector<Status> statuses =
        db_->MultiGet(read_opts, one_cfh, keys, &values);
    for (auto status : statuses) {
      ASSERT_TRUE(status.IsInvalidArgument());
    }
  }

  // Overloaded version of MultiGet
  ColumnFamilyHandle* column_families[] = {db_->DefaultColumnFamily(), handle2};
  {
    Slice keys[] = {"foo", "foo"};
    PinnableSlice values[] = {PinnableSlice(), PinnableSlice()};
    Status statuses[] = {Status::OK(), Status::OK()};
    db_->MultiGet(read_opts, /*num_keys=*/2, &column_families[0], &keys[0],
                  &values[0], &statuses[0], /*sorted_input=*/false);
    for (auto status : statuses) {
      ASSERT_TRUE(status.IsInvalidArgument());
    }
  }

  // Overloaded versions of MultiGet with one column family
  {
    ColumnFamilyHandle* one_column_family[] = {db_->DefaultColumnFamily()};
    Slice keys[] = {"foo"};
    PinnableSlice values[] = {PinnableSlice()};
    Status statuses[] = {Status::OK()};
    db_->MultiGet(read_opts, /*num_keys=*/1, &one_column_family[0], &keys[0],
                  &values[0], &statuses[0], /*sorted_input=*/false);
    for (auto status : statuses) {
      ASSERT_TRUE(status.IsInvalidArgument());
    }
  }

  // NewIterator()
  std::unique_ptr<Iterator> iter(
      db_->NewIterator(read_opts, db_->DefaultColumnFamily()));
  ASSERT_TRUE(iter->status().IsInvalidArgument());
  std::unique_ptr<Iterator> iter2(db_->NewIterator(read_opts, handle2));
  ASSERT_TRUE(iter2->status().IsInvalidArgument());

  // NewIterators()
  std::vector<Iterator*> iterators;
  ASSERT_TRUE(
      db_->NewIterators(read_opts, cfhs, &iterators).IsInvalidArgument());
  delete handle2;
  Close();
}

TEST_F(DBBasicTestWithTimestamp,
       GCPreserveRangeTombstoneWhenNoOrSmallFullHistoryLow) {
  Options options = CurrentOptions();
  options.env = env_;
  options.create_if_missing = true;
  const size_t kTimestampSize = Timestamp(0, 0).size();
  TestComparator test_cmp(kTimestampSize);
  options.comparator = &test_cmp;
  DestroyAndReopen(options);

  std::string ts_str = Timestamp(1, 0);
  WriteOptions wopts;
  ASSERT_OK(db_->Put(wopts, "k1", ts_str, "v1"));
  ASSERT_OK(db_->Put(wopts, "k2", ts_str, "v2"));
  ASSERT_OK(db_->Put(wopts, "k3", ts_str, "v3"));
  ts_str = Timestamp(2, 0);
  ASSERT_OK(
      db_->DeleteRange(wopts, db_->DefaultColumnFamily(), "k1", "k3", ts_str));

  ts_str = Timestamp(3, 0);
  Slice ts = ts_str;
  ReadOptions ropts;
  ropts.timestamp = &ts;
  CompactRangeOptions cro;
  cro.full_history_ts_low = nullptr;
  std::string value, key_ts;
  Status s;
  auto verify = [&] {
    s = db_->Get(ropts, "k1", &value);
    ASSERT_TRUE(s.IsNotFound());

    s = db_->Get(ropts, "k2", &value, &key_ts);
    ASSERT_TRUE(s.IsNotFound());
    ASSERT_EQ(key_ts, Timestamp(2, 0));

    ASSERT_OK(db_->Get(ropts, "k3", &value, &key_ts));
    ASSERT_EQ(value, "v3");
    ASSERT_EQ(Timestamp(1, 0), key_ts);

    size_t batch_size = 3;
    std::vector<std::string> key_strs = {"k1", "k2", "k3"};
    std::vector<Slice> keys{key_strs.begin(), key_strs.end()};
    std::vector<PinnableSlice> values(batch_size);
    std::vector<Status> statuses(batch_size);
    db_->MultiGet(ropts, db_->DefaultColumnFamily(), batch_size, keys.data(),
                  values.data(), statuses.data(), true /* sorted_input */);
    ASSERT_TRUE(statuses[0].IsNotFound());
    ASSERT_TRUE(statuses[1].IsNotFound());
    ASSERT_OK(statuses[2]);
    ;
    ASSERT_EQ(values[2], "v3");
  };
  verify();
  ASSERT_OK(db_->CompactRange(cro, nullptr, nullptr));
  verify();
  std::string lb = Timestamp(0, 0);
  Slice lb_slice = lb;
  cro.full_history_ts_low = &lb_slice;
  ASSERT_OK(db_->CompactRange(cro, nullptr, nullptr));
  verify();
  Close();
}

TEST_F(DBBasicTestWithTimestamp,
       GCRangeTombstonesAndCoveredKeysRespectingTslow) {
  Options options = CurrentOptions();
  options.env = env_;
  options.create_if_missing = true;
  BlockBasedTableOptions bbto;
  bbto.filter_policy.reset(NewBloomFilterPolicy(10, false));
  bbto.cache_index_and_filter_blocks = true;
  bbto.whole_key_filtering = true;
  options.table_factory.reset(NewBlockBasedTableFactory(bbto));
  const size_t kTimestampSize = Timestamp(0, 0).size();
  TestComparator test_cmp(kTimestampSize);
  options.comparator = &test_cmp;
  options.num_levels = 2;
  DestroyAndReopen(options);

  WriteOptions wopts;
  ASSERT_OK(db_->Put(wopts, "k1", Timestamp(1, 0), "v1"));
  ASSERT_OK(db_->Delete(wopts, "k2", Timestamp(2, 0)));
  ASSERT_OK(db_->DeleteRange(wopts, db_->DefaultColumnFamily(), "k1", "k3",
                             Timestamp(3, 0)));
  ASSERT_OK(db_->Put(wopts, "k3", Timestamp(4, 0), "v3"));

  ReadOptions ropts;
  std::string read_ts = Timestamp(5, 0);
  Slice read_ts_slice = read_ts;
  ropts.timestamp = &read_ts_slice;
  size_t batch_size = 3;
  std::vector<std::string> key_strs = {"k1", "k2", "k3"};
  std::vector<Slice> keys = {key_strs.begin(), key_strs.end()};
  std::vector<PinnableSlice> values(batch_size);
  std::vector<Status> statuses(batch_size);
  std::vector<std::string> timestamps(batch_size);
  db_->MultiGet(ropts, db_->DefaultColumnFamily(), batch_size, keys.data(),
                values.data(), timestamps.data(), statuses.data(),
                true /* sorted_input */);
  ASSERT_TRUE(statuses[0].IsNotFound());
  ASSERT_EQ(timestamps[0], Timestamp(3, 0));
  ASSERT_TRUE(statuses[1].IsNotFound());
  // DeleteRange has a higher timestamp than Delete for "k2"
  ASSERT_EQ(timestamps[1], Timestamp(3, 0));
  ASSERT_OK(statuses[2]);
  ASSERT_EQ(values[2], "v3");
  ASSERT_EQ(timestamps[2], Timestamp(4, 0));

  CompactRangeOptions cro;
  // Range tombstone has timestamp >= full_history_ts_low, covered keys
  // are not dropped.
  std::string compaction_ts_str = Timestamp(2, 0);
  Slice compaction_ts = compaction_ts_str;
  cro.full_history_ts_low = &compaction_ts;
  cro.bottommost_level_compaction = BottommostLevelCompaction::kForce;
  ASSERT_OK(db_->CompactRange(cro, nullptr, nullptr));
  ropts.timestamp = &compaction_ts;
  std::string value, ts;
  ASSERT_OK(db_->Get(ropts, "k1", &value, &ts));
  ASSERT_EQ(value, "v1");
  // timestamp is below full_history_ts_low, zeroed out as the key goes into
  // bottommost level
  ASSERT_EQ(ts, Timestamp(0, 0));
  ASSERT_TRUE(db_->Get(ropts, "k2", &value, &ts).IsNotFound());
  ASSERT_EQ(ts, Timestamp(2, 0));

  compaction_ts_str = Timestamp(4, 0);
  compaction_ts = compaction_ts_str;
  cro.full_history_ts_low = &compaction_ts;
  ASSERT_OK(db_->CompactRange(cro, nullptr, nullptr));
  ropts.timestamp = &read_ts_slice;
  // k1, k2 and the range tombstone should be dropped
  // k3 should still exist
  db_->MultiGet(ropts, db_->DefaultColumnFamily(), batch_size, keys.data(),
                values.data(), timestamps.data(), statuses.data(),
                true /* sorted_input */);
  ASSERT_TRUE(statuses[0].IsNotFound());
  ASSERT_TRUE(timestamps[0].empty());
  ASSERT_TRUE(statuses[1].IsNotFound());
  ASSERT_TRUE(timestamps[1].empty());
  ASSERT_OK(statuses[2]);
  ASSERT_EQ(values[2], "v3");
  ASSERT_EQ(timestamps[2], Timestamp(4, 0));

  Close();
}

TEST_P(DBBasicTestWithTimestampTableOptions, DeleteRangeBaiscReadAndIterate) {
  const int kNum = 200, kRangeBegin = 50, kRangeEnd = 150, kNumPerFile = 25;
  Options options = CurrentOptions();
  options.prefix_extractor.reset(NewFixedPrefixTransform(3));
  options.compression = kNoCompression;
  BlockBasedTableOptions bbto;
  bbto.index_type = GetParam();
  bbto.block_size = 100;
  options.table_factory.reset(NewBlockBasedTableFactory(bbto));
  options.env = env_;
  options.create_if_missing = true;
  const size_t kTimestampSize = Timestamp(0, 0).size();
  TestComparator test_cmp(kTimestampSize);
  options.comparator = &test_cmp;
  options.memtable_factory.reset(test::NewSpecialSkipListFactory(kNumPerFile));
  DestroyAndReopen(options);

  // Write half of the keys before the tombstone and half after the tombstone.
  // Only covered keys (i.e., within the range and older than the tombstone)
  // should be deleted.
  for (int i = 0; i < kNum; ++i) {
    if (i == kNum / 2) {
      ASSERT_OK(db_->DeleteRange(WriteOptions(), db_->DefaultColumnFamily(),
                                 Key1(kRangeBegin), Key1(kRangeEnd),
                                 Timestamp(i, 0)));
    }
    ASSERT_OK(db_->Put(WriteOptions(), Key1(i), Timestamp(i, 0),
                       "val" + std::to_string(i)));
    if (i == kNum - kNumPerFile) {
      ASSERT_OK(Flush());
    }
  }

  ReadOptions read_opts;
  read_opts.total_order_seek = true;
  std::string read_ts = Timestamp(kNum, 0);
  Slice read_ts_slice = read_ts;
  read_opts.timestamp = &read_ts_slice;
  {
    std::unique_ptr<Iterator> iter(db_->NewIterator(read_opts));
    ASSERT_OK(iter->status());

    int expected = 0;
    for (iter->SeekToFirst(); iter->Valid(); iter->Next()) {
      ASSERT_EQ(Key1(expected), iter->key());
      if (expected == kRangeBegin - 1) {
        expected = kNum / 2;
      } else {
        ++expected;
      }
    }
    ASSERT_OK(iter->status());
    ASSERT_EQ(kNum, expected);

    expected = kNum / 2;
    for (iter->Seek(Key1(kNum / 2)); iter->Valid(); iter->Next()) {
      ASSERT_EQ(Key1(expected), iter->key());
      ++expected;
    }
    ASSERT_OK(iter->status());
    ASSERT_EQ(kNum, expected);

    expected = kRangeBegin - 1;
    for (iter->SeekForPrev(Key1(kNum / 2 - 1)); iter->Valid(); iter->Prev()) {
      ASSERT_EQ(Key1(expected), iter->key());
      --expected;
    }
    ASSERT_OK(iter->status());
    ASSERT_EQ(-1, expected);

    read_ts = Timestamp(0, 0);
    read_ts_slice = read_ts;
    read_opts.timestamp = &read_ts_slice;
    iter.reset(db_->NewIterator(read_opts));
    iter->SeekToFirst();
    ASSERT_TRUE(iter->Valid());
    ASSERT_EQ(iter->key(), Key1(0));
    iter->Next();
    ASSERT_FALSE(iter->Valid());
    ASSERT_OK(iter->status());
  }

  read_ts = Timestamp(kNum, 0);
  read_ts_slice = read_ts;
  read_opts.timestamp = &read_ts_slice;
  std::string value, timestamp;
  Status s;
  for (int i = 0; i < kNum; ++i) {
    s = db_->Get(read_opts, Key1(i), &value, &timestamp);
    if (i >= kRangeBegin && i < kNum / 2) {
      ASSERT_TRUE(s.IsNotFound());
      ASSERT_EQ(timestamp, Timestamp(kNum / 2, 0));
    } else {
      ASSERT_OK(s);
      ASSERT_EQ(value, "val" + std::to_string(i));
      ASSERT_EQ(timestamp, Timestamp(i, 0));
    }
  }

  size_t batch_size = kNum;
  std::vector<std::string> key_strs(batch_size);
  std::vector<Slice> keys(batch_size);
  std::vector<PinnableSlice> values(batch_size);
  std::vector<Status> statuses(batch_size);
  std::vector<std::string> timestamps(batch_size);
  for (int i = 0; i < kNum; ++i) {
    key_strs[i] = Key1(i);
    keys[i] = key_strs[i];
  }
  db_->MultiGet(read_opts, db_->DefaultColumnFamily(), batch_size, keys.data(),
                values.data(), timestamps.data(), statuses.data(),
                true /* sorted_input */);
  for (int i = 0; i < kNum; ++i) {
    if (i >= kRangeBegin && i < kNum / 2) {
      ASSERT_TRUE(statuses[i].IsNotFound());
      ASSERT_EQ(timestamps[i], Timestamp(kNum / 2, 0));
    } else {
      ASSERT_OK(statuses[i]);
      ASSERT_EQ(values[i], "val" + std::to_string(i));
      ASSERT_EQ(timestamps[i], Timestamp(i, 0));
    }
  }
  Close();
}

TEST_F(DBBasicTestWithTimestamp, DeleteRangeGetIteratorWithSnapshot) {
  // 4 keys 0, 1, 2, 3 at timestamps 0, 1, 2, 3 respectively.
  // A range tombstone [1, 3) at timestamp 1 and has a sequence number between
  // key 1 and 2.
  Options options = CurrentOptions();
  const size_t kTimestampSize = Timestamp(0, 0).size();
  TestComparator test_cmp(kTimestampSize);
  options.comparator = &test_cmp;
  DestroyAndReopen(options);
  WriteOptions write_opts;
  std::string put_ts = Timestamp(0, 0);
  const int kNum = 4, kNumPerFile = 1, kRangeBegin = 1, kRangeEnd = 3;
  options.memtable_factory.reset(test::NewSpecialSkipListFactory(kNumPerFile));
  const Snapshot* before_tombstone = nullptr;
  const Snapshot* after_tombstone = nullptr;
  for (int i = 0; i < kNum; ++i) {
    ASSERT_OK(db_->Put(WriteOptions(), Key1(i), Timestamp(i, 0),
                       "val" + std::to_string(i)));
    if (i == kRangeBegin) {
      before_tombstone = db_->GetSnapshot();
      ASSERT_OK(db_->DeleteRange(WriteOptions(), db_->DefaultColumnFamily(),
                                 Key1(kRangeBegin), Key1(kRangeEnd),
                                 Timestamp(kRangeBegin, 0)));
    }
    if (i == kNum / 2) {
      ASSERT_OK(Flush());
    }
  }
  assert(before_tombstone);
  after_tombstone = db_->GetSnapshot();
  // snapshot and ts before tombstone
  std::string read_ts_str = Timestamp(kRangeBegin - 1, 0);  // (0, 0)
  Slice read_ts = read_ts_str;
  ReadOptions read_opts;
  read_opts.timestamp = &read_ts;
  read_opts.snapshot = before_tombstone;
  std::vector<Status> expected_status = {
      Status::OK(), Status::NotFound(), Status::NotFound(), Status::NotFound()};
  std::vector<std::string> expected_values(kNum);
  expected_values[0] = "val" + std::to_string(0);
  std::vector<std::string> expected_timestamps(kNum);
  expected_timestamps[0] = Timestamp(0, 0);

  size_t batch_size = kNum;
  std::vector<std::string> key_strs(batch_size);
  std::vector<Slice> keys(batch_size);
  std::vector<PinnableSlice> values(batch_size);
  std::vector<Status> statuses(batch_size);
  std::vector<std::string> timestamps(batch_size);
  for (int i = 0; i < kNum; ++i) {
    key_strs[i] = Key1(i);
    keys[i] = key_strs[i];
  }

  auto verify = [&] {
    db_->MultiGet(read_opts, db_->DefaultColumnFamily(), batch_size,
                  keys.data(), values.data(), timestamps.data(),
                  statuses.data(), true /* sorted_input */);
    std::string value, timestamp;
    Status s;
    for (int i = 0; i < kNum; ++i) {
      s = db_->Get(read_opts, Key1(i), &value, &timestamp);
      ASSERT_EQ(s, expected_status[i]);
      ASSERT_EQ(statuses[i], expected_status[i]);
      if (s.ok()) {
        ASSERT_EQ(value, expected_values[i]);
        ASSERT_EQ(values[i], expected_values[i]);
      }
      if (!timestamp.empty()) {
        ASSERT_EQ(timestamp, expected_timestamps[i]);
        ASSERT_EQ(timestamps[i], expected_timestamps[i]);
      } else {
        ASSERT_TRUE(timestamps[i].empty());
      }
    }
    std::unique_ptr<Iterator> iter(db_->NewIterator(read_opts));
    std::unique_ptr<Iterator> iter_for_seek(db_->NewIterator(read_opts));
    iter->SeekToFirst();
    for (int i = 0; i < kNum; ++i) {
      if (expected_status[i].ok()) {
        auto verify_iter = [&](Iterator* iter_ptr) {
          ASSERT_TRUE(iter_ptr->Valid());
          ASSERT_EQ(iter_ptr->key(), keys[i]);
          ASSERT_EQ(iter_ptr->value(), expected_values[i]);
          ASSERT_EQ(iter_ptr->timestamp(), expected_timestamps[i]);
        };
        verify_iter(iter.get());
        iter->Next();

        iter_for_seek->Seek(keys[i]);
        verify_iter(iter_for_seek.get());

        iter_for_seek->SeekForPrev(keys[i]);
        verify_iter(iter_for_seek.get());
      }
    }
    ASSERT_FALSE(iter->Valid());
    ASSERT_OK(iter->status());
  };

  verify();

  // snapshot before tombstone and ts after tombstone
  read_ts_str = Timestamp(kNum, 0);  // (4, 0)
  read_ts = read_ts_str;
  read_opts.timestamp = &read_ts;
  read_opts.snapshot = before_tombstone;
  expected_status[1] = Status::OK();
  expected_timestamps[1] = Timestamp(1, 0);
  expected_values[1] = "val" + std::to_string(1);
  verify();

  // snapshot after tombstone and ts before tombstone
  read_ts_str = Timestamp(kRangeBegin - 1, 0);  // (0, 0)
  read_ts = read_ts_str;
  read_opts.timestamp = &read_ts;
  read_opts.snapshot = after_tombstone;
  expected_status[1] = Status::NotFound();
  expected_timestamps[1].clear();
  expected_values[1].clear();
  verify();

  // snapshot and ts after tombstone
  read_ts_str = Timestamp(kNum, 0);  // (4, 0)
  read_ts = read_ts_str;
  read_opts.timestamp = &read_ts;
  read_opts.snapshot = after_tombstone;
  for (int i = 0; i < kNum; ++i) {
    if (i == kRangeBegin) {
      expected_status[i] = Status::NotFound();
      expected_values[i].clear();
    } else {
      expected_status[i] = Status::OK();
      expected_values[i] = "val" + std::to_string(i);
    }
    expected_timestamps[i] = Timestamp(i, 0);
  }
  verify();

  db_->ReleaseSnapshot(before_tombstone);
  db_->ReleaseSnapshot(after_tombstone);
  Close();
}

TEST_F(DBBasicTestWithTimestamp, MergeBasic) {
  Options options = GetDefaultOptions();
  options.create_if_missing = true;
  const size_t kTimestampSize = Timestamp(0, 0).size();
  TestComparator test_cmp(kTimestampSize);
  options.comparator = &test_cmp;
  options.merge_operator = std::make_shared<StringAppendTESTOperator>('.');
  DestroyAndReopen(options);

  const std::array<std::string, 3> write_ts_strs = {
      Timestamp(100, 0), Timestamp(200, 0), Timestamp(300, 0)};
  constexpr size_t kNumOfUniqKeys = 100;
  ColumnFamilyHandle* default_cf = db_->DefaultColumnFamily();

  for (size_t i = 0; i < write_ts_strs.size(); ++i) {
    for (size_t j = 0; j < kNumOfUniqKeys; ++j) {
      Status s;
      if (i == 0) {
        const std::string val = "v" + std::to_string(j) + "_0";
        s = db_->Put(WriteOptions(), Key1(j), write_ts_strs[i], val);
      } else {
        const std::string merge_op = std::to_string(i);
        s = db_->Merge(WriteOptions(), default_cf, Key1(j), write_ts_strs[i],
                       merge_op);
      }
      ASSERT_OK(s);
    }
  }

  std::array<std::string, 3> read_ts_strs = {
      Timestamp(150, 0), Timestamp(250, 0), Timestamp(350, 0)};

  const auto verify_db_with_get = [&]() {
    for (size_t i = 0; i < kNumOfUniqKeys; ++i) {
      const std::string base_val = "v" + std::to_string(i) + "_0";
      const std::array<std::string, 3> expected_values = {
          base_val, base_val + ".1", base_val + ".1.2"};
      const std::array<std::string, 3>& expected_ts = write_ts_strs;
      ReadOptions read_opts;
      for (size_t j = 0; j < read_ts_strs.size(); ++j) {
        Slice read_ts = read_ts_strs[j];
        read_opts.timestamp = &read_ts;
        std::string value;
        std::string ts;
        const Status s = db_->Get(read_opts, Key1(i), &value, &ts);
        ASSERT_OK(s);
        ASSERT_EQ(expected_values[j], value);
        ASSERT_EQ(expected_ts[j], ts);

        // Do Seek/SeekForPrev
        std::unique_ptr<Iterator> it(db_->NewIterator(read_opts));
        it->Seek(Key1(i));
        ASSERT_TRUE(it->Valid());
        ASSERT_EQ(expected_values[j], it->value());
        ASSERT_EQ(expected_ts[j], it->timestamp());

        it->SeekForPrev(Key1(i));
        ASSERT_TRUE(it->Valid());
        ASSERT_EQ(expected_values[j], it->value());
        ASSERT_EQ(expected_ts[j], it->timestamp());
      }
    }
  };

  const auto verify_db_with_iterator = [&]() {
    std::string value_suffix;
    for (size_t i = 0; i < read_ts_strs.size(); ++i) {
      ReadOptions read_opts;
      Slice read_ts = read_ts_strs[i];
      read_opts.timestamp = &read_ts;
      std::unique_ptr<Iterator> it(db_->NewIterator(read_opts));
      size_t key_int_val = 0;
      for (it->SeekToFirst(); it->Valid(); it->Next(), ++key_int_val) {
        const std::string key = Key1(key_int_val);
        const std::string value =
            "v" + std::to_string(key_int_val) + "_0" + value_suffix;
        ASSERT_EQ(key, it->key());
        ASSERT_EQ(value, it->value());
        ASSERT_EQ(write_ts_strs[i], it->timestamp());
      }
<<<<<<< HEAD
=======
      EXPECT_OK(it->status());
>>>>>>> 49ce8a10
      ASSERT_EQ(kNumOfUniqKeys, key_int_val);

      key_int_val = kNumOfUniqKeys - 1;
      for (it->SeekToLast(); it->Valid(); it->Prev(), --key_int_val) {
        const std::string key = Key1(key_int_val);
        const std::string value =
            "v" + std::to_string(key_int_val) + "_0" + value_suffix;
        ASSERT_EQ(key, it->key());
        ASSERT_EQ(value, it->value());
        ASSERT_EQ(write_ts_strs[i], it->timestamp());
      }
<<<<<<< HEAD
=======
      ASSERT_OK(it->status());
>>>>>>> 49ce8a10
      ASSERT_EQ(std::numeric_limits<size_t>::max(), key_int_val);

      value_suffix = value_suffix + "." + std::to_string(i + 1);
    }
  };

  verify_db_with_get();
  verify_db_with_iterator();

  ASSERT_OK(db_->Flush(FlushOptions()));

  verify_db_with_get();
  verify_db_with_iterator();

  Close();
}

TEST_F(DBBasicTestWithTimestamp, MergeAfterDeletion) {
  Options options = GetDefaultOptions();
  options.create_if_missing = true;
  const size_t kTimestampSize = Timestamp(0, 0).size();
  TestComparator test_cmp(kTimestampSize);
  options.comparator = &test_cmp;
  options.merge_operator = std::make_shared<StringAppendTESTOperator>('.');
  DestroyAndReopen(options);

  ColumnFamilyHandle* const column_family = db_->DefaultColumnFamily();

  const size_t num_keys_per_file = 10;
  const size_t num_merges_per_key = 2;
  for (size_t i = 0; i < num_keys_per_file; ++i) {
    std::string ts = Timestamp(i + 10000, 0);
    Status s = db_->Delete(WriteOptions(), Key1(i), ts);
    ASSERT_OK(s);
    for (size_t j = 1; j <= num_merges_per_key; ++j) {
      ts = Timestamp(i + 10000 + j, 0);
      s = db_->Merge(WriteOptions(), column_family, Key1(i), ts,
                     std::to_string(j));
      ASSERT_OK(s);
    }
  }

  const auto verify_db = [&]() {
    ReadOptions read_opts;
    std::string read_ts_str = Timestamp(20000, 0);
    Slice ts = read_ts_str;
    read_opts.timestamp = &ts;
    std::unique_ptr<Iterator> it(db_->NewIterator(read_opts));
    size_t count = 0;
    for (it->SeekToFirst(); it->Valid(); it->Next(), ++count) {
      std::string key = Key1(count);
      ASSERT_EQ(key, it->key());
      std::string value;
      for (size_t j = 1; j <= num_merges_per_key; ++j) {
        value.append(std::to_string(j));
        if (j < num_merges_per_key) {
          value.push_back('.');
        }
      }
      ASSERT_EQ(value, it->value());
      std::string ts1 = Timestamp(count + 10000 + num_merges_per_key, 0);
      ASSERT_EQ(ts1, it->timestamp());
    }
    ASSERT_OK(it->status());
    ASSERT_EQ(num_keys_per_file, count);
    for (it->SeekToLast(); it->Valid(); it->Prev(), --count) {
      std::string key = Key1(count - 1);
      ASSERT_EQ(key, it->key());
      std::string value;
      for (size_t j = 1; j <= num_merges_per_key; ++j) {
        value.append(std::to_string(j));
        if (j < num_merges_per_key) {
          value.push_back('.');
        }
      }
      ASSERT_EQ(value, it->value());
      std::string ts1 = Timestamp(count - 1 + 10000 + num_merges_per_key, 0);
      ASSERT_EQ(ts1, it->timestamp());
    }
    ASSERT_OK(it->status());
    ASSERT_EQ(0, count);
  };

  verify_db();

  Close();
}

TEST_F(DBBasicTestWithTimestamp, RangeTombstoneApproximateSize) {
  // Test code path for calculating range tombstone compensated size
  // during flush and compaction.
  Options options = CurrentOptions();
  const size_t kTimestampSize = Timestamp(0, 0).size();
  TestComparator test_cmp(kTimestampSize);
  options.comparator = &test_cmp;
  DestroyAndReopen(options);
  // So that the compaction below is non-bottommost and will calcualte
  // compensated range tombstone size.
  ASSERT_OK(db_->Put(WriteOptions(), Key(1), Timestamp(1, 0), "val"));
  ASSERT_OK(Flush());
  MoveFilesToLevel(5);
  ASSERT_OK(db_->DeleteRange(WriteOptions(), db_->DefaultColumnFamily(), Key(0),
                             Key(1), Timestamp(1, 0)));
  ASSERT_OK(db_->DeleteRange(WriteOptions(), db_->DefaultColumnFamily(), Key(1),
                             Key(2), Timestamp(2, 0)));
  ASSERT_OK(Flush());
  ASSERT_OK(dbfull()->RunManualCompaction(
      static_cast_with_check<ColumnFamilyHandleImpl>(db_->DefaultColumnFamily())
          ->cfd(),
      0 /* input_level */, 1 /* output_level */, CompactRangeOptions(),
      nullptr /* begin */, nullptr /* end */, true /* exclusive */,
      true /* disallow_trivial_move */,
      std::numeric_limits<uint64_t>::max() /* max_file_num_to_ignore */,
      "" /*trim_ts*/));
}
<<<<<<< HEAD
=======

TEST_F(DBBasicTestWithTimestamp, IterSeekToLastWithIterateUpperbound) {
  // Test for a bug fix where DBIter::SeekToLast() could fail when
  // iterate_upper_bound and iter_start_ts are both set.
  Options options = CurrentOptions();
  const size_t kTimestampSize = Timestamp(0, 0).size();
  TestComparator test_cmp(kTimestampSize);
  options.comparator = &test_cmp;
  DestroyAndReopen(options);

  ASSERT_OK(db_->Put(WriteOptions(), Key(1), Timestamp(2, 0), "val"));
  ReadOptions ro;
  std::string k = Key(1);
  Slice k_slice = k;
  ro.iterate_upper_bound = &k_slice;
  std::string ts = Timestamp(3, 0);
  Slice read_ts = ts;
  ro.timestamp = &read_ts;
  std::string start_ts = Timestamp(0, 0);
  Slice start_ts_slice = start_ts;
  ro.iter_start_ts = &start_ts_slice;
  std::unique_ptr<Iterator> iter{db_->NewIterator(ro)};
  iter->SeekToLast();
  ASSERT_FALSE(iter->Valid());
  ASSERT_OK(iter->status());
}

TEST_F(DBBasicTestWithTimestamp, TimestampFilterTableReadOnGet) {
  Options options = CurrentOptions();
  options.env = env_;
  options.create_if_missing = true;
  options.statistics = ROCKSDB_NAMESPACE::CreateDBStatistics();
  const size_t kTimestampSize = Timestamp(0, 0).size();
  TestComparator test_cmp(kTimestampSize);
  options.comparator = &test_cmp;
  BlockBasedTableOptions bbto;
  bbto.block_size = 100;
  options.table_factory.reset(NewBlockBasedTableFactory(bbto));
  DestroyAndReopen(options);

  // Put
  // Create two SST files
  // file1: key => [1, 3], timestamp => [10, 20]
  // file2, key => [2, 4], timestamp => [30, 40]
  {
    WriteOptions write_opts;
    std::string write_ts = Timestamp(10, 0);
    ASSERT_OK(db_->Put(write_opts, Key1(1), write_ts, "value1"));
    write_ts = Timestamp(20, 0);
    ASSERT_OK(db_->Put(write_opts, Key1(3), write_ts, "value3"));
    ASSERT_OK(Flush());

    write_ts = Timestamp(30, 0);
    ASSERT_OK(db_->Put(write_opts, Key1(2), write_ts, "value2"));
    write_ts = Timestamp(40, 0);
    ASSERT_OK(db_->Put(write_opts, Key1(4), write_ts, "value4"));
    ASSERT_OK(Flush());
  }

  // Get with timestamp
  {
    auto prev_checked_events = options.statistics->getTickerCount(
        Tickers::TIMESTAMP_FILTER_TABLE_CHECKED);
    auto prev_filtered_events = options.statistics->getTickerCount(
        Tickers::TIMESTAMP_FILTER_TABLE_FILTERED);

    // key=3 (ts=20) does not exist at timestamp=1
    std::string read_ts_str = Timestamp(1, 0);
    Slice read_ts_slice = Slice(read_ts_str);
    ReadOptions read_opts;
    read_opts.timestamp = &read_ts_slice;
    std::string value_from_get = "";
    std::string timestamp_from_get = "";
    auto status =
        db_->Get(read_opts, Key1(3), &value_from_get, &timestamp_from_get);
    ASSERT_TRUE(status.IsNotFound());
    ASSERT_EQ(value_from_get, std::string(""));
    ASSERT_EQ(timestamp_from_get, std::string(""));

    // key=3 is in the key ranges for both files, so both files will be queried.
    // The table read was skipped because the timestamp is out of the table
    // range, i.e.., 1 < [10,20], [30,40].
    // The tickers increase by 2 due to 2 files.
    ASSERT_EQ(prev_checked_events + 2,
              options.statistics->getTickerCount(
                  Tickers::TIMESTAMP_FILTER_TABLE_CHECKED));
    ASSERT_EQ(prev_filtered_events + 2,
              options.statistics->getTickerCount(
                  Tickers::TIMESTAMP_FILTER_TABLE_FILTERED));

    // key=3 (ts=20) exists at timestamp = 25
    read_ts_str = Timestamp(25, 0);
    read_ts_slice = Slice(read_ts_str);
    read_opts.timestamp = &read_ts_slice;
    ASSERT_OK(
        db_->Get(read_opts, Key1(3), &value_from_get, &timestamp_from_get));
    ASSERT_EQ("value3", value_from_get);
    ASSERT_EQ(Timestamp(20, 0), timestamp_from_get);

    // file1 was not skipped, because the timestamp is in range, [10,20] < 25.
    // file2 was skipped, because the timestamp is not in range, 25 < [30,40].
    // So the checked ticker increase by 2 due to 2 files;
    // filtered ticker increase by 1 because file2 was skipped
    ASSERT_EQ(prev_checked_events + 4,
              options.statistics->getTickerCount(
                  Tickers::TIMESTAMP_FILTER_TABLE_CHECKED));
    ASSERT_EQ(prev_filtered_events + 3,
              options.statistics->getTickerCount(
                  Tickers::TIMESTAMP_FILTER_TABLE_FILTERED));
  }

  Close();
}

>>>>>>> 49ce8a10
}  // namespace ROCKSDB_NAMESPACE

int main(int argc, char** argv) {
  ROCKSDB_NAMESPACE::port::InstallStackTraceHandler();
  ::testing::InitGoogleTest(&argc, argv);
  RegisterCustomObjects(argc, argv);
  return RUN_ALL_TESTS();
}<|MERGE_RESOLUTION|>--- conflicted
+++ resolved
@@ -4243,10 +4243,7 @@
         ASSERT_EQ(value, it->value());
         ASSERT_EQ(write_ts_strs[i], it->timestamp());
       }
-<<<<<<< HEAD
-=======
       EXPECT_OK(it->status());
->>>>>>> 49ce8a10
       ASSERT_EQ(kNumOfUniqKeys, key_int_val);
 
       key_int_val = kNumOfUniqKeys - 1;
@@ -4258,10 +4255,7 @@
         ASSERT_EQ(value, it->value());
         ASSERT_EQ(write_ts_strs[i], it->timestamp());
       }
-<<<<<<< HEAD
-=======
       ASSERT_OK(it->status());
->>>>>>> 49ce8a10
       ASSERT_EQ(std::numeric_limits<size_t>::max(), key_int_val);
 
       value_suffix = value_suffix + "." + std::to_string(i + 1);
@@ -4377,8 +4371,6 @@
       std::numeric_limits<uint64_t>::max() /* max_file_num_to_ignore */,
       "" /*trim_ts*/));
 }
-<<<<<<< HEAD
-=======
 
 TEST_F(DBBasicTestWithTimestamp, IterSeekToLastWithIterateUpperbound) {
   // Test for a bug fix where DBIter::SeekToLast() could fail when
@@ -4493,7 +4485,6 @@
   Close();
 }
 
->>>>>>> 49ce8a10
 }  // namespace ROCKSDB_NAMESPACE
 
 int main(int argc, char** argv) {
