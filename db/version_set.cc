//  Copyright (c) 2011-present, Facebook, Inc.  All rights reserved.
//  This source code is licensed under both the GPLv2 (found in the
//  COPYING file in the root directory) and Apache 2.0 License
//  (found in the LICENSE.Apache file in the root directory).
//
// Copyright (c) 2011 The LevelDB Authors. All rights reserved.
// Use of this source code is governed by a BSD-style license that can be
// found in the LICENSE file. See the AUTHORS file for names of contributors.

#include "db/version_set.h"

#include <algorithm>
#include <array>
#include <atomic>
#include <cinttypes>
#include <cstdio>
#include <list>
#include <map>
#include <set>
#include <string>
#include <unordered_map>
#include <vector>

#include "db/blob/blob_fetcher.h"
#include "db/blob/blob_file_cache.h"
#include "db/blob/blob_file_reader.h"
#include "db/blob/blob_log_format.h"
#include "db/blob/blob_source.h"
#include "db/compaction/compaction.h"
#include "db/compaction/file_pri.h"
#include "db/dbformat.h"
#include "db/internal_stats.h"
#include "db/log_reader.h"
#include "db/log_writer.h"
#include "db/memtable.h"
#include "db/merge_context.h"
#include "db/merge_helper.h"
#include "db/pinned_iterators_manager.h"
#include "db/replication_epoch_edit.h"
#include "db/table_cache.h"
#include "db/version_builder.h"
#include "db/version_edit.h"
#include "db/version_edit_handler.h"
<<<<<<< HEAD
#include "rocksdb/slice.h"
=======
#include "db/wide/wide_columns_helper.h"
#include "file/file_util.h"
#include "table/compaction_merging_iterator.h"

>>>>>>> 49ce8a10
#if USE_COROUTINES
#include "folly/experimental/coro/BlockingWait.h"
#include "folly/experimental/coro/Collect.h"
#endif
#include "file/filename.h"
#include "file/random_access_file_reader.h"
#include "file/read_write_util.h"
#include "file/writable_file_writer.h"
#include "logging/logging.h"
#include "monitoring/file_read_sample.h"
#include "monitoring/perf_context_imp.h"
#include "monitoring/persistent_stats_history.h"
#include "options/options_helper.h"
#include "rocksdb/env.h"
#include "rocksdb/merge_operator.h"
#include "rocksdb/write_buffer_manager.h"
#include "table/format.h"
#include "table/get_context.h"
#include "table/internal_iterator.h"
#include "table/merging_iterator.h"
#include "table/meta_blocks.h"
#include "table/multiget_context.h"
#include "table/plain/plain_table_factory.h"
#include "table/table_reader.h"
#include "table/two_level_iterator.h"
#include "table/unique_id_impl.h"
#include "test_util/sync_point.h"
#include "util/cast_util.h"
#include "util/coding.h"
#include "util/coro_utils.h"
#include "util/stop_watch.h"
#include "util/string_util.h"
#include "util/user_comparator_wrapper.h"

// Generate the regular and coroutine versions of some methods by
// including version_set_sync_and_async.h twice
// Macros in the header will expand differently based on whether
// WITH_COROUTINES or WITHOUT_COROUTINES is defined
// clang-format off
#define WITHOUT_COROUTINES
#include "db/version_set_sync_and_async.h"
#undef WITHOUT_COROUTINES
#define WITH_COROUTINES
#include "db/version_set_sync_and_async.h"
#undef WITH_COROUTINES
// clang-format on

namespace ROCKSDB_NAMESPACE {

namespace {

Status SerializeReplicationLogManifestWrite(
    std::string* dst, const autovector<VersionEdit*>& src) {
  PutVarint64(dst, src.size());
  for (auto& e : src) {
    std::string tmp;
    if (!e->EncodeTo(&tmp)) {
      return Status::Corruption("Unable to encode VersionEdit:" +
                                e->DebugString(true));
    }
    PutVarint64(dst, tmp.size());
    *dst += tmp;
  }
  return Status::OK();
}

// Find File in LevelFilesBrief data structure
// Within an index range defined by left and right
int FindFileInRange(const InternalKeyComparator& icmp,
                    const LevelFilesBrief& file_level, const Slice& key,
                    uint32_t left, uint32_t right) {
  auto cmp = [&](const FdWithKeyRange& f, const Slice& k) -> bool {
    return icmp.InternalKeyComparator::Compare(f.largest_key, k) < 0;
  };
  const auto& b = file_level.files;
  return static_cast<int>(std::lower_bound(b + left, b + right, key, cmp) - b);
}

Status OverlapWithIterator(const Comparator* ucmp,
                           const Slice& smallest_user_key,
                           const Slice& largest_user_key,
                           InternalIterator* iter, bool* overlap) {
  InternalKey range_start(smallest_user_key, kMaxSequenceNumber,
                          kValueTypeForSeek);
  iter->Seek(range_start.Encode());
  if (!iter->status().ok()) {
    return iter->status();
  }

  *overlap = false;
  if (iter->Valid()) {
    ParsedInternalKey seek_result;
    Status s = ParseInternalKey(iter->key(), &seek_result,
                                false /* log_err_key */);  // TODO
    if (!s.ok()) return s;

    if (ucmp->CompareWithoutTimestamp(seek_result.user_key, largest_user_key) <=
        0) {
      *overlap = true;
    }
  }

  return iter->status();
}

// Class to help choose the next file to search for the particular key.
// Searches and returns files level by level.
// We can search level-by-level since entries never hop across
// levels. Therefore we are guaranteed that if we find data
// in a smaller level, later levels are irrelevant (unless we
// are MergeInProgress).
class FilePicker {
 public:
  FilePicker(const Slice& user_key, const Slice& ikey,
             autovector<LevelFilesBrief>* file_levels, unsigned int num_levels,
             FileIndexer* file_indexer, const Comparator* user_comparator,
             const InternalKeyComparator* internal_comparator)
      : num_levels_(num_levels),
        curr_level_(static_cast<unsigned int>(-1)),
        returned_file_level_(static_cast<unsigned int>(-1)),
        hit_file_level_(static_cast<unsigned int>(-1)),
        search_left_bound_(0),
        search_right_bound_(FileIndexer::kLevelMaxIndex),
        level_files_brief_(file_levels),
        is_hit_file_last_in_level_(false),
        curr_file_level_(nullptr),
        user_key_(user_key),
        ikey_(ikey),
        file_indexer_(file_indexer),
        user_comparator_(user_comparator),
        internal_comparator_(internal_comparator) {
    // Setup member variables to search first level.
    search_ended_ = !PrepareNextLevel();
    if (!search_ended_) {
      // Prefetch Level 0 table data to avoid cache miss if possible.
      for (unsigned int i = 0; i < (*level_files_brief_)[0].num_files; ++i) {
        auto* r = (*level_files_brief_)[0].files[i].fd.table_reader;
        if (r) {
          r->Prepare(ikey);
        }
      }
    }
  }

  int GetCurrentLevel() const { return curr_level_; }

  FdWithKeyRange* GetNextFile() {
    while (!search_ended_) {  // Loops over different levels.
      while (curr_index_in_curr_level_ < curr_file_level_->num_files) {
        // Loops over all files in current level.
        FdWithKeyRange* f = &curr_file_level_->files[curr_index_in_curr_level_];
        hit_file_level_ = curr_level_;
        is_hit_file_last_in_level_ =
            curr_index_in_curr_level_ == curr_file_level_->num_files - 1;
        int cmp_largest = -1;

        // Do key range filtering of files or/and fractional cascading if:
        // (1) not all the files are in level 0, or
        // (2) there are more than 3 current level files
        // If there are only 3 or less current level files in the system, we
        // skip the key range filtering. In this case, more likely, the system
        // is highly tuned to minimize number of tables queried by each query,
        // so it is unlikely that key range filtering is more efficient than
        // querying the files.
        if (num_levels_ > 1 || curr_file_level_->num_files > 3) {
          // Check if key is within a file's range. If search left bound and
          // right bound point to the same find, we are sure key falls in
          // range.
          assert(curr_level_ == 0 ||
                 curr_index_in_curr_level_ == start_index_in_curr_level_ ||
                 user_comparator_->CompareWithoutTimestamp(
                     user_key_, ExtractUserKey(f->smallest_key)) <= 0);

          int cmp_smallest = user_comparator_->CompareWithoutTimestamp(
              user_key_, ExtractUserKey(f->smallest_key));
          if (cmp_smallest >= 0) {
            cmp_largest = user_comparator_->CompareWithoutTimestamp(
                user_key_, ExtractUserKey(f->largest_key));
          }

          // Setup file search bound for the next level based on the
          // comparison results
          if (curr_level_ > 0) {
            file_indexer_->GetNextLevelIndex(
                curr_level_, curr_index_in_curr_level_, cmp_smallest,
                cmp_largest, &search_left_bound_, &search_right_bound_);
          }
          // Key falls out of current file's range
          if (cmp_smallest < 0 || cmp_largest > 0) {
            if (curr_level_ == 0) {
              ++curr_index_in_curr_level_;
              continue;
            } else {
              // Search next level.
              break;
            }
          }
        }

        returned_file_level_ = curr_level_;
        if (curr_level_ > 0 && cmp_largest < 0) {
          // No more files to search in this level.
          search_ended_ = !PrepareNextLevel();
        } else {
          ++curr_index_in_curr_level_;
        }
        return f;
      }
      // Start searching next level.
      search_ended_ = !PrepareNextLevel();
    }
    // Search ended.
    return nullptr;
  }

  // getter for current file level
  // for GET_HIT_L0, GET_HIT_L1 & GET_HIT_L2_AND_UP counts
  unsigned int GetHitFileLevel() { return hit_file_level_; }

  // Returns true if the most recent "hit file" (i.e., one returned by
  // GetNextFile()) is at the last index in its level.
  bool IsHitFileLastInLevel() { return is_hit_file_last_in_level_; }

 private:
  unsigned int num_levels_;
  unsigned int curr_level_;
  unsigned int returned_file_level_;
  unsigned int hit_file_level_;
  int32_t search_left_bound_;
  int32_t search_right_bound_;
  autovector<LevelFilesBrief>* level_files_brief_;
  bool search_ended_;
  bool is_hit_file_last_in_level_;
  LevelFilesBrief* curr_file_level_;
  unsigned int curr_index_in_curr_level_;
  unsigned int start_index_in_curr_level_;
  Slice user_key_;
  Slice ikey_;
  FileIndexer* file_indexer_;
  const Comparator* user_comparator_;
  const InternalKeyComparator* internal_comparator_;

  // Setup local variables to search next level.
  // Returns false if there are no more levels to search.
  bool PrepareNextLevel() {
    curr_level_++;
    while (curr_level_ < num_levels_) {
      curr_file_level_ = &(*level_files_brief_)[curr_level_];
      if (curr_file_level_->num_files == 0) {
        // When current level is empty, the search bound generated from upper
        // level must be [0, -1] or [0, FileIndexer::kLevelMaxIndex] if it is
        // also empty.
        assert(search_left_bound_ == 0);
        assert(search_right_bound_ == -1 ||
               search_right_bound_ == FileIndexer::kLevelMaxIndex);
        // Since current level is empty, it will need to search all files in
        // the next level
        search_left_bound_ = 0;
        search_right_bound_ = FileIndexer::kLevelMaxIndex;
        curr_level_++;
        continue;
      }

      // Some files may overlap each other. We find
      // all files that overlap user_key and process them in order from
      // newest to oldest. In the context of merge-operator, this can occur at
      // any level. Otherwise, it only occurs at Level-0 (since Put/Deletes
      // are always compacted into a single entry).
      int32_t start_index;
      if (curr_level_ == 0) {
        // On Level-0, we read through all files to check for overlap.
        start_index = 0;
      } else {
        // On Level-n (n>=1), files are sorted. Binary search to find the
        // earliest file whose largest key >= ikey. Search left bound and
        // right bound are used to narrow the range.
        if (search_left_bound_ <= search_right_bound_) {
          if (search_right_bound_ == FileIndexer::kLevelMaxIndex) {
            search_right_bound_ =
                static_cast<int32_t>(curr_file_level_->num_files) - 1;
          }
          // `search_right_bound_` is an inclusive upper-bound, but since it was
          // determined based on user key, it is still possible the lookup key
          // falls to the right of `search_right_bound_`'s corresponding file.
          // So, pass a limit one higher, which allows us to detect this case.
          start_index =
              FindFileInRange(*internal_comparator_, *curr_file_level_, ikey_,
                              static_cast<uint32_t>(search_left_bound_),
                              static_cast<uint32_t>(search_right_bound_) + 1);
          if (start_index == search_right_bound_ + 1) {
            // `ikey_` comes after `search_right_bound_`. The lookup key does
            // not exist on this level, so let's skip this level and do a full
            // binary search on the next level.
            search_left_bound_ = 0;
            search_right_bound_ = FileIndexer::kLevelMaxIndex;
            curr_level_++;
            continue;
          }
        } else {
          // search_left_bound > search_right_bound, key does not exist in
          // this level. Since no comparison is done in this level, it will
          // need to search all files in the next level.
          search_left_bound_ = 0;
          search_right_bound_ = FileIndexer::kLevelMaxIndex;
          curr_level_++;
          continue;
        }
      }
      start_index_in_curr_level_ = start_index;
      curr_index_in_curr_level_ = start_index;

      return true;
    }
    // curr_level_ = num_levels_. So, no more levels to search.
    return false;
  }
};
}  // anonymous namespace

class FilePickerMultiGet {
 private:
  struct FilePickerContext;

 public:
  FilePickerMultiGet(MultiGetRange* range,
                     autovector<LevelFilesBrief>* file_levels,
                     unsigned int num_levels, FileIndexer* file_indexer,
                     const Comparator* user_comparator,
                     const InternalKeyComparator* internal_comparator)
      : num_levels_(num_levels),
        curr_level_(static_cast<unsigned int>(-1)),
        returned_file_level_(static_cast<unsigned int>(-1)),
        hit_file_level_(static_cast<unsigned int>(-1)),
        range_(*range, range->begin(), range->end()),
        maybe_repeat_key_(false),
        current_level_range_(*range, range->begin(), range->end()),
        current_file_range_(*range, range->begin(), range->end()),
        batch_iter_(range->begin()),
        batch_iter_prev_(range->begin()),
        upper_key_(range->begin()),
        level_files_brief_(file_levels),
        is_hit_file_last_in_level_(false),
        curr_file_level_(nullptr),
        file_indexer_(file_indexer),
        user_comparator_(user_comparator),
        internal_comparator_(internal_comparator),
        hit_file_(nullptr) {
    for (auto iter = range_.begin(); iter != range_.end(); ++iter) {
      fp_ctx_array_[iter.index()] =
          FilePickerContext(0, FileIndexer::kLevelMaxIndex);
    }

    // Setup member variables to search first level.
    search_ended_ = !PrepareNextLevel();
    if (!search_ended_) {
      // REVISIT
      // Prefetch Level 0 table data to avoid cache miss if possible.
      // As of now, only PlainTableReader and CuckooTableReader do any
      // prefetching. This may not be necessary anymore once we implement
      // batching in those table readers
      for (unsigned int i = 0; i < (*level_files_brief_)[0].num_files; ++i) {
        auto* r = (*level_files_brief_)[0].files[i].fd.table_reader;
        if (r) {
          for (auto iter = range_.begin(); iter != range_.end(); ++iter) {
            r->Prepare(iter->ikey);
          }
        }
      }
    }
  }

  FilePickerMultiGet(MultiGetRange* range, const FilePickerMultiGet& other)
      : num_levels_(other.num_levels_),
        curr_level_(other.curr_level_),
        returned_file_level_(other.returned_file_level_),
        hit_file_level_(other.hit_file_level_),
        fp_ctx_array_(other.fp_ctx_array_),
        range_(*range, range->begin(), range->end()),
        maybe_repeat_key_(false),
        current_level_range_(*range, range->begin(), range->end()),
        current_file_range_(*range, range->begin(), range->end()),
        batch_iter_(range->begin()),
        batch_iter_prev_(range->begin()),
        upper_key_(range->begin()),
        level_files_brief_(other.level_files_brief_),
        is_hit_file_last_in_level_(false),
        curr_file_level_(other.curr_file_level_),
        file_indexer_(other.file_indexer_),
        user_comparator_(other.user_comparator_),
        internal_comparator_(other.internal_comparator_),
        hit_file_(nullptr) {
    PrepareNextLevelForSearch();
  }

  int GetCurrentLevel() const { return curr_level_; }

  void PrepareNextLevelForSearch() { search_ended_ = !PrepareNextLevel(); }

  FdWithKeyRange* GetNextFileInLevel() {
    if (batch_iter_ == current_level_range_.end() || search_ended_) {
      hit_file_ = nullptr;
      return nullptr;
    } else {
      if (maybe_repeat_key_) {
        maybe_repeat_key_ = false;
        // Check if we found the final value for the last key in the
        // previous lookup range. If we did, then there's no need to look
        // any further for that key, so advance batch_iter_. Else, keep
        // batch_iter_ positioned on that key so we look it up again in
        // the next file
        // For L0, always advance the key because we will look in the next
        // file regardless for all keys not found yet
        if (current_level_range_.CheckKeyDone(batch_iter_) ||
            curr_level_ == 0) {
          batch_iter_ = upper_key_;
        }
      }
      // batch_iter_prev_ will become the start key for the next file
      // lookup
      batch_iter_prev_ = batch_iter_;
    }

    MultiGetRange next_file_range(current_level_range_, batch_iter_prev_,
                                  current_level_range_.end());
    size_t curr_file_index =
        (batch_iter_ != current_level_range_.end())
            ? fp_ctx_array_[batch_iter_.index()].curr_index_in_curr_level
            : curr_file_level_->num_files;
    FdWithKeyRange* f;
    bool is_last_key_in_file;
    if (!GetNextFileInLevelWithKeys(&next_file_range, &curr_file_index, &f,
                                    &is_last_key_in_file)) {
      hit_file_ = nullptr;
      return nullptr;
    } else {
      if (is_last_key_in_file) {
        // Since cmp_largest is 0, batch_iter_ still points to the last key
        // that falls in this file, instead of the next one. Increment
        // the file index for all keys between batch_iter_ and upper_key_
        auto tmp_iter = batch_iter_;
        while (tmp_iter != upper_key_) {
          ++(fp_ctx_array_[tmp_iter.index()].curr_index_in_curr_level);
          ++tmp_iter;
        }
        maybe_repeat_key_ = true;
      }
      // Set the range for this file
      current_file_range_ =
          MultiGetRange(next_file_range, batch_iter_prev_, upper_key_);
      returned_file_level_ = curr_level_;
      hit_file_level_ = curr_level_;
      is_hit_file_last_in_level_ =
          curr_file_index == curr_file_level_->num_files - 1;
      hit_file_ = f;
      return f;
    }
  }

  // getter for current file level
  // for GET_HIT_L0, GET_HIT_L1 & GET_HIT_L2_AND_UP counts
  unsigned int GetHitFileLevel() { return hit_file_level_; }

  FdWithKeyRange* GetHitFile() { return hit_file_; }

  // Returns true if the most recent "hit file" (i.e., one returned by
  // GetNextFile()) is at the last index in its level.
  bool IsHitFileLastInLevel() { return is_hit_file_last_in_level_; }

  bool KeyMaySpanNextFile() { return maybe_repeat_key_; }

  bool IsSearchEnded() { return search_ended_; }

  const MultiGetRange& CurrentFileRange() { return current_file_range_; }

  bool RemainingOverlapInLevel() {
    return !current_level_range_.Suffix(current_file_range_).empty();
  }

  MultiGetRange& GetRange() { return range_; }

  void ReplaceRange(const MultiGetRange& other) {
    assert(hit_file_ == nullptr);
    range_ = other;
    current_level_range_ = other;
  }

  FilePickerMultiGet(FilePickerMultiGet&& other)
      : num_levels_(other.num_levels_),
        curr_level_(other.curr_level_),
        returned_file_level_(other.returned_file_level_),
        hit_file_level_(other.hit_file_level_),
        fp_ctx_array_(std::move(other.fp_ctx_array_)),
        range_(std::move(other.range_)),
        maybe_repeat_key_(other.maybe_repeat_key_),
        current_level_range_(std::move(other.current_level_range_)),
        current_file_range_(std::move(other.current_file_range_)),
        batch_iter_(other.batch_iter_, &current_level_range_),
        batch_iter_prev_(other.batch_iter_prev_, &current_level_range_),
        upper_key_(other.upper_key_, &current_level_range_),
        level_files_brief_(other.level_files_brief_),
        search_ended_(other.search_ended_),
        is_hit_file_last_in_level_(other.is_hit_file_last_in_level_),
        curr_file_level_(other.curr_file_level_),
        file_indexer_(other.file_indexer_),
        user_comparator_(other.user_comparator_),
        internal_comparator_(other.internal_comparator_),
        hit_file_(other.hit_file_) {}

 private:
  unsigned int num_levels_;
  unsigned int curr_level_;
  unsigned int returned_file_level_;
  unsigned int hit_file_level_;

  struct FilePickerContext {
    int32_t search_left_bound;
    int32_t search_right_bound;
    unsigned int curr_index_in_curr_level;
    unsigned int start_index_in_curr_level;

    FilePickerContext(int32_t left, int32_t right)
        : search_left_bound(left),
          search_right_bound(right),
          curr_index_in_curr_level(0),
          start_index_in_curr_level(0) {}

    FilePickerContext() = default;
  };
  std::array<FilePickerContext, MultiGetContext::MAX_BATCH_SIZE> fp_ctx_array_;
  MultiGetRange range_;
  bool maybe_repeat_key_;
  MultiGetRange current_level_range_;
  MultiGetRange current_file_range_;
  // Iterator to iterate through the keys in a MultiGet batch, that gets reset
  // at the beginning of each level. Each call to GetNextFile() will position
  // batch_iter_ at or right after the last key that was found in the returned
  // SST file
  MultiGetRange::Iterator batch_iter_;
  // An iterator that records the previous position of batch_iter_, i.e last
  // key found in the previous SST file, in order to serve as the start of
  // the batch key range for the next SST file
  MultiGetRange::Iterator batch_iter_prev_;
  MultiGetRange::Iterator upper_key_;
  autovector<LevelFilesBrief>* level_files_brief_;
  bool search_ended_;
  bool is_hit_file_last_in_level_;
  LevelFilesBrief* curr_file_level_;
  FileIndexer* file_indexer_;
  const Comparator* user_comparator_;
  const InternalKeyComparator* internal_comparator_;
  FdWithKeyRange* hit_file_;

  // Iterates through files in the current level until it finds a file that
  // contains at least one key from the MultiGet batch
  bool GetNextFileInLevelWithKeys(MultiGetRange* next_file_range,
                                  size_t* file_index, FdWithKeyRange** fd,
                                  bool* is_last_key_in_file) {
    size_t curr_file_index = *file_index;
    FdWithKeyRange* f = nullptr;
    bool file_hit = false;
    int cmp_largest = -1;
    if (curr_file_index >= curr_file_level_->num_files) {
      // In the unlikely case the next key is a duplicate of the current key,
      // and the current key is the last in the level and the internal key
      // was not found, we need to skip lookup for the remaining keys and
      // reset the search bounds
      if (batch_iter_ != current_level_range_.end()) {
        ++batch_iter_;
        for (; batch_iter_ != current_level_range_.end(); ++batch_iter_) {
          struct FilePickerContext& fp_ctx = fp_ctx_array_[batch_iter_.index()];
          fp_ctx.search_left_bound = 0;
          fp_ctx.search_right_bound = FileIndexer::kLevelMaxIndex;
        }
      }
      return false;
    }
    // Loops over keys in the MultiGet batch until it finds a file with
    // atleast one of the keys. Then it keeps moving forward until the
    // last key in the batch that falls in that file
    while (batch_iter_ != current_level_range_.end() &&
           (fp_ctx_array_[batch_iter_.index()].curr_index_in_curr_level ==
                curr_file_index ||
            !file_hit)) {
      struct FilePickerContext& fp_ctx = fp_ctx_array_[batch_iter_.index()];
      f = &curr_file_level_->files[fp_ctx.curr_index_in_curr_level];
      Slice& user_key = batch_iter_->ukey_without_ts;

      // Do key range filtering of files or/and fractional cascading if:
      // (1) not all the files are in level 0, or
      // (2) there are more than 3 current level files
      // If there are only 3 or less current level files in the system, we
      // skip the key range filtering. In this case, more likely, the system
      // is highly tuned to minimize number of tables queried by each query,
      // so it is unlikely that key range filtering is more efficient than
      // querying the files.
      if (num_levels_ > 1 || curr_file_level_->num_files > 3) {
        // Check if key is within a file's range. If search left bound and
        // right bound point to the same find, we are sure key falls in
        // range.
        int cmp_smallest = user_comparator_->CompareWithoutTimestamp(
            user_key, false, ExtractUserKey(f->smallest_key), true);

        assert(curr_level_ == 0 ||
               fp_ctx.curr_index_in_curr_level ==
                   fp_ctx.start_index_in_curr_level ||
               cmp_smallest <= 0);

        if (cmp_smallest >= 0) {
          cmp_largest = user_comparator_->CompareWithoutTimestamp(
              user_key, false, ExtractUserKey(f->largest_key), true);
        } else {
          cmp_largest = -1;
        }

        // Setup file search bound for the next level based on the
        // comparison results
        if (curr_level_ > 0) {
          file_indexer_->GetNextLevelIndex(
              curr_level_, fp_ctx.curr_index_in_curr_level, cmp_smallest,
              cmp_largest, &fp_ctx.search_left_bound,
              &fp_ctx.search_right_bound);
        }
        // Key falls out of current file's range
        if (cmp_smallest < 0 || cmp_largest > 0) {
          next_file_range->SkipKey(batch_iter_);
        } else {
          file_hit = true;
        }
      } else {
        file_hit = true;
      }
      if (cmp_largest == 0) {
        // cmp_largest is 0, which means the next key will not be in this
        // file, so stop looking further. However, its possible there are
        // duplicates in the batch, so find the upper bound for the batch
        // in this file (upper_key_) by skipping past the duplicates. We
        // leave batch_iter_ as is since we may have to pick up from there
        // for the next file, if this file has a merge value rather than
        // final value
        upper_key_ = batch_iter_;
        ++upper_key_;
        while (upper_key_ != current_level_range_.end() &&
               user_comparator_->CompareWithoutTimestamp(
                   batch_iter_->ukey_without_ts, false,
                   upper_key_->ukey_without_ts, false) == 0) {
          ++upper_key_;
        }
        break;
      } else {
        if (curr_level_ == 0) {
          // We need to look through all files in level 0
          ++fp_ctx.curr_index_in_curr_level;
        }
        ++batch_iter_;
      }
      if (!file_hit) {
        curr_file_index =
            (batch_iter_ != current_level_range_.end())
                ? fp_ctx_array_[batch_iter_.index()].curr_index_in_curr_level
                : curr_file_level_->num_files;
      }
    }

    *fd = f;
    *file_index = curr_file_index;
    *is_last_key_in_file = cmp_largest == 0;
    if (!*is_last_key_in_file) {
      // If the largest key in the batch overlapping the file is not the
      // largest key in the file, upper_ley_ would not have been updated so
      // update it here
      upper_key_ = batch_iter_;
    }
    return file_hit;
  }

  // Setup local variables to search next level.
  // Returns false if there are no more levels to search.
  bool PrepareNextLevel() {
    if (curr_level_ == 0) {
      MultiGetRange::Iterator mget_iter = current_level_range_.begin();
      if (fp_ctx_array_[mget_iter.index()].curr_index_in_curr_level <
          curr_file_level_->num_files) {
        batch_iter_prev_ = current_level_range_.begin();
        upper_key_ = batch_iter_ = current_level_range_.begin();
        return true;
      }
    }

    curr_level_++;
    // Reset key range to saved value
    while (curr_level_ < num_levels_) {
      bool level_contains_keys = false;
      curr_file_level_ = &(*level_files_brief_)[curr_level_];
      if (curr_file_level_->num_files == 0) {
        // When current level is empty, the search bound generated from upper
        // level must be [0, -1] or [0, FileIndexer::kLevelMaxIndex] if it is
        // also empty.

        for (auto mget_iter = current_level_range_.begin();
             mget_iter != current_level_range_.end(); ++mget_iter) {
          struct FilePickerContext& fp_ctx = fp_ctx_array_[mget_iter.index()];

          assert(fp_ctx.search_left_bound == 0);
          assert(fp_ctx.search_right_bound == -1 ||
                 fp_ctx.search_right_bound == FileIndexer::kLevelMaxIndex);
          // Since current level is empty, it will need to search all files in
          // the next level
          fp_ctx.search_left_bound = 0;
          fp_ctx.search_right_bound = FileIndexer::kLevelMaxIndex;
        }
        // Skip all subsequent empty levels
        do {
          ++curr_level_;
        } while ((curr_level_ < num_levels_) &&
                 (*level_files_brief_)[curr_level_].num_files == 0);
        continue;
      }

      // Some files may overlap each other. We find
      // all files that overlap user_key and process them in order from
      // newest to oldest. In the context of merge-operator, this can occur at
      // any level. Otherwise, it only occurs at Level-0 (since Put/Deletes
      // are always compacted into a single entry).
      int32_t start_index = -1;
      current_level_range_ =
          MultiGetRange(range_, range_.begin(), range_.end());
      for (auto mget_iter = current_level_range_.begin();
           mget_iter != current_level_range_.end(); ++mget_iter) {
        struct FilePickerContext& fp_ctx = fp_ctx_array_[mget_iter.index()];
        if (curr_level_ == 0) {
          // On Level-0, we read through all files to check for overlap.
          start_index = 0;
          level_contains_keys = true;
        } else {
          // On Level-n (n>=1), files are sorted. Binary search to find the
          // earliest file whose largest key >= ikey. Search left bound and
          // right bound are used to narrow the range.
          if (fp_ctx.search_left_bound <= fp_ctx.search_right_bound) {
            if (fp_ctx.search_right_bound == FileIndexer::kLevelMaxIndex) {
              fp_ctx.search_right_bound =
                  static_cast<int32_t>(curr_file_level_->num_files) - 1;
            }
            // `search_right_bound_` is an inclusive upper-bound, but since it
            // was determined based on user key, it is still possible the lookup
            // key falls to the right of `search_right_bound_`'s corresponding
            // file. So, pass a limit one higher, which allows us to detect this
            // case.
            Slice& ikey = mget_iter->ikey;
            start_index = FindFileInRange(
                *internal_comparator_, *curr_file_level_, ikey,
                static_cast<uint32_t>(fp_ctx.search_left_bound),
                static_cast<uint32_t>(fp_ctx.search_right_bound) + 1);
            if (start_index == fp_ctx.search_right_bound + 1) {
              // `ikey_` comes after `search_right_bound_`. The lookup key does
              // not exist on this level, so let's skip this level and do a full
              // binary search on the next level.
              fp_ctx.search_left_bound = 0;
              fp_ctx.search_right_bound = FileIndexer::kLevelMaxIndex;
              current_level_range_.SkipKey(mget_iter);
              continue;
            } else {
              level_contains_keys = true;
            }
          } else {
            // search_left_bound > search_right_bound, key does not exist in
            // this level. Since no comparison is done in this level, it will
            // need to search all files in the next level.
            fp_ctx.search_left_bound = 0;
            fp_ctx.search_right_bound = FileIndexer::kLevelMaxIndex;
            current_level_range_.SkipKey(mget_iter);
            continue;
          }
        }
        fp_ctx.start_index_in_curr_level = start_index;
        fp_ctx.curr_index_in_curr_level = start_index;
      }
      if (level_contains_keys) {
        batch_iter_prev_ = current_level_range_.begin();
        upper_key_ = batch_iter_ = current_level_range_.begin();
        return true;
      }
      curr_level_++;
    }
    // curr_level_ = num_levels_. So, no more levels to search.
    return false;
  }
};

VersionStorageInfo::~VersionStorageInfo() { delete[] files_; }

Version::~Version() {
  assert(refs_ == 0);

  // Remove from linked list
  prev_->next_ = next_;
  next_->prev_ = prev_;

  // Drop references to files
  for (int level = 0; level < storage_info_.num_levels_; level++) {
    for (size_t i = 0; i < storage_info_.files_[level].size(); i++) {
      FileMetaData* f = storage_info_.files_[level][i];
      assert(f->refs > 0);
      f->refs--;
      if (f->refs <= 0) {
        assert(cfd_ != nullptr);
        uint32_t path_id = f->fd.GetPathId();
        assert(path_id < cfd_->ioptions()->cf_paths.size());
        vset_->obsolete_files_.push_back(
            ObsoleteFileInfo(f, cfd_->ioptions()->cf_paths[path_id].path,
                             cfd_->GetFileMetadataCacheReservationManager()));
      }
    }
  }
}

int FindFile(const InternalKeyComparator& icmp,
             const LevelFilesBrief& file_level, const Slice& key) {
  return FindFileInRange(icmp, file_level, key, 0,
                         static_cast<uint32_t>(file_level.num_files));
}

void DoGenerateLevelFilesBrief(LevelFilesBrief* file_level,
                               const std::vector<FileMetaData*>& files,
                               Arena* arena) {
  assert(file_level);
  assert(arena);

  size_t num = files.size();
  file_level->num_files = num;
  char* mem = arena->AllocateAligned(num * sizeof(FdWithKeyRange));
  file_level->files = new (mem) FdWithKeyRange[num];

  for (size_t i = 0; i < num; i++) {
    Slice smallest_key = files[i]->smallest.Encode();
    Slice largest_key = files[i]->largest.Encode();

    // Copy key slice to sequential memory
    size_t smallest_size = smallest_key.size();
    size_t largest_size = largest_key.size();
    mem = arena->AllocateAligned(smallest_size + largest_size);
    memcpy(mem, smallest_key.data(), smallest_size);
    memcpy(mem + smallest_size, largest_key.data(), largest_size);

    FdWithKeyRange& f = file_level->files[i];
    f.fd = files[i]->fd;
    f.file_metadata = files[i];
    f.smallest_key = Slice(mem, smallest_size);
    f.largest_key = Slice(mem + smallest_size, largest_size);
  }
}

static bool AfterFile(const Comparator* ucmp, const Slice* user_key,
                      const FdWithKeyRange* f) {
  // nullptr user_key occurs before all keys and is therefore never after *f
  return (user_key != nullptr &&
          ucmp->CompareWithoutTimestamp(*user_key,
                                        ExtractUserKey(f->largest_key)) > 0);
}

static bool BeforeFile(const Comparator* ucmp, const Slice* user_key,
                       const FdWithKeyRange* f) {
  // nullptr user_key occurs after all keys and is therefore never before *f
  return (user_key != nullptr &&
          ucmp->CompareWithoutTimestamp(*user_key,
                                        ExtractUserKey(f->smallest_key)) < 0);
}

bool SomeFileOverlapsRange(const InternalKeyComparator& icmp,
                           bool disjoint_sorted_files,
                           const LevelFilesBrief& file_level,
                           const Slice* smallest_user_key,
                           const Slice* largest_user_key) {
  const Comparator* ucmp = icmp.user_comparator();
  if (!disjoint_sorted_files) {
    // Need to check against all files
    for (size_t i = 0; i < file_level.num_files; i++) {
      const FdWithKeyRange* f = &(file_level.files[i]);
      if (AfterFile(ucmp, smallest_user_key, f) ||
          BeforeFile(ucmp, largest_user_key, f)) {
        // No overlap
      } else {
        return true;  // Overlap
      }
    }
    return false;
  }

  // Binary search over file list
  uint32_t index = 0;
  if (smallest_user_key != nullptr) {
    // Find the leftmost possible internal key for smallest_user_key
    InternalKey small;
    small.SetMinPossibleForUserKey(*smallest_user_key);
    index = FindFile(icmp, file_level, small.Encode());
  }

  if (index >= file_level.num_files) {
    // beginning of range is after all files, so no overlap.
    return false;
  }

  return !BeforeFile(ucmp, largest_user_key, &file_level.files[index]);
}

namespace {

class LevelIterator final : public InternalIterator {
 public:
  // @param read_options Must outlive this iterator.
  LevelIterator(
      TableCache* table_cache, const ReadOptions& read_options,
      const FileOptions& file_options, const InternalKeyComparator& icomparator,
      const LevelFilesBrief* flevel,
      const std::shared_ptr<const SliceTransform>& prefix_extractor,
      bool should_sample, HistogramImpl* file_read_hist,
      TableReaderCaller caller, bool skip_filters, int level,
      uint8_t block_protection_bytes_per_key, RangeDelAggregator* range_del_agg,
      const std::vector<AtomicCompactionUnitBoundary>* compaction_boundaries =
          nullptr,
      bool allow_unprepared_value = false,
      TruncatedRangeDelIterator**** range_tombstone_iter_ptr_ = nullptr)
      : table_cache_(table_cache),
        read_options_(read_options),
        file_options_(file_options),
        icomparator_(icomparator),
        user_comparator_(icomparator.user_comparator()),
        flevel_(flevel),
        prefix_extractor_(prefix_extractor),
        file_read_hist_(file_read_hist),
        caller_(caller),
        file_index_(flevel_->num_files),
        range_del_agg_(range_del_agg),
        pinned_iters_mgr_(nullptr),
        compaction_boundaries_(compaction_boundaries),
        range_tombstone_iter_(nullptr),
        read_seq_(read_options.snapshot
                      ? read_options.snapshot->GetSequenceNumber()
                      : kMaxSequenceNumber),
        level_(level),
        block_protection_bytes_per_key_(block_protection_bytes_per_key),
        should_sample_(should_sample),
        skip_filters_(skip_filters),
        allow_unprepared_value_(allow_unprepared_value),
        is_next_read_sequential_(false),
        to_return_sentinel_(false) {
    // Empty level is not supported.
    assert(flevel_ != nullptr && flevel_->num_files > 0);
    if (range_tombstone_iter_ptr_) {
      *range_tombstone_iter_ptr_ = &range_tombstone_iter_;
    }
  }

  ~LevelIterator() override { delete file_iter_.Set(nullptr); }

  // Seek to the first file with a key >= target.
  // If range_tombstone_iter_ is not nullptr, then we pretend that file
  // boundaries are fake keys (sentinel keys). These keys are used to keep range
  // tombstones alive even when all point keys in an SST file are exhausted.
  // These sentinel keys will be skipped in merging iterator.
  void Seek(const Slice& target) override;
  void SeekForPrev(const Slice& target) override;
  void SeekToFirst() override;
  void SeekToLast() override;
  void Next() final override;
  bool NextAndGetResult(IterateResult* result) override;
  void Prev() override;

  // In addition to valid and invalid state (!file_iter.Valid() and
  // status.ok()), a third state of the iterator is when !file_iter_.Valid() and
  // to_return_sentinel_. This means we are at the end of a file, and a sentinel
  // key (the file boundary that we pretend as a key) is to be returned next.
  // file_iter_.Valid() and to_return_sentinel_ should not both be true.
  bool Valid() const override {
    assert(!(file_iter_.Valid() && to_return_sentinel_));
    return file_iter_.Valid() || to_return_sentinel_;
  }
  Slice key() const override {
    assert(Valid());
    if (to_return_sentinel_) {
      // Sentinel should be returned after file_iter_ reaches the end of the
      // file
      assert(!file_iter_.Valid());
      return sentinel_;
    }
    return file_iter_.key();
  }

  Slice value() const override {
    assert(Valid());
    assert(!to_return_sentinel_);
    return file_iter_.value();
  }

  Status status() const override {
    return file_iter_.iter() ? file_iter_.status() : Status::OK();
  }

  bool PrepareValue() override { return file_iter_.PrepareValue(); }

  inline bool MayBeOutOfLowerBound() override {
    assert(Valid());
    return may_be_out_of_lower_bound_ && file_iter_.MayBeOutOfLowerBound();
  }

  inline IterBoundCheck UpperBoundCheckResult() override {
    if (Valid()) {
      return file_iter_.UpperBoundCheckResult();
    } else {
      return IterBoundCheck::kUnknown;
    }
  }

  void SetPinnedItersMgr(PinnedIteratorsManager* pinned_iters_mgr) override {
    pinned_iters_mgr_ = pinned_iters_mgr;
    if (file_iter_.iter()) {
      file_iter_.SetPinnedItersMgr(pinned_iters_mgr);
    }
  }

  bool IsKeyPinned() const override {
    return pinned_iters_mgr_ && pinned_iters_mgr_->PinningEnabled() &&
           file_iter_.iter() && file_iter_.IsKeyPinned();
  }

  bool IsValuePinned() const override {
    return pinned_iters_mgr_ && pinned_iters_mgr_->PinningEnabled() &&
           file_iter_.iter() && file_iter_.IsValuePinned();
  }

  bool IsDeleteRangeSentinelKey() const override { return to_return_sentinel_; }

  void SetRangeDelReadSeqno(SequenceNumber read_seq) override {
    read_seq_ = read_seq;
  }

 private:
  // Return true if at least one invalid file is seen and skipped.
  bool SkipEmptyFileForward();
  void SkipEmptyFileBackward();
  void SetFileIterator(InternalIterator* iter);
  void InitFileIterator(size_t new_file_index);

  const Slice& file_smallest_key(size_t file_index) {
    assert(file_index < flevel_->num_files);
    return flevel_->files[file_index].smallest_key;
  }

  const Slice& file_largest_key(size_t file_index) {
    assert(file_index < flevel_->num_files);
    return flevel_->files[file_index].largest_key;
  }

  bool KeyReachedUpperBound(const Slice& internal_key) {
    return read_options_.iterate_upper_bound != nullptr &&
           user_comparator_.CompareWithoutTimestamp(
               ExtractUserKey(internal_key), /*a_has_ts=*/true,
               *read_options_.iterate_upper_bound, /*b_has_ts=*/false) >= 0;
  }

  void ClearRangeTombstoneIter() {
    if (range_tombstone_iter_ && *range_tombstone_iter_) {
      delete *range_tombstone_iter_;
      *range_tombstone_iter_ = nullptr;
    }
  }

  // Move file_iter_ to the file at file_index_.
  // range_tombstone_iter_ is updated with a range tombstone iterator
  // into the new file. Old range tombstone iterator is cleared.
  InternalIterator* NewFileIterator() {
    assert(file_index_ < flevel_->num_files);
    auto file_meta = flevel_->files[file_index_];
    if (should_sample_) {
      sample_file_read_inc(file_meta.file_metadata);
    }

    const InternalKey* smallest_compaction_key = nullptr;
    const InternalKey* largest_compaction_key = nullptr;
    if (compaction_boundaries_ != nullptr) {
      smallest_compaction_key = (*compaction_boundaries_)[file_index_].smallest;
      largest_compaction_key = (*compaction_boundaries_)[file_index_].largest;
    }
    CheckMayBeOutOfLowerBound();
    ClearRangeTombstoneIter();
    return table_cache_->NewIterator(
        read_options_, file_options_, icomparator_, *file_meta.file_metadata,
        range_del_agg_, prefix_extractor_,
        nullptr /* don't need reference to table */, file_read_hist_, caller_,
        /*arena=*/nullptr, skip_filters_, level_,
        /*max_file_size_for_l0_meta_pin=*/0, smallest_compaction_key,
        largest_compaction_key, allow_unprepared_value_,
        block_protection_bytes_per_key_, &read_seq_, range_tombstone_iter_);
  }

  // Check if current file being fully within iterate_lower_bound.
  //
  // Note MyRocks may update iterate bounds between seek. To workaround it,
  // we need to check and update may_be_out_of_lower_bound_ accordingly.
  void CheckMayBeOutOfLowerBound() {
    if (read_options_.iterate_lower_bound != nullptr &&
        file_index_ < flevel_->num_files) {
      may_be_out_of_lower_bound_ =
          user_comparator_.CompareWithoutTimestamp(
              ExtractUserKey(file_smallest_key(file_index_)), /*a_has_ts=*/true,
              *read_options_.iterate_lower_bound, /*b_has_ts=*/false) < 0;
    }
  }

  TableCache* table_cache_;
  const ReadOptions& read_options_;
  const FileOptions& file_options_;
  const InternalKeyComparator& icomparator_;
  const UserComparatorWrapper user_comparator_;
  const LevelFilesBrief* flevel_;
  mutable FileDescriptor current_value_;
  // `prefix_extractor_` may be non-null even for total order seek. Checking
  // this variable is not the right way to identify whether prefix iterator
  // is used.
  const std::shared_ptr<const SliceTransform>& prefix_extractor_;

  HistogramImpl* file_read_hist_;
  TableReaderCaller caller_;
  size_t file_index_;
  RangeDelAggregator* range_del_agg_;
  IteratorWrapper file_iter_;  // May be nullptr
  PinnedIteratorsManager* pinned_iters_mgr_;

  // To be propagated to RangeDelAggregator in order to safely truncate range
  // tombstones.
  const std::vector<AtomicCompactionUnitBoundary>* compaction_boundaries_;

  // This is set when this level iterator is used under a merging iterator
  // that processes range tombstones. range_tombstone_iter_ points to where the
  // merging iterator stores the range tombstones iterator for this level. When
  // this level iterator moves to a new SST file, it updates the range
  // tombstones accordingly through this pointer. So the merging iterator always
  // has access to the current SST file's range tombstones.
  //
  // The level iterator treats file boundary as fake keys (sentinel keys) to
  // keep range tombstones alive if needed and make upper level, i.e. merging
  // iterator, aware of file changes (when level iterator moves to a new SST
  // file, there is some bookkeeping work that needs to be done at merging
  // iterator end).
  //
  // *range_tombstone_iter_ points to range tombstones of the current SST file
  TruncatedRangeDelIterator** range_tombstone_iter_;

  // The sentinel key to be returned
  Slice sentinel_;
  SequenceNumber read_seq_;

  int level_;
  uint8_t block_protection_bytes_per_key_;
  bool should_sample_;
  bool skip_filters_;
  bool allow_unprepared_value_;
  bool may_be_out_of_lower_bound_ = true;
  bool is_next_read_sequential_;
  // Set in Seek() when a prefix seek reaches end of the current file,
  // and the next file has a different prefix. SkipEmptyFileForward()
  // will not move to next file when this flag is set.
  bool prefix_exhausted_ = false;
  // Whether next/prev key is a sentinel key.
  bool to_return_sentinel_ = false;

  // Sets flags for if we should return the sentinel key next.
  // The condition for returning sentinel is reaching the end of current
  // file_iter_: !Valid() && status.().ok().
  void TrySetDeleteRangeSentinel(const Slice& boundary_key);
  void ClearSentinel() { to_return_sentinel_ = false; }
};

void LevelIterator::TrySetDeleteRangeSentinel(const Slice& boundary_key) {
  assert(range_tombstone_iter_);
  if (file_iter_.iter() != nullptr && !file_iter_.Valid() &&
      file_iter_.status().ok()) {
    to_return_sentinel_ = true;
    sentinel_ = boundary_key;
  }
}

void LevelIterator::Seek(const Slice& target) {
  prefix_exhausted_ = false;
  ClearSentinel();
  // Check whether the seek key fall under the same file
  bool need_to_reseek = true;
  if (file_iter_.iter() != nullptr && file_index_ < flevel_->num_files) {
    const FdWithKeyRange& cur_file = flevel_->files[file_index_];
    if (icomparator_.InternalKeyComparator::Compare(
            target, cur_file.largest_key) <= 0 &&
        icomparator_.InternalKeyComparator::Compare(
            target, cur_file.smallest_key) >= 0) {
      need_to_reseek = false;
      assert(static_cast<size_t>(FindFile(icomparator_, *flevel_, target)) ==
             file_index_);
    }
  }
  if (need_to_reseek) {
    TEST_SYNC_POINT("LevelIterator::Seek:BeforeFindFile");
    size_t new_file_index = FindFile(icomparator_, *flevel_, target);
    InitFileIterator(new_file_index);
  }

  if (file_iter_.iter() != nullptr) {
    file_iter_.Seek(target);
    // Status::TryAgain indicates asynchronous request for retrieval of data
    // blocks has been submitted. So it should return at this point and Seek
    // should be called again to retrieve the requested block and execute the
    // remaining code.
    if (file_iter_.status() == Status::TryAgain()) {
      return;
    }
    if (!file_iter_.Valid() && file_iter_.status().ok() &&
        prefix_extractor_ != nullptr && !read_options_.total_order_seek &&
        !read_options_.auto_prefix_mode &&
        file_index_ < flevel_->num_files - 1) {
      size_t ts_sz = user_comparator_.user_comparator()->timestamp_size();
      Slice target_user_key_without_ts =
          ExtractUserKeyAndStripTimestamp(target, ts_sz);
      Slice next_file_first_user_key_without_ts =
          ExtractUserKeyAndStripTimestamp(file_smallest_key(file_index_ + 1),
                                          ts_sz);
      if (prefix_extractor_->InDomain(target_user_key_without_ts) &&
          (!prefix_extractor_->InDomain(next_file_first_user_key_without_ts) ||
           user_comparator_.CompareWithoutTimestamp(
               prefix_extractor_->Transform(target_user_key_without_ts), false,
               prefix_extractor_->Transform(
                   next_file_first_user_key_without_ts),
               false) != 0)) {
        // SkipEmptyFileForward() will not advance to next file when this flag
        // is set for reason detailed below.
        //
        // The file we initially positioned to has no keys under the target
        // prefix, and the next file's smallest key has a different prefix than
        // target. When doing prefix iterator seek, when keys for one prefix
        // have been exhausted, it can jump to any key that is larger. Here we
        // are enforcing a stricter contract than that, in order to make it
        // easier for higher layers (merging and DB iterator) to reason the
        // correctness:
        // 1. Within the prefix, the result should be accurate.
        // 2. If keys for the prefix is exhausted, it is either positioned to
        // the next key after the prefix, or make the iterator invalid.
        // A side benefit will be that it invalidates the iterator earlier so
        // that the upper level merging iterator can merge fewer child
        // iterators.
        //
        // The flag is cleared in Seek*() calls. There is no need to clear the
        // flag in Prev() since Prev() will not be called when the flag is set
        // for reasons explained below. If range_tombstone_iter_ is nullptr,
        // then there is no file boundary sentinel key. Since
        // !file_iter_.Valid() from the if condition above, this level iterator
        // is !Valid(), so Prev() will not be called. If range_tombstone_iter_
        // is not nullptr, there are two cases depending on if this level
        // iterator reaches top of the heap in merging iterator (the upper
        // layer).
        //  If so, merging iterator will see the sentinel key, call
        //  NextAndGetResult() and the call to NextAndGetResult() will skip the
        //  sentinel key and makes this level iterator invalid. If not, then it
        //  could be because the upper layer is done before any method of this
        //  level iterator is called or another Seek*() call is invoked. Either
        //  way, Prev() is never called before Seek*().
        // The flag should not be cleared at the beginning of
        // Next/NextAndGetResult() since it is used in SkipEmptyFileForward()
        // called in Next/NextAndGetResult().
        prefix_exhausted_ = true;
      }
    }

    if (range_tombstone_iter_) {
      TrySetDeleteRangeSentinel(file_largest_key(file_index_));
    }
  }
  SkipEmptyFileForward();
  CheckMayBeOutOfLowerBound();
}

void LevelIterator::SeekForPrev(const Slice& target) {
  prefix_exhausted_ = false;
  ClearSentinel();
  size_t new_file_index = FindFile(icomparator_, *flevel_, target);
  // Seek beyond this level's smallest key
  if (new_file_index == 0 &&
      icomparator_.Compare(target, file_smallest_key(0)) < 0) {
    SetFileIterator(nullptr);
    ClearRangeTombstoneIter();
    CheckMayBeOutOfLowerBound();
    return;
  }
  if (new_file_index >= flevel_->num_files) {
    new_file_index = flevel_->num_files - 1;
  }

  InitFileIterator(new_file_index);
  if (file_iter_.iter() != nullptr) {
    file_iter_.SeekForPrev(target);
    if (range_tombstone_iter_ &&
        icomparator_.Compare(target, file_smallest_key(file_index_)) >= 0) {
      // In SeekForPrev() case, it is possible that the target is less than
      // file's lower boundary since largest key is used to determine file index
      // (FindFile()). When target is less than file's lower boundary, sentinel
      // key should not be set so that SeekForPrev() does not result in a key
      // larger than target. This is correct in that there is no need to keep
      // the range tombstones in this file alive as they only cover keys
      // starting from the file's lower boundary, which is after `target`.
      TrySetDeleteRangeSentinel(file_smallest_key(file_index_));
    }
    SkipEmptyFileBackward();
  }
  CheckMayBeOutOfLowerBound();
}

void LevelIterator::SeekToFirst() {
  prefix_exhausted_ = false;
  ClearSentinel();
  InitFileIterator(0);
  if (file_iter_.iter() != nullptr) {
    file_iter_.SeekToFirst();
    if (range_tombstone_iter_) {
      // We do this in SeekToFirst() and SeekToLast() since
      // we could have an empty file with only range tombstones.
      TrySetDeleteRangeSentinel(file_largest_key(file_index_));
    }
  }
  SkipEmptyFileForward();
  CheckMayBeOutOfLowerBound();
}

void LevelIterator::SeekToLast() {
  prefix_exhausted_ = false;
  ClearSentinel();
  InitFileIterator(flevel_->num_files - 1);
  if (file_iter_.iter() != nullptr) {
    file_iter_.SeekToLast();
    if (range_tombstone_iter_) {
      TrySetDeleteRangeSentinel(file_smallest_key(file_index_));
    }
  }
  SkipEmptyFileBackward();
  CheckMayBeOutOfLowerBound();
}

void LevelIterator::Next() {
  assert(Valid());
  if (to_return_sentinel_) {
    // file_iter_ is at EOF already when to_return_sentinel_
    ClearSentinel();
  } else {
    file_iter_.Next();
    if (range_tombstone_iter_) {
      TrySetDeleteRangeSentinel(file_largest_key(file_index_));
    }
  }
  SkipEmptyFileForward();
}

bool LevelIterator::NextAndGetResult(IterateResult* result) {
  assert(Valid());
  // file_iter_ is at EOF already when to_return_sentinel_
  bool is_valid = !to_return_sentinel_ && file_iter_.NextAndGetResult(result);
  if (!is_valid) {
    if (to_return_sentinel_) {
      ClearSentinel();
    } else if (range_tombstone_iter_) {
      TrySetDeleteRangeSentinel(file_largest_key(file_index_));
    }
    is_next_read_sequential_ = true;
    SkipEmptyFileForward();
    is_next_read_sequential_ = false;
    is_valid = Valid();
    if (is_valid) {
      // This could be set in TrySetDeleteRangeSentinel() or
      // SkipEmptyFileForward() above.
      if (to_return_sentinel_) {
        result->key = sentinel_;
        result->bound_check_result = IterBoundCheck::kUnknown;
        result->value_prepared = true;
      } else {
        result->key = key();
        result->bound_check_result = file_iter_.UpperBoundCheckResult();
        // Ideally, we should return the real file_iter_.value_prepared but the
        // information is not here. It would casue an extra PrepareValue()
        // for the first key of a file.
        result->value_prepared = !allow_unprepared_value_;
      }
    }
  }
  return is_valid;
}

void LevelIterator::Prev() {
  assert(Valid());
  if (to_return_sentinel_) {
    ClearSentinel();
  } else {
    file_iter_.Prev();
    if (range_tombstone_iter_) {
      TrySetDeleteRangeSentinel(file_smallest_key(file_index_));
    }
  }
  SkipEmptyFileBackward();
}

bool LevelIterator::SkipEmptyFileForward() {
  bool seen_empty_file = false;
  // Pause at sentinel key
  while (!to_return_sentinel_ &&
         (file_iter_.iter() == nullptr ||
          (!file_iter_.Valid() && file_iter_.status().ok() &&
           file_iter_.iter()->UpperBoundCheckResult() !=
               IterBoundCheck::kOutOfBound))) {
    seen_empty_file = true;
    // Move to next file
    if (file_index_ >= flevel_->num_files - 1 ||
        KeyReachedUpperBound(file_smallest_key(file_index_ + 1)) ||
        prefix_exhausted_) {
      SetFileIterator(nullptr);
      ClearRangeTombstoneIter();
      break;
    }
    // may init a new *range_tombstone_iter
    InitFileIterator(file_index_ + 1);
    // We moved to a new SST file
    // Seek range_tombstone_iter_ to reset its !Valid() default state.
    // We do not need to call range_tombstone_iter_.Seek* in
    // LevelIterator::Seek* since when the merging iterator calls
    // LevelIterator::Seek*, it should also call Seek* into the corresponding
    // range tombstone iterator.
    if (file_iter_.iter() != nullptr) {
      file_iter_.SeekToFirst();
      if (range_tombstone_iter_) {
        if (*range_tombstone_iter_) {
          (*range_tombstone_iter_)->SeekToFirst();
        }
        TrySetDeleteRangeSentinel(file_largest_key(file_index_));
      }
    }
  }
  return seen_empty_file;
}

void LevelIterator::SkipEmptyFileBackward() {
  // Pause at sentinel key
  while (!to_return_sentinel_ &&
         (file_iter_.iter() == nullptr ||
          (!file_iter_.Valid() && file_iter_.status().ok()))) {
    // Move to previous file
    if (file_index_ == 0) {
      // Already the first file
      SetFileIterator(nullptr);
      ClearRangeTombstoneIter();
      return;
    }
    InitFileIterator(file_index_ - 1);
    // We moved to a new SST file
    // Seek range_tombstone_iter_ to reset its !Valid() default state.
    if (file_iter_.iter() != nullptr) {
      file_iter_.SeekToLast();
      if (range_tombstone_iter_) {
        if (*range_tombstone_iter_) {
          (*range_tombstone_iter_)->SeekToLast();
        }
        TrySetDeleteRangeSentinel(file_smallest_key(file_index_));
        if (to_return_sentinel_) {
          break;
        }
      }
    }
  }
}

void LevelIterator::SetFileIterator(InternalIterator* iter) {
  if (pinned_iters_mgr_ && iter) {
    iter->SetPinnedItersMgr(pinned_iters_mgr_);
  }

  InternalIterator* old_iter = file_iter_.Set(iter);

  // Update the read pattern for PrefetchBuffer.
  if (is_next_read_sequential_) {
    file_iter_.UpdateReadaheadState(old_iter);
  }

  if (pinned_iters_mgr_ && pinned_iters_mgr_->PinningEnabled()) {
    pinned_iters_mgr_->PinIterator(old_iter);
  } else {
    delete old_iter;
  }
}

void LevelIterator::InitFileIterator(size_t new_file_index) {
  if (new_file_index >= flevel_->num_files) {
    file_index_ = new_file_index;
    SetFileIterator(nullptr);
    ClearRangeTombstoneIter();
    return;
  } else {
    // If the file iterator shows incomplete, we try it again if users seek
    // to the same file, as this time we may go to a different data block
    // which is cached in block cache.
    //
    if (file_iter_.iter() != nullptr && !file_iter_.status().IsIncomplete() &&
        new_file_index == file_index_) {
      // file_iter_ is already constructed with this iterator, so
      // no need to change anything
    } else {
      file_index_ = new_file_index;
      InternalIterator* iter = NewFileIterator();
      SetFileIterator(iter);
    }
  }
}
}  // anonymous namespace

Status Version::GetTableProperties(const ReadOptions& read_options,
                                   std::shared_ptr<const TableProperties>* tp,
                                   const FileMetaData* file_meta,
                                   const std::string* fname) const {
  auto table_cache = cfd_->table_cache();
  auto ioptions = cfd_->ioptions();
  Status s = table_cache->GetTableProperties(
      file_options_, read_options, cfd_->internal_comparator(), *file_meta, tp,
      mutable_cf_options_.block_protection_bytes_per_key,
      mutable_cf_options_.prefix_extractor, true /* no io */);
  if (s.ok()) {
    return s;
  }

  // We only ignore error type `Incomplete` since it's by design that we
  // disallow table when it's not in table cache.
  if (!s.IsIncomplete()) {
    return s;
  }

  // 2. Table is not present in table cache, we'll read the table properties
  // directly from the properties block in the file.
  std::unique_ptr<FSRandomAccessFile> file;
  std::string file_name;
  if (fname != nullptr) {
    file_name = *fname;
  } else {
    file_name = TableFileName(ioptions->cf_paths, file_meta->fd.GetNumber(),
                              file_meta->fd.GetPathId());
  }
  s = ioptions->fs->NewRandomAccessFile(file_name, file_options_, &file,
                                        nullptr);
  if (!s.ok()) {
    return s;
  }

  // By setting the magic number to kNullTableMagicNumber, we can bypass
  // the magic number check in the footer.
  std::unique_ptr<RandomAccessFileReader> file_reader(
      new RandomAccessFileReader(
          std::move(file), file_name, ioptions->clock /* clock */, io_tracer_,
          ioptions->stats /* stats */,
          Histograms::SST_READ_MICROS /* hist_type */,
          nullptr /* file_read_hist */, nullptr /* rate_limiter */,
          ioptions->listeners));
  std::unique_ptr<TableProperties> props;
  s = ReadTableProperties(
      file_reader.get(), file_meta->fd.GetFileSize(),
      Footer::kNullTableMagicNumber /* table's magic number */, *ioptions,
      read_options, &props);
  if (!s.ok()) {
    return s;
  }
  *tp = std::move(props);
  RecordTick(ioptions->stats, NUMBER_DIRECT_LOAD_TABLE_PROPERTIES);
  return s;
}

Status Version::GetPropertiesOfAllTables(const ReadOptions& read_options,
                                         TablePropertiesCollection* props) {
  Status s;
  for (int level = 0; level < storage_info_.num_levels_; level++) {
    s = GetPropertiesOfAllTables(read_options, props, level);
    if (!s.ok()) {
      return s;
    }
  }

  return Status::OK();
}

Status Version::TablesRangeTombstoneSummary(int max_entries_to_print,
                                            std::string* out_str) {
  if (max_entries_to_print <= 0) {
    return Status::OK();
  }
  int num_entries_left = max_entries_to_print;

  std::stringstream ss;

  // TODO: plumb Env::IOActivity
  const ReadOptions read_options;
  for (int level = 0; level < storage_info_.num_levels_; level++) {
    for (const auto& file_meta : storage_info_.files_[level]) {
      auto fname =
          TableFileName(cfd_->ioptions()->cf_paths, file_meta->fd.GetNumber(),
                        file_meta->fd.GetPathId());

      ss << "=== file : " << fname << " ===\n";

      TableCache* table_cache = cfd_->table_cache();
      std::unique_ptr<FragmentedRangeTombstoneIterator> tombstone_iter;

      Status s = table_cache->GetRangeTombstoneIterator(
          read_options, cfd_->internal_comparator(), *file_meta,
          cfd_->GetLatestMutableCFOptions()->block_protection_bytes_per_key,
          &tombstone_iter);
      if (!s.ok()) {
        return s;
      }
      if (tombstone_iter) {
        tombstone_iter->SeekToFirst();

        // TODO: print timestamp
        while (tombstone_iter->Valid() && num_entries_left > 0) {
          ss << "start: " << tombstone_iter->start_key().ToString(true)
             << " end: " << tombstone_iter->end_key().ToString(true)
             << " seq: " << tombstone_iter->seq() << '\n';
          tombstone_iter->Next();
          num_entries_left--;
        }
        if (num_entries_left <= 0) {
          break;
        }
      }
    }
    if (num_entries_left <= 0) {
      break;
    }
  }
  assert(num_entries_left >= 0);
  if (num_entries_left <= 0) {
    ss << "(results may not be complete)\n";
  }

  *out_str = ss.str();
  return Status::OK();
}

Status Version::GetPropertiesOfAllTables(const ReadOptions& read_options,
                                         TablePropertiesCollection* props,
                                         int level) {
  for (const auto& file_meta : storage_info_.files_[level]) {
    auto fname =
        TableFileName(cfd_->ioptions()->cf_paths, file_meta->fd.GetNumber(),
                      file_meta->fd.GetPathId());
    // 1. If the table is already present in table cache, load table
    // properties from there.
    std::shared_ptr<const TableProperties> table_properties;
    Status s =
        GetTableProperties(read_options, &table_properties, file_meta, &fname);
    if (s.ok()) {
      props->insert({fname, table_properties});
    } else {
      return s;
    }
  }

  return Status::OK();
}

Status Version::GetPropertiesOfTablesInRange(
    const ReadOptions& read_options, const Range* range, std::size_t n,
    TablePropertiesCollection* props) const {
  for (int level = 0; level < storage_info_.num_non_empty_levels(); level++) {
    for (decltype(n) i = 0; i < n; i++) {
      // Convert user_key into a corresponding internal key.
      InternalKey k1(range[i].start, kMaxSequenceNumber, kValueTypeForSeek);
      InternalKey k2(range[i].limit, kMaxSequenceNumber, kValueTypeForSeek);
      std::vector<FileMetaData*> files;
      storage_info_.GetOverlappingInputs(level, &k1, &k2, &files, -1, nullptr,
                                         false);
      for (const auto& file_meta : files) {
        auto fname =
            TableFileName(cfd_->ioptions()->cf_paths, file_meta->fd.GetNumber(),
                          file_meta->fd.GetPathId());
        if (props->count(fname) == 0) {
          // 1. If the table is already present in table cache, load table
          // properties from there.
          std::shared_ptr<const TableProperties> table_properties;
          Status s = GetTableProperties(read_options, &table_properties,
                                        file_meta, &fname);
          if (s.ok()) {
            props->insert({fname, table_properties});
          } else {
            return s;
          }
        }
      }
    }
  }

  return Status::OK();
}

Status Version::GetAggregatedTableProperties(
    const ReadOptions& read_options, std::shared_ptr<const TableProperties>* tp,
    int level) {
  TablePropertiesCollection props;
  Status s;
  if (level < 0) {
    s = GetPropertiesOfAllTables(read_options, &props);
  } else {
    s = GetPropertiesOfAllTables(read_options, &props, level);
  }
  if (!s.ok()) {
    return s;
  }

  auto* new_tp = new TableProperties();
  for (const auto& item : props) {
    new_tp->Add(*item.second);
  }
  tp->reset(new_tp);
  return Status::OK();
}

size_t Version::GetMemoryUsageByTableReaders(const ReadOptions& read_options) {
  size_t total_usage = 0;
  for (auto& file_level : storage_info_.level_files_brief_) {
    for (size_t i = 0; i < file_level.num_files; i++) {
      total_usage += cfd_->table_cache()->GetMemoryUsageByTableReader(
          file_options_, read_options, cfd_->internal_comparator(),
          *file_level.files[i].file_metadata,
          mutable_cf_options_.block_protection_bytes_per_key,
          mutable_cf_options_.prefix_extractor);
    }
  }
  return total_usage;
}

void Version::GetColumnFamilyMetaData(ColumnFamilyMetaData* cf_meta) {
  assert(cf_meta);
  assert(cfd_);

  cf_meta->name = cfd_->GetName();
  cf_meta->size = 0;
  cf_meta->file_count = 0;
  cf_meta->levels.clear();

  cf_meta->blob_file_size = 0;
  cf_meta->blob_file_count = 0;
  cf_meta->blob_files.clear();

  auto* ioptions = cfd_->ioptions();
  auto* vstorage = storage_info();

  for (int level = 0; level < cfd_->NumberLevels(); level++) {
    uint64_t level_size = 0;
    cf_meta->file_count += vstorage->LevelFiles(level).size();
    std::vector<SstFileMetaData> files;
    for (const auto& file : vstorage->LevelFiles(level)) {
      uint32_t path_id = file->fd.GetPathId();
      std::string file_path;
      if (path_id < ioptions->cf_paths.size()) {
        file_path = ioptions->cf_paths[path_id].path;
      } else {
        assert(!ioptions->cf_paths.empty());
        file_path = ioptions->cf_paths.back().path;
      }
      const uint64_t file_number = file->fd.GetNumber();
      files.emplace_back(
          MakeTableFileName("", file_number), file_number, file_path,
          file->fd.GetFileSize(), file->fd.smallest_seqno,
          file->fd.largest_seqno, file->smallest.user_key().ToString(),
          file->largest.user_key().ToString(),
          file->stats.num_reads_sampled.load(std::memory_order_relaxed),
          file->being_compacted, file->temperature,
          file->oldest_blob_file_number, file->TryGetOldestAncesterTime(),
          file->TryGetFileCreationTime(), file->epoch_number,
          file->file_checksum, file->file_checksum_func_name);
      files.back().num_entries = file->num_entries;
      files.back().num_deletions = file->num_deletions;
      files.back().smallest = file->smallest.Encode().ToString();
      files.back().largest = file->largest.Encode().ToString();
      level_size += file->fd.GetFileSize();
    }
    cf_meta->levels.emplace_back(level, level_size, std::move(files));
    cf_meta->size += level_size;
  }
  for (const auto& meta : vstorage->GetBlobFiles()) {
    assert(meta);

    cf_meta->blob_files.emplace_back(
        meta->GetBlobFileNumber(), BlobFileName("", meta->GetBlobFileNumber()),
        ioptions->cf_paths.front().path, meta->GetBlobFileSize(),
        meta->GetTotalBlobCount(), meta->GetTotalBlobBytes(),
        meta->GetGarbageBlobCount(), meta->GetGarbageBlobBytes(),
        meta->GetChecksumMethod(), meta->GetChecksumValue());
    ++cf_meta->blob_file_count;
    cf_meta->blob_file_size += meta->GetBlobFileSize();
  }
}

uint64_t Version::GetSstFilesSize(bool include_bottommost) {
  uint64_t sst_files_size = 0;
  for (int level = 0;
       level + (include_bottommost ? 0 : 1) < storage_info_.num_levels_;
       level++) {
    for (const auto& file_meta : storage_info_.LevelFiles(level)) {
      sst_files_size += file_meta->fd.GetFileSize();
    }
  }
  return sst_files_size;
}

void Version::GetSstFilesBoundaryKeys(Slice* smallest_user_key,
                                      Slice* largest_user_key) {
  smallest_user_key->clear();
  largest_user_key->clear();
  bool initialized = false;
  const Comparator* ucmp = storage_info_.user_comparator_;
  for (int level = 0; level < cfd_->NumberLevels(); level++) {
    if (storage_info_.LevelFiles(level).size() == 0) {
      continue;
    }
    if (level == 0) {
      // we need to consider all files on level 0
      for (const auto& file : storage_info_.LevelFiles(level)) {
        const Slice& start_user_key = file->smallest.user_key();
        if (!initialized ||
            ucmp->Compare(start_user_key, *smallest_user_key) < 0) {
          *smallest_user_key = start_user_key;
        }
        const Slice& end_user_key = file->largest.user_key();
        if (!initialized ||
            ucmp->Compare(end_user_key, *largest_user_key) > 0) {
          *largest_user_key = end_user_key;
        }
        initialized = true;
      }
    } else {
      // we only need to consider the first and last file
      const Slice& start_user_key =
          storage_info_.LevelFiles(level)[0]->smallest.user_key();
      if (!initialized ||
          ucmp->Compare(start_user_key, *smallest_user_key) < 0) {
        *smallest_user_key = start_user_key;
      }
      const Slice& end_user_key =
          storage_info_.LevelFiles(level).back()->largest.user_key();
      if (!initialized || ucmp->Compare(end_user_key, *largest_user_key) > 0) {
        *largest_user_key = end_user_key;
      }
      initialized = true;
    }
  }
}

void Version::GetCreationTimeOfOldestFile(uint64_t* creation_time) {
  uint64_t oldest_time = std::numeric_limits<uint64_t>::max();
  for (int level = 0; level < storage_info_.num_non_empty_levels_; level++) {
    for (FileMetaData* meta : storage_info_.LevelFiles(level)) {
      assert(meta->fd.table_reader != nullptr);
      uint64_t file_creation_time = meta->TryGetFileCreationTime();
      if (file_creation_time == kUnknownFileCreationTime) {
        *creation_time = 0;
        return;
      }
      if (file_creation_time < oldest_time) {
        oldest_time = file_creation_time;
      }
    }
  }
  *creation_time = oldest_time;
}

InternalIterator* Version::TEST_GetLevelIterator(
    const ReadOptions& read_options, MergeIteratorBuilder* merge_iter_builder,
    int level, bool allow_unprepared_value) {
  auto* arena = merge_iter_builder->GetArena();
  auto* mem = arena->AllocateAligned(sizeof(LevelIterator));
  TruncatedRangeDelIterator*** tombstone_iter_ptr = nullptr;
  auto level_iter = new (mem) LevelIterator(
      cfd_->table_cache(), read_options, file_options_,
      cfd_->internal_comparator(), &storage_info_.LevelFilesBrief(level),
      mutable_cf_options_.prefix_extractor, should_sample_file_read(),
      cfd_->internal_stats()->GetFileReadHist(level),
<<<<<<< HEAD
      TableReaderCaller::kUserIterator, IsFilterSkipped(level, read_options),
      level, nullptr /* range_del_agg */, nullptr /* compaction_boundaries */,
=======
      TableReaderCaller::kUserIterator, IsFilterSkipped(level), level,
      mutable_cf_options_.block_protection_bytes_per_key,
      nullptr /* range_del_agg */, nullptr /* compaction_boundaries */,
>>>>>>> 49ce8a10
      allow_unprepared_value, &tombstone_iter_ptr);
  if (read_options.ignore_range_deletions) {
    merge_iter_builder->AddIterator(level_iter);
  } else {
    merge_iter_builder->AddPointAndTombstoneIterator(
        level_iter, nullptr /* tombstone_iter */, tombstone_iter_ptr);
  }
  return level_iter;
}

uint64_t VersionStorageInfo::GetEstimatedActiveKeys() const {
  // Estimation will be inaccurate when:
  // (1) there exist merge keys
  // (2) keys are directly overwritten
  // (3) deletion on non-existing keys
  // (4) low number of samples
  if (current_num_samples_ == 0) {
    return 0;
  }

  if (current_num_non_deletions_ <= current_num_deletions_) {
    return 0;
  }

  uint64_t est = current_num_non_deletions_ - current_num_deletions_;

  uint64_t file_count = 0;
  for (int level = 0; level < num_levels_; ++level) {
    file_count += files_[level].size();
  }

  if (current_num_samples_ < file_count) {
    // casting to avoid overflowing
    return static_cast<uint64_t>(
        (est * static_cast<double>(file_count) / current_num_samples_));
  } else {
    return est;
  }
}

double VersionStorageInfo::GetEstimatedCompressionRatioAtLevel(
    int level) const {
  assert(level < num_levels_);
  uint64_t sum_file_size_bytes = 0;
  uint64_t sum_data_size_bytes = 0;
  for (auto* file_meta : files_[level]) {
    auto raw_size = file_meta->raw_key_size + file_meta->raw_value_size;
    // Check if the table property is properly initialized. It might not be
    // because in `UpdateAccumulatedStats` we limit the maximum number of
    // properties to read once.
    if (raw_size > 0) {
      sum_file_size_bytes += file_meta->fd.GetFileSize();
      sum_data_size_bytes += raw_size;
    }
  }
  if (sum_file_size_bytes == 0) {
    return -1.0;
  }
  return static_cast<double>(sum_data_size_bytes) / sum_file_size_bytes;
}

void Version::AddIterators(const ReadOptions& read_options,
                           const FileOptions& soptions,
                           MergeIteratorBuilder* merge_iter_builder,
                           bool allow_unprepared_value) {
  assert(storage_info_.finalized_);

  for (int level = 0; level < storage_info_.num_non_empty_levels(); level++) {
    AddIteratorsForLevel(read_options, soptions, merge_iter_builder, level,
                         allow_unprepared_value);
  }
}

void Version::AddIteratorsForLevel(const ReadOptions& read_options,
                                   const FileOptions& soptions,
                                   MergeIteratorBuilder* merge_iter_builder,
                                   int level, bool allow_unprepared_value) {
  assert(storage_info_.finalized_);
  if (level >= storage_info_.num_non_empty_levels()) {
    // This is an empty level
    return;
  } else if (storage_info_.LevelFilesBrief(level).num_files == 0) {
    // No files in this level
    return;
  }

  bool should_sample = should_sample_file_read();

  auto* arena = merge_iter_builder->GetArena();
  if (level == 0) {
    // Merge all level zero files together since they may overlap
    TruncatedRangeDelIterator* tombstone_iter = nullptr;
    for (size_t i = 0; i < storage_info_.LevelFilesBrief(0).num_files; i++) {
      const auto& file = storage_info_.LevelFilesBrief(0).files[i];
      auto table_iter = cfd_->table_cache()->NewIterator(
          read_options, soptions, cfd_->internal_comparator(),
          *file.file_metadata, /*range_del_agg=*/nullptr,
          mutable_cf_options_.prefix_extractor, nullptr,
          cfd_->internal_stats()->GetFileReadHist(0),
          TableReaderCaller::kUserIterator, arena,
          /*skip_filters=*/false, /*level=*/0, max_file_size_for_l0_meta_pin_,
          /*smallest_compaction_key=*/nullptr,
          /*largest_compaction_key=*/nullptr, allow_unprepared_value,
          mutable_cf_options_.block_protection_bytes_per_key,
          /*range_del_read_seqno=*/nullptr, &tombstone_iter);
      if (read_options.ignore_range_deletions) {
        merge_iter_builder->AddIterator(table_iter);
      } else {
        merge_iter_builder->AddPointAndTombstoneIterator(table_iter,
                                                         tombstone_iter);
      }
    }
    if (should_sample) {
      // Count ones for every L0 files. This is done per iterator creation
      // rather than Seek(), while files in other levels are recored per seek.
      // If users execute one range query per iterator, there may be some
      // discrepancy here.
      for (FileMetaData* meta : storage_info_.LevelFiles(0)) {
        sample_file_read_inc(meta);
      }
    }
  } else if (storage_info_.LevelFilesBrief(level).num_files > 0) {
    // For levels > 0, we can use a concatenating iterator that sequentially
    // walks through the non-overlapping files in the level, opening them
    // lazily.
    auto* mem = arena->AllocateAligned(sizeof(LevelIterator));
    TruncatedRangeDelIterator*** tombstone_iter_ptr = nullptr;
    auto level_iter = new (mem) LevelIterator(
        cfd_->table_cache(), read_options, soptions,
        cfd_->internal_comparator(), &storage_info_.LevelFilesBrief(level),
        mutable_cf_options_.prefix_extractor, should_sample_file_read(),
        cfd_->internal_stats()->GetFileReadHist(level),
<<<<<<< HEAD
        TableReaderCaller::kUserIterator, IsFilterSkipped(level, read_options),
        level, /*range_del_agg=*/nullptr, /*compaction_boundaries=*/nullptr,
        allow_unprepared_value, &tombstone_iter_ptr);
=======
        TableReaderCaller::kUserIterator, IsFilterSkipped(level), level,
        mutable_cf_options_.block_protection_bytes_per_key,
        /*range_del_agg=*/nullptr,
        /*compaction_boundaries=*/nullptr, allow_unprepared_value,
        &tombstone_iter_ptr);
>>>>>>> 49ce8a10
    if (read_options.ignore_range_deletions) {
      merge_iter_builder->AddIterator(level_iter);
    } else {
      merge_iter_builder->AddPointAndTombstoneIterator(
          level_iter, nullptr /* tombstone_iter */, tombstone_iter_ptr);
    }
  }
}

Status Version::OverlapWithLevelIterator(const ReadOptions& read_options,
                                         const FileOptions& file_options,
                                         const Slice& smallest_user_key,
                                         const Slice& largest_user_key,
                                         int level, bool* overlap) {
  assert(storage_info_.finalized_);

  auto icmp = cfd_->internal_comparator();
  auto ucmp = icmp.user_comparator();

  Arena arena;
  Status status;
  ReadRangeDelAggregator range_del_agg(&icmp,
                                       kMaxSequenceNumber /* upper_bound */);

  *overlap = false;

  if (level == 0) {
    for (size_t i = 0; i < storage_info_.LevelFilesBrief(0).num_files; i++) {
      const auto file = &storage_info_.LevelFilesBrief(0).files[i];
      if (AfterFile(ucmp, &smallest_user_key, file) ||
          BeforeFile(ucmp, &largest_user_key, file)) {
        continue;
      }
      ScopedArenaIterator iter(cfd_->table_cache()->NewIterator(
          read_options, file_options, cfd_->internal_comparator(),
          *file->file_metadata, &range_del_agg,
          mutable_cf_options_.prefix_extractor, nullptr,
          cfd_->internal_stats()->GetFileReadHist(0),
          TableReaderCaller::kUserIterator, &arena,
          /*skip_filters=*/false, /*level=*/0, max_file_size_for_l0_meta_pin_,
          /*smallest_compaction_key=*/nullptr,
          /*largest_compaction_key=*/nullptr,
<<<<<<< HEAD
          /*allow_unprepared_value=*/false));
=======
          /*allow_unprepared_value=*/false,
          mutable_cf_options_.block_protection_bytes_per_key));
>>>>>>> 49ce8a10
      status = OverlapWithIterator(ucmp, smallest_user_key, largest_user_key,
                                   iter.get(), overlap);
      if (!status.ok() || *overlap) {
        break;
      }
    }
  } else if (storage_info_.LevelFilesBrief(level).num_files > 0) {
    auto mem = arena.AllocateAligned(sizeof(LevelIterator));
    ScopedArenaIterator iter(new (mem) LevelIterator(
        cfd_->table_cache(), read_options, file_options,
        cfd_->internal_comparator(), &storage_info_.LevelFilesBrief(level),
        mutable_cf_options_.prefix_extractor, should_sample_file_read(),
        cfd_->internal_stats()->GetFileReadHist(level),
<<<<<<< HEAD
        TableReaderCaller::kUserIterator, IsFilterSkipped(level, read_options), level,
        &range_del_agg));
=======
        TableReaderCaller::kUserIterator, IsFilterSkipped(level), level,
        mutable_cf_options_.block_protection_bytes_per_key, &range_del_agg,
        nullptr, false));
>>>>>>> 49ce8a10
    status = OverlapWithIterator(ucmp, smallest_user_key, largest_user_key,
                                 iter.get(), overlap);
  }

  if (status.ok() && *overlap == false &&
      range_del_agg.IsRangeOverlapped(smallest_user_key, largest_user_key)) {
    *overlap = true;
  }
  return status;
}

VersionStorageInfo::VersionStorageInfo(
    const InternalKeyComparator* internal_comparator,
    const Comparator* user_comparator, int levels,
    CompactionStyle compaction_style, VersionStorageInfo* ref_vstorage,
    bool _force_consistency_checks,
<<<<<<< HEAD
    EpochNumberRequirement epoch_number_requirement)
=======
    EpochNumberRequirement epoch_number_requirement, SystemClock* clock,
    uint32_t bottommost_file_compaction_delay,
    OffpeakTimeOption offpeak_time_option)
>>>>>>> 49ce8a10
    : internal_comparator_(internal_comparator),
      user_comparator_(user_comparator),
      // cfd is nullptr if Version is dummy
      num_levels_(levels),
      num_non_empty_levels_(0),
      file_indexer_(user_comparator),
      compaction_style_(compaction_style),
      files_(new std::vector<FileMetaData*>[num_levels_]),
      base_level_(num_levels_ == 1 ? -1 : 1),
      lowest_unnecessary_level_(-1),
      level_multiplier_(0.0),
      files_by_compaction_pri_(num_levels_),
      level0_non_overlapping_(false),
      next_file_to_compact_by_size_(num_levels_),
      compaction_score_(num_levels_),
      compaction_level_(num_levels_),
      l0_delay_trigger_count_(0),
      compact_cursor_(num_levels_),
      accumulated_file_size_(0),
      accumulated_raw_key_size_(0),
      accumulated_raw_value_size_(0),
      accumulated_num_non_deletions_(0),
      accumulated_num_deletions_(0),
      current_num_non_deletions_(0),
      current_num_deletions_(0),
      current_num_samples_(0),
      estimated_compaction_needed_bytes_(0),
      clock_(clock),
      bottommost_file_compaction_delay_(bottommost_file_compaction_delay),
      finalized_(false),
      force_consistency_checks_(_force_consistency_checks),
<<<<<<< HEAD
      epoch_number_requirement_(epoch_number_requirement) {
=======
      epoch_number_requirement_(epoch_number_requirement),
      offpeak_time_option_(std::move(offpeak_time_option)) {
>>>>>>> 49ce8a10
  if (ref_vstorage != nullptr) {
    accumulated_file_size_ = ref_vstorage->accumulated_file_size_;
    accumulated_raw_key_size_ = ref_vstorage->accumulated_raw_key_size_;
    accumulated_raw_value_size_ = ref_vstorage->accumulated_raw_value_size_;
    accumulated_num_non_deletions_ =
        ref_vstorage->accumulated_num_non_deletions_;
    accumulated_num_deletions_ = ref_vstorage->accumulated_num_deletions_;
    current_num_non_deletions_ = ref_vstorage->current_num_non_deletions_;
    current_num_deletions_ = ref_vstorage->current_num_deletions_;
    current_num_samples_ = ref_vstorage->current_num_samples_;
    oldest_snapshot_seqnum_ = ref_vstorage->oldest_snapshot_seqnum_;
    compact_cursor_ = ref_vstorage->compact_cursor_;
    compact_cursor_.resize(num_levels_);
  }
}

Version::Version(ColumnFamilyData* column_family_data, VersionSet* vset,
                 const FileOptions& file_opt,
                 const MutableCFOptions mutable_cf_options,
                 const std::shared_ptr<IOTracer>& io_tracer,
                 uint64_t version_number,
                 EpochNumberRequirement epoch_number_requirement)
    : env_(vset->env_),
      clock_(vset->clock_),
      cfd_(column_family_data),
      info_log_((cfd_ == nullptr) ? nullptr : cfd_->ioptions()->logger),
      db_statistics_((cfd_ == nullptr) ? nullptr : cfd_->ioptions()->stats),
      table_cache_((cfd_ == nullptr) ? nullptr : cfd_->table_cache()),
      blob_source_(cfd_ ? cfd_->blob_source() : nullptr),
      merge_operator_(
          (cfd_ == nullptr) ? nullptr : cfd_->ioptions()->merge_operator.get()),
      storage_info_(
          (cfd_ == nullptr) ? nullptr : &cfd_->internal_comparator(),
          (cfd_ == nullptr) ? nullptr : cfd_->user_comparator(),
          cfd_ == nullptr ? 0 : cfd_->NumberLevels(),
          cfd_ == nullptr ? kCompactionStyleLevel
                          : cfd_->ioptions()->compaction_style,
          (cfd_ == nullptr || cfd_->current() == nullptr)
              ? nullptr
              : cfd_->current()->storage_info(),
          cfd_ == nullptr ? false : cfd_->ioptions()->force_consistency_checks,
<<<<<<< HEAD
          epoch_number_requirement),
=======
          epoch_number_requirement,
          cfd_ == nullptr ? nullptr : cfd_->ioptions()->clock,
          cfd_ == nullptr ? 0
                          : mutable_cf_options.bottommost_file_compaction_delay,
          vset->offpeak_time_option()),
>>>>>>> 49ce8a10
      vset_(vset),
      next_(this),
      prev_(this),
      refs_(0),
      file_options_(file_opt),
      mutable_cf_options_(mutable_cf_options),
      max_file_size_for_l0_meta_pin_(
          MaxFileSizeForL0MetaPin(mutable_cf_options_)),
      version_number_(version_number),
      io_tracer_(io_tracer),
      use_async_io_(false) {
  if (CheckFSFeatureSupport(env_->GetFileSystem().get(),
                            FSSupportedOps::kAsyncIO)) {
    use_async_io_ = true;
  }
}

Status Version::GetBlob(const ReadOptions& read_options, const Slice& user_key,
                        const Slice& blob_index_slice,
                        FilePrefetchBuffer* prefetch_buffer,
                        PinnableSlice* value, uint64_t* bytes_read) const {
  BlobIndex blob_index;

  {
    Status s = blob_index.DecodeFrom(blob_index_slice);
    if (!s.ok()) {
      return s;
    }
  }

  return GetBlob(read_options, user_key, blob_index, prefetch_buffer, value,
                 bytes_read);
}

Status Version::GetBlob(const ReadOptions& read_options, const Slice& user_key,
                        const BlobIndex& blob_index,
                        FilePrefetchBuffer* prefetch_buffer,
                        PinnableSlice* value, uint64_t* bytes_read) const {
  assert(value);

  if (blob_index.HasTTL() || blob_index.IsInlined()) {
    return Status::Corruption("Unexpected TTL/inlined blob index");
  }

  const uint64_t blob_file_number = blob_index.file_number();

  auto blob_file_meta = storage_info_.GetBlobFileMetaData(blob_file_number);
  if (!blob_file_meta) {
    return Status::Corruption("Invalid blob file number");
  }

  assert(blob_source_);
  value->Reset();
  const Status s = blob_source_->GetBlob(
      read_options, user_key, blob_file_number, blob_index.offset(),
      blob_file_meta->GetBlobFileSize(), blob_index.size(),
      blob_index.compression(), prefetch_buffer, value, bytes_read);

  return s;
}

void Version::MultiGetBlob(
    const ReadOptions& read_options, MultiGetRange& range,
    std::unordered_map<uint64_t, BlobReadContexts>& blob_ctxs) {
  assert(!blob_ctxs.empty());

  autovector<BlobFileReadRequests> blob_reqs;

  for (auto& ctx : blob_ctxs) {
    const auto file_number = ctx.first;
    const auto blob_file_meta = storage_info_.GetBlobFileMetaData(file_number);

    autovector<BlobReadRequest> blob_reqs_in_file;
    BlobReadContexts& blobs_in_file = ctx.second;
    for (auto& blob : blobs_in_file) {
      const BlobIndex& blob_index = blob.blob_index;
      const KeyContext* const key_context = blob.key_context;
      assert(key_context);
      assert(key_context->get_context);
      assert(key_context->s);

      if (key_context->value) {
        key_context->value->Reset();
      } else {
        assert(key_context->columns);
        key_context->columns->Reset();
      }

      if (!blob_file_meta) {
        *key_context->s = Status::Corruption("Invalid blob file number");
        continue;
      }

      if (blob_index.HasTTL() || blob_index.IsInlined()) {
        *key_context->s =
            Status::Corruption("Unexpected TTL/inlined blob index");
        continue;
      }

      blob_reqs_in_file.emplace_back(
          key_context->get_context->ukey_to_get_blob_value(),
          blob_index.offset(), blob_index.size(), blob_index.compression(),
          &blob.result, key_context->s);
    }
    if (blob_reqs_in_file.size() > 0) {
      const auto file_size = blob_file_meta->GetBlobFileSize();
      blob_reqs.emplace_back(file_number, file_size, blob_reqs_in_file);
    }
  }

  if (blob_reqs.size() > 0) {
    blob_source_->MultiGetBlob(read_options, blob_reqs,
                               /*bytes_read=*/nullptr);
  }

  for (auto& ctx : blob_ctxs) {
    BlobReadContexts& blobs_in_file = ctx.second;
    for (auto& blob : blobs_in_file) {
      const KeyContext* const key_context = blob.key_context;
      assert(key_context);
      assert(key_context->get_context);
      assert(key_context->s);

      if (key_context->s->ok()) {
        if (key_context->value) {
          *key_context->value = std::move(blob.result);
          range.AddValueSize(key_context->value->size());
        } else {
          assert(key_context->columns);
          key_context->columns->SetPlainValue(std::move(blob.result));
          range.AddValueSize(key_context->columns->serialized_size());
        }

        if (range.GetValueSize() > read_options.value_size_soft_limit) {
          *key_context->s = Status::Aborted();
        }
      } else if (key_context->s->IsIncomplete()) {
        // read_options.read_tier == kBlockCacheTier
        // Cannot read blob(s): no disk I/O allowed
        auto& get_context = *(key_context->get_context);
        get_context.MarkKeyMayExist();
      }
    }
  }
}

void Version::Get(const ReadOptions& read_options, const LookupKey& k,
                  PinnableSlice* value, PinnableWideColumns* columns,
                  std::string* timestamp, Status* status,
                  MergeContext* merge_context,
                  SequenceNumber* max_covering_tombstone_seq,
                  PinnedIteratorsManager* pinned_iters_mgr, bool* value_found,
                  bool* key_exists, SequenceNumber* seq, ReadCallback* callback,
                  bool* is_blob, bool do_merge) {
  Slice ikey = k.internal_key();
  Slice user_key = k.user_key();

  assert(status->ok() || status->IsMergeInProgress());

  if (key_exists != nullptr) {
    // will falsify below if not found
    *key_exists = true;
  }

  uint64_t tracing_get_id = BlockCacheTraceHelper::kReservedGetId;
  if (vset_ && vset_->block_cache_tracer_ &&
      vset_->block_cache_tracer_->is_tracing_enabled()) {
    tracing_get_id = vset_->block_cache_tracer_->NextGetId();
  }

  // Note: the old StackableDB-based BlobDB passes in
  // GetImplOptions::is_blob_index; for the integrated BlobDB implementation, we
  // need to provide it here.
  bool is_blob_index = false;
  bool* const is_blob_to_use = is_blob ? is_blob : &is_blob_index;
  BlobFetcher blob_fetcher(this, read_options);

  assert(pinned_iters_mgr);
  GetContext get_context(
      user_comparator(), merge_operator_, info_log_, db_statistics_,
      status->ok() ? GetContext::kNotFound : GetContext::kMerge, user_key,
      do_merge ? value : nullptr, do_merge ? columns : nullptr,
      do_merge ? timestamp : nullptr, value_found, merge_context, do_merge,
      max_covering_tombstone_seq, clock_, seq,
      merge_operator_ ? pinned_iters_mgr : nullptr, callback, is_blob_to_use,
      tracing_get_id, &blob_fetcher);

  // Pin blocks that we read to hold merge operands
  if (merge_operator_) {
    pinned_iters_mgr->StartPinning();
  }

  FilePicker fp(user_key, ikey, &storage_info_.level_files_brief_,
                storage_info_.num_non_empty_levels_,
                &storage_info_.file_indexer_, user_comparator(),
                internal_comparator());
  FdWithKeyRange* f = fp.GetNextFile();

  while (f != nullptr) {
    if (*max_covering_tombstone_seq > 0) {
      // The remaining files we look at will only contain covered keys, so we
      // stop here.
      break;
    }
    if (get_context.sample()) {
      sample_file_read_inc(f->file_metadata);
    }

    bool timer_enabled =
        GetPerfLevel() >= PerfLevel::kEnableTimeExceptForMutex &&
        get_perf_context()->per_level_perf_context_enabled;
    StopWatchNano timer(clock_, timer_enabled /* auto_start */);
    *status = table_cache_->Get(
        read_options, *internal_comparator(), *f->file_metadata, ikey,
        &get_context, mutable_cf_options_.block_protection_bytes_per_key,
        mutable_cf_options_.prefix_extractor,
        cfd_->internal_stats()->GetFileReadHist(fp.GetHitFileLevel()),
        IsFilterSkipped(static_cast<int>(fp.GetHitFileLevel()), read_options,
                        fp.IsHitFileLastInLevel()),
        fp.GetHitFileLevel(), max_file_size_for_l0_meta_pin_);
    // TODO: examine the behavior for corrupted key
    if (timer_enabled) {
      PERF_COUNTER_BY_LEVEL_ADD(get_from_table_nanos, timer.ElapsedNanos(),
                                fp.GetHitFileLevel());
    }
    if (!status->ok()) {
      if (db_statistics_ != nullptr) {
        get_context.ReportCounters();
      }
      return;
    }

    // report the counters before returning
    if (get_context.State() != GetContext::kNotFound &&
        get_context.State() != GetContext::kMerge &&
        db_statistics_ != nullptr) {
      get_context.ReportCounters();
    }
    switch (get_context.State()) {
      case GetContext::kNotFound:
        // Keep searching in other files
        break;
      case GetContext::kMerge:
        // TODO: update per-level perfcontext user_key_return_count for kMerge
        break;
      case GetContext::kFound:
        if (fp.GetHitFileLevel() == 0) {
          RecordTick(db_statistics_, GET_HIT_L0);
        } else if (fp.GetHitFileLevel() == 1) {
          RecordTick(db_statistics_, GET_HIT_L1);
        } else if (fp.GetHitFileLevel() >= 2) {
          RecordTick(db_statistics_, GET_HIT_L2_AND_UP);
        }

        PERF_COUNTER_BY_LEVEL_ADD(user_key_return_count, 1,
                                  fp.GetHitFileLevel());

        if (is_blob_index && do_merge && (value || columns)) {
          Slice blob_index =
              value ? *value
                    : WideColumnsHelper::GetDefaultColumn(columns->columns());

          TEST_SYNC_POINT_CALLBACK("Version::Get::TamperWithBlobIndex",
                                   &blob_index);

          constexpr FilePrefetchBuffer* prefetch_buffer = nullptr;

          PinnableSlice result;

          constexpr uint64_t* bytes_read = nullptr;

          *status = GetBlob(read_options, get_context.ukey_to_get_blob_value(),
                            blob_index, prefetch_buffer, &result, bytes_read);
          if (!status->ok()) {
            if (status->IsIncomplete()) {
              get_context.MarkKeyMayExist();
            }
            return;
          }

          if (value) {
            *value = std::move(result);
          } else {
            assert(columns);
            columns->SetPlainValue(std::move(result));
          }
        }

        return;
      case GetContext::kDeleted:
        // Use empty error message for speed
        *status = Status::NotFound();
        return;
      case GetContext::kCorrupt:
        *status = Status::Corruption("corrupted key for ", user_key);
        return;
      case GetContext::kUnexpectedBlobIndex:
        ROCKS_LOG_ERROR(info_log_, "Encounter unexpected blob index.");
        *status = Status::NotSupported(
            "Encounter unexpected blob index. Please open DB with "
            "ROCKSDB_NAMESPACE::blob_db::BlobDB instead.");
        return;
<<<<<<< HEAD
=======
      case GetContext::kMergeOperatorFailed:
        *status = Status::Corruption(Status::SubCode::kMergeOperatorFailed);
        return;
>>>>>>> 49ce8a10
    }
    f = fp.GetNextFile();
  }
  if (db_statistics_ != nullptr) {
    get_context.ReportCounters();
  }
  if (GetContext::kMerge == get_context.State()) {
    if (!do_merge) {
      *status = Status::OK();
      return;
    }
    if (!merge_operator_) {
      *status = Status::InvalidArgument(
          "merge_operator is not properly initialized.");
      return;
    }
    // merge_operands are in saver and we hit the beginning of the key history
    // do a final merge of nullptr and operands;
    if (value || columns) {
<<<<<<< HEAD
      std::string result;
      // `op_failure_scope` (an output parameter) is not provided (set to
      // nullptr) since a failure must be propagated regardless of its value.
      *status = MergeHelper::TimedFullMerge(
          merge_operator_, user_key, nullptr, merge_context->GetOperands(),
          &result, info_log_, db_statistics_, clock_,
          /* result_operand */ nullptr, /* update_num_ops_stats */ true,
          /* op_failure_scope */ nullptr);
      if (status->ok()) {
        if (LIKELY(value != nullptr)) {
          *(value->GetSelf()) = std::move(result);
          value->PinSelf();
        } else {
          assert(columns != nullptr);
          columns->SetPlainValue(result);
=======
      // `op_failure_scope` (an output parameter) is not provided (set to
      // nullptr) since a failure must be propagated regardless of its value.
      *status = MergeHelper::TimedFullMerge(
          merge_operator_, user_key, MergeHelper::kNoBaseValue,
          merge_context->GetOperands(), info_log_, db_statistics_, clock_,
          /* update_num_ops_stats */ true, value ? value->GetSelf() : nullptr,
          columns, /* op_failure_scope */ nullptr);
      if (status->ok()) {
        if (LIKELY(value != nullptr)) {
          value->PinSelf();
>>>>>>> 49ce8a10
        }
      }
    }
  } else {
    if (key_exists != nullptr) {
      *key_exists = false;
    }
    *status = Status::NotFound();  // Use an empty error message for speed
  }
}

void Version::MultiGet(const ReadOptions& read_options, MultiGetRange* range,
                       ReadCallback* callback) {
  PinnedIteratorsManager pinned_iters_mgr;

  // Pin blocks that we read to hold merge operands
  if (merge_operator_) {
    pinned_iters_mgr.StartPinning();
  }
  uint64_t tracing_mget_id = BlockCacheTraceHelper::kReservedGetId;

  if (vset_ && vset_->block_cache_tracer_ &&
      vset_->block_cache_tracer_->is_tracing_enabled()) {
    tracing_mget_id = vset_->block_cache_tracer_->NextGetId();
  }
  // Even though we know the batch size won't be > MAX_BATCH_SIZE,
  // use autovector in order to avoid unnecessary construction of GetContext
  // objects, which is expensive
  autovector<GetContext, 16> get_ctx;
  BlobFetcher blob_fetcher(this, read_options);
  for (auto iter = range->begin(); iter != range->end(); ++iter) {
    assert(iter->s->ok() || iter->s->IsMergeInProgress());
    get_ctx.emplace_back(
        user_comparator(), merge_operator_, info_log_, db_statistics_,
        iter->s->ok() ? GetContext::kNotFound : GetContext::kMerge,
        iter->ukey_with_ts, iter->value, iter->columns, iter->timestamp,
        nullptr, &(iter->merge_context), true,
        &iter->max_covering_tombstone_seq, clock_, nullptr,
        merge_operator_ ? &pinned_iters_mgr : nullptr, callback,
        &iter->is_blob_index, tracing_mget_id, &blob_fetcher);
    // MergeInProgress status, if set, has been transferred to the get_context
    // state, so we set status to ok here. From now on, the iter status will
    // be used for IO errors, and get_context state will be used for any
    // key level errors
    *(iter->s) = Status::OK();
  }
  int get_ctx_index = 0;
  for (auto iter = range->begin(); iter != range->end();
       ++iter, get_ctx_index++) {
    iter->get_context = &(get_ctx[get_ctx_index]);
  }

  Status s;
  // blob_file => [[blob_idx, it], ...]
  std::unordered_map<uint64_t, BlobReadContexts> blob_ctxs;
  MultiGetRange keys_with_blobs_range(*range, range->begin(), range->end());
#if USE_COROUTINES
  if (read_options.async_io && read_options.optimize_multiget_for_io &&
      using_coroutines() && use_async_io_) {
    s = MultiGetAsync(read_options, range, &blob_ctxs);
  } else
#endif  // USE_COROUTINES
  {
    MultiGetRange file_picker_range(*range, range->begin(), range->end());
    FilePickerMultiGet fp(&file_picker_range, &storage_info_.level_files_brief_,
                          storage_info_.num_non_empty_levels_,
                          &storage_info_.file_indexer_, user_comparator(),
                          internal_comparator());
    FdWithKeyRange* f = fp.GetNextFileInLevel();
    uint64_t num_index_read = 0;
    uint64_t num_filter_read = 0;
    uint64_t num_sst_read = 0;
    uint64_t num_level_read = 0;

    int prev_level = -1;

    while (!fp.IsSearchEnded()) {
      // This will be set to true later if we actually look up in a file in L0.
      // For per level stats purposes, an L0 file is treated as a level
      bool dump_stats_for_l0_file = false;

      // Avoid using the coroutine version if we're looking in a L0 file, since
      // L0 files won't be parallelized anyway. The regular synchronous version
      // is faster.
      if (!read_options.async_io || !using_coroutines() || !use_async_io_ ||
          fp.GetHitFileLevel() == 0 || !fp.RemainingOverlapInLevel()) {
        if (f) {
          bool skip_filters =
              IsFilterSkipped(static_cast<int>(fp.GetHitFileLevel()),
                              read_options, fp.IsHitFileLastInLevel());
          // Call MultiGetFromSST for looking up a single file
          s = MultiGetFromSST(read_options, fp.CurrentFileRange(),
                              fp.GetHitFileLevel(), skip_filters,
                              /*skip_range_deletions=*/false, f, blob_ctxs,
                              /*table_handle=*/nullptr, num_filter_read,
                              num_index_read, num_sst_read);
          if (fp.GetHitFileLevel() == 0) {
            dump_stats_for_l0_file = true;
          }
          // RocksDB-Cloud contribution begin
          PERF_COUNTER_ADD(multiget_sst_file_read_count, 1);
          // RocksDB-Cloud contribution end
        }
        if (s.ok()) {
          f = fp.GetNextFileInLevel();
          // RocksDB-Cloud contribution begin
          if (f) {
            // We have another file to read. This implies that the read on 
            // this file was blocked (or serialized) behind the previous read.
            PERF_COUNTER_ADD(multiget_sst_serialized_file_read_count, 1);
          }
          // RocksDB-Cloud contribution end
        }
#if USE_COROUTINES
      } else {
        std::vector<folly::coro::Task<Status>> mget_tasks;
        while (f != nullptr) {
          MultiGetRange file_range = fp.CurrentFileRange();
          TableCache::TypedHandle* table_handle = nullptr;
          bool skip_filters =
              IsFilterSkipped(static_cast<int>(fp.GetHitFileLevel()),
                              read_options, fp.IsHitFileLastInLevel());
          bool skip_range_deletions = false;
          if (!skip_filters) {
            Status status = table_cache_->MultiGetFilter(
                read_options, *internal_comparator(), *f->file_metadata,
                mutable_cf_options_.prefix_extractor,
                cfd_->internal_stats()->GetFileReadHist(fp.GetHitFileLevel()),
                fp.GetHitFileLevel(), &file_range, &table_handle,
                mutable_cf_options_.block_protection_bytes_per_key);
            skip_range_deletions = true;
            if (status.ok()) {
              skip_filters = true;
            } else if (!status.IsNotSupported()) {
              s = status;
            }
          }

          if (!s.ok()) {
            break;
          }

          if (!file_range.empty()) {
            mget_tasks.emplace_back(MultiGetFromSSTCoroutine(
                read_options, file_range, fp.GetHitFileLevel(), skip_filters,
                skip_range_deletions, f, blob_ctxs, table_handle,
                num_filter_read, num_index_read, num_sst_read));
          }
          if (fp.KeyMaySpanNextFile()) {
            break;
          }
          f = fp.GetNextFileInLevel();
        }
        if (mget_tasks.size() > 0) {
          RecordTick(db_statistics_, MULTIGET_COROUTINE_COUNT,
                     mget_tasks.size());
          // RocksDB-Cloud contribution begin
          PERF_COUNTER_ADD(multiget_sst_file_read_count, mget_tasks.size());
          // RocksDB-Cloud contribution end
          // Collect all results so far
          std::vector<Status> statuses = folly::coro::blockingWait(
              folly::coro::collectAllRange(std::move(mget_tasks))
                  .scheduleOn(&range->context()->executor()));
          if (s.ok()) {
            for (Status stat : statuses) {
              if (!stat.ok()) {
                s = std::move(stat);
                break;
              }
            }
          }

          if (s.ok() && fp.KeyMaySpanNextFile()) {
            f = fp.GetNextFileInLevel();
            // RocksDB-Cloud contribution begin
            if (f) {
              // We couldn't read all the files in this level 'in one go'.
              // Record the number of files that were waiting.
              PERF_COUNTER_ADD(multiget_sst_serialized_file_read_count, 1);
            }
            // RocksDB-Cloud contribution end
          }
        }
#endif  // USE_COROUTINES
      }
      // If bad status or we found final result for all the keys
      if (!s.ok() || file_picker_range.empty()) {
        break;
      }
      if (!f) {
        // Reached the end of this level. Prepare the next level
        fp.PrepareNextLevelForSearch();
        if (!fp.IsSearchEnded()) {
          // Its possible there is no overlap on this level and f is nullptr
          f = fp.GetNextFileInLevel();
        }
        if (dump_stats_for_l0_file ||
            (prev_level != 0 && prev_level != (int)fp.GetHitFileLevel())) {
          // Dump the stats if the search has moved to the next level and
          // reset for next level.
          if (num_filter_read + num_index_read) {
            RecordInHistogram(db_statistics_,
                              NUM_INDEX_AND_FILTER_BLOCKS_READ_PER_LEVEL,
                              num_index_read + num_filter_read);
          }
          if (num_sst_read) {
            RecordInHistogram(db_statistics_, NUM_SST_READ_PER_LEVEL,
                              num_sst_read);
            num_level_read++;
          }
          num_filter_read = 0;
          num_index_read = 0;
          num_sst_read = 0;
        }
        prev_level = fp.GetHitFileLevel();
      }
    }

    // Dump stats for most recent level
    if (num_filter_read + num_index_read) {
      RecordInHistogram(db_statistics_,
                        NUM_INDEX_AND_FILTER_BLOCKS_READ_PER_LEVEL,
                        num_index_read + num_filter_read);
    }
    if (num_sst_read) {
      RecordInHistogram(db_statistics_, NUM_SST_READ_PER_LEVEL, num_sst_read);
      num_level_read++;
    }
    if (num_level_read) {
      RecordInHistogram(db_statistics_, NUM_LEVEL_READ_PER_MULTIGET,
                        num_level_read);
    }
  }

  if (s.ok() && !blob_ctxs.empty()) {
    MultiGetBlob(read_options, keys_with_blobs_range, blob_ctxs);
  }

  // Process any left over keys
  for (auto iter = range->begin(); s.ok() && iter != range->end(); ++iter) {
    GetContext& get_context = *iter->get_context;
    Status* status = iter->s;
    Slice user_key = iter->lkey->user_key();

    if (db_statistics_ != nullptr) {
      get_context.ReportCounters();
    }
    if (GetContext::kMerge == get_context.State()) {
      if (!merge_operator_) {
        *status = Status::InvalidArgument(
            "merge_operator is not properly initialized.");
        range->MarkKeyDone(iter);
        continue;
      }
      // merge_operands are in saver and we hit the beginning of the key history
      // do a final merge of nullptr and operands;
<<<<<<< HEAD
      std::string* str_value =
          iter->value != nullptr ? iter->value->GetSelf() : nullptr;
      // `op_failure_scope` (an output parameter) is not provided (set to
      // nullptr) since a failure must be propagated regardless of its value.
      *status = MergeHelper::TimedFullMerge(
          merge_operator_, user_key, nullptr, iter->merge_context.GetOperands(),
          str_value, info_log_, db_statistics_, clock_,
          /* result_operand */ nullptr, /* update_num_ops_stats */ true,
=======
      // `op_failure_scope` (an output parameter) is not provided (set to
      // nullptr) since a failure must be propagated regardless of its value.
      *status = MergeHelper::TimedFullMerge(
          merge_operator_, user_key, MergeHelper::kNoBaseValue,
          iter->merge_context.GetOperands(), info_log_, db_statistics_, clock_,
          /* update_num_ops_stats */ true,
          iter->value ? iter->value->GetSelf() : nullptr, iter->columns,
>>>>>>> 49ce8a10
          /* op_failure_scope */ nullptr);
      if (LIKELY(iter->value != nullptr)) {
        iter->value->PinSelf();
        range->AddValueSize(iter->value->size());
      } else {
        assert(iter->columns);
        range->AddValueSize(iter->columns->serialized_size());
      }

      range->MarkKeyDone(iter);
      if (range->GetValueSize() > read_options.value_size_soft_limit) {
        s = Status::Aborted();
        break;
      }
    } else {
      range->MarkKeyDone(iter);
      *status = Status::NotFound();  // Use an empty error message for speed
    }
  }

  for (auto iter = range->begin(); iter != range->end(); ++iter) {
    range->MarkKeyDone(iter);
    *(iter->s) = s;
  }
}

#ifdef USE_COROUTINES
Status Version::ProcessBatch(
    const ReadOptions& read_options, FilePickerMultiGet* batch,
    std::vector<folly::coro::Task<Status>>& mget_tasks,
    std::unordered_map<uint64_t, BlobReadContexts>* blob_ctxs,
    autovector<FilePickerMultiGet, 4>& batches, std::deque<size_t>& waiting,
    std::deque<size_t>& to_process, unsigned int& num_tasks_queued,
    std::unordered_map<int, std::tuple<uint64_t, uint64_t, uint64_t>>&
        mget_stats) {
  FilePickerMultiGet& fp = *batch;
  MultiGetRange range = fp.GetRange();
  // Initialize a new empty range. Any keys that are not in this level will
  // eventually become part of the new range.
  MultiGetRange leftover(range, range.begin(), range.begin());
  FdWithKeyRange* f = nullptr;
  Status s;

  f = fp.GetNextFileInLevel();
  while (!f) {
    fp.PrepareNextLevelForSearch();
    if (!fp.IsSearchEnded()) {
      f = fp.GetNextFileInLevel();
    } else {
      break;
    }
  }
  while (f) {
    MultiGetRange file_range = fp.CurrentFileRange();
    TableCache::TypedHandle* table_handle = nullptr;
    bool skip_filters = IsFilterSkipped(static_cast<int>(fp.GetHitFileLevel()),
		    			read_options,
                                        fp.IsHitFileLastInLevel());
    bool skip_range_deletions = false;
    if (!skip_filters) {
      Status status = table_cache_->MultiGetFilter(
          read_options, *internal_comparator(), *f->file_metadata,
          mutable_cf_options_.prefix_extractor,
          cfd_->internal_stats()->GetFileReadHist(fp.GetHitFileLevel()),
          fp.GetHitFileLevel(), &file_range, &table_handle,
          mutable_cf_options_.block_protection_bytes_per_key);
      if (status.ok()) {
        skip_filters = true;
        skip_range_deletions = true;
      } else if (!status.IsNotSupported()) {
        s = status;
      }
    }
    if (!s.ok()) {
      break;
    }
    // At this point, file_range contains any keys that are likely in this
    // file. It may have false positives, but that's ok since higher level
    // lookups for the key are dependent on this lookup anyway.
    // Add the complement of file_range to leftover. That's the set of keys
    // definitely not in this level.
    // Subtract the complement of file_range from range, since they will be
    // processed in a separate batch in parallel.
    leftover += ~file_range;
    range -= ~file_range;
    if (!file_range.empty()) {
      int level = fp.GetHitFileLevel();
      auto stat = mget_stats.find(level);
      if (stat == mget_stats.end()) {
        auto entry = mget_stats.insert({level, {0, 0, 0}});
        assert(entry.second);
        stat = entry.first;
      }

      if (waiting.empty() && to_process.empty() &&
          !fp.RemainingOverlapInLevel() && leftover.empty() &&
          mget_tasks.empty()) {
        // All keys are in one SST file, so take the fast path
        s = MultiGetFromSST(read_options, file_range, fp.GetHitFileLevel(),
                            skip_filters, skip_range_deletions, f, *blob_ctxs,
                            table_handle, std::get<0>(stat->second),
                            std::get<1>(stat->second),
                            std::get<2>(stat->second));
        // RocksDB-Cloud contribution begin
        PERF_COUNTER_ADD(multiget_sst_file_read_count, 1);
        // RocksDB-Cloud contribution end
      } else {
        mget_tasks.emplace_back(MultiGetFromSSTCoroutine(
            read_options, file_range, fp.GetHitFileLevel(), skip_filters,
            skip_range_deletions, f, *blob_ctxs, table_handle,
            std::get<0>(stat->second), std::get<1>(stat->second),
            std::get<2>(stat->second)));
        ++num_tasks_queued;
      }
    }
    if (fp.KeyMaySpanNextFile() && !file_range.empty()) {
      break;
    }
    f = fp.GetNextFileInLevel();
  }
  // Split the current batch only if some keys are likely in this level and
  // some are not. Only split if we're done with this level, i.e f is null.
  // Otherwise, it means there are more files in this level to look at.
  if (s.ok() && !f && !leftover.empty() && !range.empty()) {
    fp.ReplaceRange(range);
    batches.emplace_back(&leftover, fp);
    to_process.emplace_back(batches.size() - 1);
  }
  // 1. If f is non-null, that means we might not be done with this level.
  //    This can happen if one of the keys is the last key in the file, i.e
  //    fp.KeyMaySpanNextFile() is true.
  // 2. If range is empty, then we're done with this range and no need to
  //    prepare the next level
  // 3. If some tasks were queued for this range, then the next level will be
  //    prepared after executing those tasks
  if (!f && !range.empty() && !num_tasks_queued) {
    fp.PrepareNextLevelForSearch();
  }
  return s;
}

Status Version::MultiGetAsync(
    const ReadOptions& options, MultiGetRange* range,
    std::unordered_map<uint64_t, BlobReadContexts>* blob_ctxs) {
  autovector<FilePickerMultiGet, 4> batches;
  std::deque<size_t> waiting;
  std::deque<size_t> to_process;
  Status s;
  std::vector<folly::coro::Task<Status>> mget_tasks;
  std::unordered_map<int, std::tuple<uint64_t, uint64_t, uint64_t>> mget_stats;

  // Create the initial batch with the input range
  batches.emplace_back(range, &storage_info_.level_files_brief_,
                       storage_info_.num_non_empty_levels_,
                       &storage_info_.file_indexer_, user_comparator(),
                       internal_comparator());
  to_process.emplace_back(0);

  while (!to_process.empty()) {
    // As we process a batch, it may get split into two. So reserve space for
    // an additional batch in the autovector in order to prevent later moves
    // of elements in ProcessBatch().
    batches.reserve(batches.size() + 1);

    size_t idx = to_process.front();
    FilePickerMultiGet* batch = &batches.at(idx);
    unsigned int num_tasks_queued = 0;
    to_process.pop_front();
    if (batch->IsSearchEnded() || batch->GetRange().empty()) {
      // If to_process is empty, i.e no more batches to look at, then we need
      // schedule the enqueued coroutines and wait for them. Otherwise, we
      // skip this batch and move to the next one in to_process.
      if (!to_process.empty()) {
        continue;
      }
    } else {
      // Look through one level. This may split the batch and enqueue it to
      // to_process
      s = ProcessBatch(options, batch, mget_tasks, blob_ctxs, batches, waiting,
                       to_process, num_tasks_queued, mget_stats);
      // If ProcessBatch didn't enqueue any coroutine tasks, it means all
      // keys were filtered out. So put the batch back in to_process to
      // lookup in the next level
      if (!num_tasks_queued && !batch->IsSearchEnded()) {
        // Put this back in the processing queue
        to_process.emplace_back(idx);
      } else if (num_tasks_queued) {
        waiting.emplace_back(idx);
      }
    }
    // If ProcessBatch() returned an error, then schedule the enqueued
    // coroutines and wait for them, then abort the MultiGet.
    if (to_process.empty() || !s.ok()) {
      if (mget_tasks.size() > 0) {
        assert(waiting.size());
        RecordTick(db_statistics_, MULTIGET_COROUTINE_COUNT, mget_tasks.size());
        // RocksDB-Cloud contribution begin
        PERF_COUNTER_ADD(multiget_sst_file_read_count, mget_tasks.size());
        // RocksDB-Cloud contribution end
        // Collect all results so far
        std::vector<Status> statuses = folly::coro::blockingWait(
            folly::coro::collectAllRange(std::move(mget_tasks))
                .scheduleOn(&range->context()->executor()));
        mget_tasks.clear();
        if (s.ok()) {
          for (Status stat : statuses) {
            if (!stat.ok()) {
              s = std::move(stat);
              break;
            }
          }
        }

        if (!s.ok()) {
          break;
        }

        for (size_t wait_idx : waiting) {
          FilePickerMultiGet& fp = batches.at(wait_idx);
          // 1. If fp.GetHitFile() is non-null, then there could be more
          // overlap in this level. So skip preparing next level.
          // 2. If fp.GetRange() is empty, then this batch is completed
          // and no need to prepare the next level.
          if (!fp.GetHitFile() && !fp.GetRange().empty()) {
            fp.PrepareNextLevelForSearch();
          } else {
            // RocksDB-Cloud contribution begin
            // We still need to read files in the current level despite running
            // some rounds of coroutine parallel reads. Record the fact that 
            // file reads were serialized.
            PERF_COUNTER_ADD(multiget_sst_serialized_file_read_count, 1);
            // RocksDB-Cloud contribution end
          }
        }
        to_process.swap(waiting);
      } else {
        assert(!s.ok() || waiting.size() == 0);
      }
    }
    if (!s.ok()) {
      break;
    }
  }

  uint64_t num_levels = 0;
  for (auto& stat : mget_stats) {
    if (stat.first == 0) {
      num_levels += std::get<2>(stat.second);
    } else {
      num_levels++;
    }

    uint64_t num_meta_reads =
        std::get<0>(stat.second) + std::get<1>(stat.second);
    uint64_t num_sst_reads = std::get<2>(stat.second);
    if (num_meta_reads > 0) {
      RecordInHistogram(db_statistics_,
                        NUM_INDEX_AND_FILTER_BLOCKS_READ_PER_LEVEL,
                        num_meta_reads);
    }
    if (num_sst_reads > 0) {
      RecordInHistogram(db_statistics_, NUM_SST_READ_PER_LEVEL, num_sst_reads);
    }
  }
  if (num_levels > 0) {
    RecordInHistogram(db_statistics_, NUM_LEVEL_READ_PER_MULTIGET, num_levels);
  }

  return s;
}
#endif

bool Version::IsFilterSkipped(int level, const ReadOptions& read_options,
                              bool is_file_last_in_level) {
  // Reaching the bottom level implies misses at all upper levels, so we'll
  // skip checking the filters when we predict a hit.
  auto optimize_for_hits = cfd_->ioptions()->optimize_filters_for_hits ||
                           read_options.optimize_for_hits;
  return optimize_for_hits && (level > 0 || is_file_last_in_level) &&
         level == storage_info_.num_non_empty_levels() - 1;
}

void VersionStorageInfo::GenerateLevelFilesBrief() {
  level_files_brief_.resize(num_non_empty_levels_);
  for (int level = 0; level < num_non_empty_levels_; level++) {
    DoGenerateLevelFilesBrief(&level_files_brief_[level], files_[level],
                              &arena_);
  }
}

void VersionStorageInfo::PrepareForVersionAppend(
    const ImmutableOptions& immutable_options,
    const MutableCFOptions& mutable_cf_options) {
  ComputeCompensatedSizes();
  UpdateNumNonEmptyLevels();
  CalculateBaseBytes(immutable_options, mutable_cf_options);
  UpdateFilesByCompactionPri(immutable_options, mutable_cf_options);
  GenerateFileIndexer();
  GenerateLevelFilesBrief();
  GenerateLevel0NonOverlapping();
  if (!immutable_options.allow_ingest_behind) {
    GenerateBottommostFiles();
  }
  GenerateFileLocationIndex();
}

void Version::PrepareAppend(const MutableCFOptions& mutable_cf_options,
                            const ReadOptions& read_options,
                            bool update_stats) {
  TEST_SYNC_POINT_CALLBACK(
      "Version::PrepareAppend:forced_check",
      reinterpret_cast<void*>(&storage_info_.force_consistency_checks_));

  if (update_stats) {
    UpdateAccumulatedStats(read_options);
  }

  storage_info_.PrepareForVersionAppend(*cfd_->ioptions(), mutable_cf_options);
}

<<<<<<< HEAD
bool Version::MaybeInitializeFileMetaData(FileMetaData* file_meta) {
=======
bool Version::MaybeInitializeFileMetaData(const ReadOptions& read_options,
                                          FileMetaData* file_meta) {
>>>>>>> 49ce8a10
  if (file_meta->init_stats_from_file || file_meta->compensated_file_size > 0) {
    return false;
  }
  std::shared_ptr<const TableProperties> tp;
  Status s = GetTableProperties(read_options, &tp, file_meta);
  file_meta->init_stats_from_file = true;
  if (!s.ok()) {
    ROCKS_LOG_ERROR(vset_->db_options_->info_log,
                    "Unable to load table properties for file %" PRIu64
                    " --- %s\n",
                    file_meta->fd.GetNumber(), s.ToString().c_str());
    return false;
  }
  if (tp.get() == nullptr) return false;
  file_meta->num_entries = tp->num_entries;
  file_meta->num_deletions = tp->num_deletions;
  file_meta->raw_value_size = tp->raw_value_size;
  file_meta->raw_key_size = tp->raw_key_size;
  file_meta->num_range_deletions = tp->num_range_deletions;
  return true;
}

void VersionStorageInfo::UpdateAccumulatedStats(FileMetaData* file_meta) {
  TEST_SYNC_POINT_CALLBACK("VersionStorageInfo::UpdateAccumulatedStats",
                           nullptr);

  assert(file_meta->init_stats_from_file);
  accumulated_file_size_ += file_meta->fd.GetFileSize();
  accumulated_raw_key_size_ += file_meta->raw_key_size;
  accumulated_raw_value_size_ += file_meta->raw_value_size;
  accumulated_num_non_deletions_ +=
      file_meta->num_entries - file_meta->num_deletions;
  accumulated_num_deletions_ += file_meta->num_deletions;

  current_num_non_deletions_ +=
      file_meta->num_entries - file_meta->num_deletions;
  current_num_deletions_ += file_meta->num_deletions;
  current_num_samples_++;
}

void VersionStorageInfo::RemoveCurrentStats(FileMetaData* file_meta) {
  if (file_meta->init_stats_from_file) {
    current_num_non_deletions_ -=
        file_meta->num_entries - file_meta->num_deletions;
    current_num_deletions_ -= file_meta->num_deletions;
    current_num_samples_--;
  }
}

void Version::UpdateAccumulatedStats(const ReadOptions& read_options) {
  // maximum number of table properties loaded from files.
  const int kMaxInitCount = 20;
  int init_count = 0;
  // here only the first kMaxInitCount files which haven't been
  // initialized from file will be updated with num_deletions.
  // The motivation here is to cap the maximum I/O per Version creation.
  // The reason for choosing files from lower-level instead of higher-level
  // is that such design is able to propagate the initialization from
  // lower-level to higher-level:  When the num_deletions of lower-level
  // files are updated, it will make the lower-level files have accurate
  // compensated_file_size, making lower-level to higher-level compaction
  // will be triggered, which creates higher-level files whose num_deletions
  // will be updated here.
  for (int level = 0;
       level < storage_info_.num_levels_ && init_count < kMaxInitCount;
       ++level) {
    for (auto* file_meta : storage_info_.files_[level]) {
      if (MaybeInitializeFileMetaData(read_options, file_meta)) {
        // each FileMeta will be initialized only once.
        storage_info_.UpdateAccumulatedStats(file_meta);
        // when option "max_open_files" is -1, all the file metadata has
        // already been read, so MaybeInitializeFileMetaData() won't incur
        // any I/O cost. "max_open_files=-1" means that the table cache passed
        // to the VersionSet and then to the ColumnFamilySet has a size of
        // TableCache::kInfiniteCapacity
        if (vset_->GetColumnFamilySet()->get_table_cache()->GetCapacity() ==
            TableCache::kInfiniteCapacity) {
          continue;
        }
        if (++init_count >= kMaxInitCount) {
          break;
        }
      }
    }
  }
  // In case all sampled-files contain only deletion entries, then we
  // load the table-property of a file in higher-level to initialize
  // that value.
  for (int level = storage_info_.num_levels_ - 1;
       storage_info_.accumulated_raw_value_size_ == 0 && level >= 0; --level) {
    for (int i = static_cast<int>(storage_info_.files_[level].size()) - 1;
         storage_info_.accumulated_raw_value_size_ == 0 && i >= 0; --i) {
      if (MaybeInitializeFileMetaData(read_options,
                                      storage_info_.files_[level][i])) {
        storage_info_.UpdateAccumulatedStats(storage_info_.files_[level][i]);
      }
    }
  }
}

void VersionStorageInfo::ComputeCompensatedSizes() {
  static const int kDeletionWeightOnCompaction = 2;
  uint64_t average_value_size = GetAverageValueSize();

  // compute the compensated size
  for (int level = 0; level < num_levels_; level++) {
    for (auto* file_meta : files_[level]) {
      // Here we only compute compensated_file_size for those file_meta
      // which compensated_file_size is uninitialized (== 0). This is true only
      // for files that have been created right now and no other thread has
      // access to them. That's why we can safely mutate compensated_file_size.
      if (file_meta->compensated_file_size == 0) {
        file_meta->compensated_file_size = file_meta->fd.GetFileSize();
        // Here we only boost the size of deletion entries of a file only
        // when the number of deletion entries is greater than the number of
        // non-deletion entries in the file.  The motivation here is that in
        // a stable workload, the number of deletion entries should be roughly
        // equal to the number of non-deletion entries.  If we compensate the
        // size of deletion entries in a stable workload, the deletion
        // compensation logic might introduce unwanted effet which changes the
        // shape of LSM tree.
        if ((file_meta->num_deletions - file_meta->num_range_deletions) * 2 >=
            file_meta->num_entries) {
          file_meta->compensated_file_size +=
              ((file_meta->num_deletions - file_meta->num_range_deletions) * 2 -
               file_meta->num_entries) *
              average_value_size * kDeletionWeightOnCompaction;
        }
        file_meta->compensated_file_size +=
            file_meta->compensated_range_deletion_size;
      }
    }
  }
}

int VersionStorageInfo::MaxInputLevel() const {
  if (compaction_style_ == kCompactionStyleLevel) {
    return num_levels() - 2;
  }
  return 0;
}

int VersionStorageInfo::MaxOutputLevel(bool allow_ingest_behind) const {
  if (allow_ingest_behind) {
    assert(num_levels() > 1);
    return num_levels() - 2;
  }
  return num_levels() - 1;
}

void VersionStorageInfo::EstimateCompactionBytesNeeded(
    const MutableCFOptions& mutable_cf_options) {
  // Only implemented for level-based compaction
  if (compaction_style_ != kCompactionStyleLevel) {
    estimated_compaction_needed_bytes_ = 0;
    return;
  }

  // Start from Level 0, if level 0 qualifies compaction to level 1,
  // we estimate the size of compaction.
  // Then we move on to the next level and see whether it qualifies compaction
  // to the next level. The size of the level is estimated as the actual size
  // on the level plus the input bytes from the previous level if there is any.
  // If it exceeds, take the exceeded bytes as compaction input and add the size
  // of the compaction size to tatal size.
  // We keep doing it to Level 2, 3, etc, until the last level and return the
  // accumulated bytes.

  uint64_t bytes_compact_to_next_level = 0;
  uint64_t level_size = 0;
  for (auto* f : files_[0]) {
    level_size += f->fd.GetFileSize();
  }
  // Level 0
  bool level0_compact_triggered = false;
  if (static_cast<int>(files_[0].size()) >=
          mutable_cf_options.level0_file_num_compaction_trigger ||
      level_size >= mutable_cf_options.max_bytes_for_level_base) {
    level0_compact_triggered = true;
    estimated_compaction_needed_bytes_ = level_size;
    bytes_compact_to_next_level = level_size;
  } else {
    estimated_compaction_needed_bytes_ = 0;
  }

  // Level 1 and up.
  uint64_t bytes_next_level = 0;
  for (int level = base_level(); level <= MaxInputLevel(); level++) {
    level_size = 0;
    if (bytes_next_level > 0) {
#ifndef NDEBUG
      uint64_t level_size2 = 0;
      for (auto* f : files_[level]) {
        level_size2 += f->fd.GetFileSize();
      }
      assert(level_size2 == bytes_next_level);
#endif
      level_size = bytes_next_level;
      bytes_next_level = 0;
    } else {
      for (auto* f : files_[level]) {
        level_size += f->fd.GetFileSize();
      }
    }
    if (level == base_level() && level0_compact_triggered) {
      // Add base level size to compaction if level0 compaction triggered.
      estimated_compaction_needed_bytes_ += level_size;
    }
    // Add size added by previous compaction
    level_size += bytes_compact_to_next_level;
    bytes_compact_to_next_level = 0;
    uint64_t level_target = MaxBytesForLevel(level);
    if (level_size > level_target) {
      bytes_compact_to_next_level = level_size - level_target;
      // Estimate the actual compaction fan-out ratio as size ratio between
      // the two levels.

      assert(bytes_next_level == 0);
      if (level + 1 < num_levels_) {
        for (auto* f : files_[level + 1]) {
          bytes_next_level += f->fd.GetFileSize();
        }
      }
      if (bytes_next_level > 0) {
        assert(level_size > 0);
        estimated_compaction_needed_bytes_ += static_cast<uint64_t>(
            static_cast<double>(bytes_compact_to_next_level) *
            (static_cast<double>(bytes_next_level) /
                 static_cast<double>(level_size) +
             1));
      }
    }
  }
}

namespace {
uint32_t GetExpiredTtlFilesCount(const ImmutableOptions& ioptions,
                                 const MutableCFOptions& mutable_cf_options,
                                 const std::vector<FileMetaData*>& files) {
  uint32_t ttl_expired_files_count = 0;

  int64_t _current_time;
  auto status = ioptions.clock->GetCurrentTime(&_current_time);
  if (status.ok()) {
    const uint64_t current_time = static_cast<uint64_t>(_current_time);
    for (FileMetaData* f : files) {
      if (!f->being_compacted) {
        uint64_t oldest_ancester_time = f->TryGetOldestAncesterTime();
        if (oldest_ancester_time != 0 &&
            oldest_ancester_time < (current_time - mutable_cf_options.ttl)) {
          ttl_expired_files_count++;
        }
      }
    }
  }
  return ttl_expired_files_count;
}

bool ShouldChangeFileTemperature(const ImmutableOptions& ioptions,
                                 const MutableCFOptions& mutable_cf_options,
                                 const std::vector<FileMetaData*>& files) {
  const std::vector<FileTemperatureAge>& ages =
      mutable_cf_options.compaction_options_fifo
          .file_temperature_age_thresholds;
  if (ages.empty()) {
    return false;
  }
  if (files.empty()) {
    return false;
  }
  int64_t _current_time;
  auto status = ioptions.clock->GetCurrentTime(&_current_time);
  const uint64_t current_time = static_cast<uint64_t>(_current_time);
  // We use oldest_ancestor_time of a file to be the estimate age of
  // the file just older than it. This is the same logic used in
  // FIFOCompactionPicker::PickTemperatureChangeCompaction().
  if (status.ok() && current_time >= ages[0].age) {
    uint64_t create_time_threshold = current_time - ages[0].age;
    Temperature target_temp;
    assert(files.size() >= 1);
    for (size_t index = files.size() - 1; index >= 1; --index) {
      FileMetaData* cur_file = files[index];
      FileMetaData* prev_file = files[index - 1];
      if (!cur_file->being_compacted) {
        uint64_t oldest_ancestor_time = prev_file->TryGetOldestAncesterTime();
        if (oldest_ancestor_time == kUnknownOldestAncesterTime) {
          return false;
        }
        if (oldest_ancestor_time > create_time_threshold) {
          return false;
        }
        target_temp = ages[0].temperature;
        for (size_t i = 1; i < ages.size(); ++i) {
          if (current_time >= ages[i].age &&
              oldest_ancestor_time <= current_time - ages[i].age) {
            target_temp = ages[i].temperature;
          }
        }
        if (cur_file->temperature != target_temp) {
          return true;
        }
      }
    }
  }
  return false;
}
}  // anonymous namespace

void VersionStorageInfo::ComputeCompactionScore(
    const ImmutableOptions& immutable_options,
    const MutableCFOptions& mutable_cf_options) {
  double total_downcompact_bytes = 0.0;
  // Historically, score is defined as actual bytes in a level divided by
  // the level's target size, and 1.0 is the threshold for triggering
  // compaction. Higher score means higher prioritization.
  // Now we keep the compaction triggering condition, but consider more
  // factors for prioritization, while still keeping the 1.0 threshold.
  // In order to provide flexibility for reducing score while still
  // maintaining it to be over 1.0, we scale the original score by 10x
  // if it is larger than 1.0.
  const double kScoreScale = 10.0;
  int max_output_level = MaxOutputLevel(immutable_options.allow_ingest_behind);
  for (int level = 0; level <= MaxInputLevel(); level++) {
    double score;
    if (level == 0) {
      // We treat level-0 specially by bounding the number of files
      // instead of number of bytes for two reasons:
      //
      // (1) With larger write-buffer sizes, it is nice not to do too
      // many level-0 compactions.
      //
      // (2) The files in level-0 are merged on every read and
      // therefore we wish to avoid too many files when the individual
      // file size is small (perhaps because of a small write-buffer
      // setting, or very high compression ratios, or lots of
      // overwrites/deletions).
      int num_sorted_runs = 0;
      uint64_t total_size = 0;
      for (auto* f : files_[level]) {
        total_downcompact_bytes += static_cast<double>(f->fd.GetFileSize());
        if (!f->being_compacted) {
          total_size += f->compensated_file_size;
          num_sorted_runs++;
        }
      }
      if (compaction_style_ == kCompactionStyleUniversal) {
        // For universal compaction, we use level0 score to indicate
        // compaction score for the whole DB. Adding other levels as if
        // they are L0 files.
        for (int i = 1; i <= max_output_level; i++) {
          // It's possible that a subset of the files in a level may be in a
          // compaction, due to delete triggered compaction or trivial move.
          // In that case, the below check may not catch a level being
          // compacted as it only checks the first file. The worst that can
          // happen is a scheduled compaction thread will find nothing to do.
          if (!files_[i].empty() && !files_[i][0]->being_compacted) {
            num_sorted_runs++;
          }
        }
      }

      if (compaction_style_ == kCompactionStyleFIFO) {
        score = static_cast<double>(total_size) /
                mutable_cf_options.compaction_options_fifo.max_table_files_size;
        if (score < 1 &&
            mutable_cf_options.compaction_options_fifo.allow_compaction) {
          score = std::max(
              static_cast<double>(num_sorted_runs) /
                  mutable_cf_options.level0_file_num_compaction_trigger,
              score);
        }
        if (score < 1 && mutable_cf_options.ttl > 0) {
          score =
              std::max(static_cast<double>(GetExpiredTtlFilesCount(
                           immutable_options, mutable_cf_options, files_[0])),
                       score);
        }
        if (score < 1 &&
            ShouldChangeFileTemperature(immutable_options, mutable_cf_options,
                                        files_[0])) {
          // For FIFO, just need a large enough score to trigger compaction.
          const double kScoreForNeedCompaction = 1.1;
          score = kScoreForNeedCompaction;
        }
      } else {
        score = static_cast<double>(num_sorted_runs) /
                mutable_cf_options.level0_file_num_compaction_trigger;
        if (compaction_style_ == kCompactionStyleLevel && num_levels() > 1) {
          // Level-based involves L0->L0 compactions that can lead to oversized
          // L0 files. Take into account size as well to avoid later giant
          // compactions to the base level.
          // If score in L0 is always too high, L0->LBase will always be
          // prioritized over LBase->LBase+1 compaction and LBase will
          // accumulate to too large. But if L0 score isn't high enough, L0 will
          // accumulate and data is not moved to LBase fast enough. The score
          // calculation below takes into account L0 size vs LBase size.
          if (immutable_options.level_compaction_dynamic_level_bytes) {
            if (total_size >= mutable_cf_options.max_bytes_for_level_base) {
              // When calculating estimated_compaction_needed_bytes, we assume
              // L0 is qualified as pending compactions. We will need to make
              // sure that it qualifies for compaction.
              // It might be guaranteed by logic below anyway, but we are
              // explicit here to make sure we don't stop writes with no
              // compaction scheduled.
              score = std::max(score, 1.01);
            }
            if (total_size > level_max_bytes_[base_level_]) {
              // In this case, we compare L0 size with actual LBase size and
              // make sure score is more than 1.0 (10.0 after scaled) if L0 is
              // larger than LBase. Since LBase score = LBase size /
              // (target size + total_downcompact_bytes) where
              // total_downcompact_bytes = total_size > LBase size,
              // LBase score is lower than 10.0. So L0->LBase is prioritized
              // over LBase -> LBase+1.
              uint64_t base_level_size = 0;
              for (auto f : files_[base_level_]) {
                base_level_size += f->compensated_file_size;
              }
              score = std::max(score, static_cast<double>(total_size) /
                                          static_cast<double>(std::max(
                                              base_level_size,
                                              level_max_bytes_[base_level_])));
            }
            if (score > 1.0) {
              score *= kScoreScale;
            }
          } else {
            score = std::max(score,
                             static_cast<double>(total_size) /
                                 mutable_cf_options.max_bytes_for_level_base);
          }
        }
      }
    } else {  // level > 0
      // Compute the ratio of current size to size limit.
      uint64_t level_bytes_no_compacting = 0;
      uint64_t level_total_bytes = 0;
      for (auto f : files_[level]) {
        level_total_bytes += f->fd.GetFileSize();
        if (!f->being_compacted) {
          level_bytes_no_compacting += f->compensated_file_size;
        }
      }
      if (!immutable_options.level_compaction_dynamic_level_bytes) {
        score = static_cast<double>(level_bytes_no_compacting) /
                MaxBytesForLevel(level);
      } else {
        if (level_bytes_no_compacting < MaxBytesForLevel(level)) {
          score = static_cast<double>(level_bytes_no_compacting) /
                  MaxBytesForLevel(level);
        } else {
          // If there are a large mount of data being compacted down to the
          // current level soon, we would de-prioritize compaction from
          // a level where the incoming data would be a large ratio. We do
          // it by dividing level size not by target level size, but
          // the target size and the incoming compaction bytes.
          score = static_cast<double>(level_bytes_no_compacting) /
                  (MaxBytesForLevel(level) + total_downcompact_bytes) *
                  kScoreScale;
        }
        // Drain unnecessary levels, but with lower priority compared to
        // when L0 is eligible. Only non-empty levels can be unnecessary.
        // If there is no unnecessary levels, lowest_unnecessary_level_ = -1.
        if (level_bytes_no_compacting > 0 &&
            level <= lowest_unnecessary_level_) {
          score = std::max(
              score, kScoreScale *
                         (1.001 + 0.001 * (lowest_unnecessary_level_ - level)));
        }
      }
      if (level <= lowest_unnecessary_level_) {
        total_downcompact_bytes += level_total_bytes;
      } else if (level_total_bytes > MaxBytesForLevel(level)) {
        total_downcompact_bytes +=
            static_cast<double>(level_total_bytes - MaxBytesForLevel(level));
      }
    }
    compaction_level_[level] = level;
    compaction_score_[level] = score;
  }

  // sort all the levels based on their score. Higher scores get listed
  // first. Use bubble sort because the number of entries are small.
  for (int i = 0; i < num_levels() - 2; i++) {
    for (int j = i + 1; j < num_levels() - 1; j++) {
      if (compaction_score_[i] < compaction_score_[j]) {
        double score = compaction_score_[i];
        int level = compaction_level_[i];
        compaction_score_[i] = compaction_score_[j];
        compaction_level_[i] = compaction_level_[j];
        compaction_score_[j] = score;
        compaction_level_[j] = level;
      }
    }
  }
  ComputeFilesMarkedForCompaction(max_output_level);
  ComputeBottommostFilesMarkedForCompaction(
      immutable_options.allow_ingest_behind);
  ComputeExpiredTtlFiles(immutable_options, mutable_cf_options.ttl);
  ComputeFilesMarkedForPeriodicCompaction(
      immutable_options, mutable_cf_options.periodic_compaction_seconds,
      max_output_level);
  ComputeFilesMarkedForForcedBlobGC(
      mutable_cf_options.blob_garbage_collection_age_cutoff,
      mutable_cf_options.blob_garbage_collection_force_threshold,
      mutable_cf_options.enable_blob_garbage_collection);

  EstimateCompactionBytesNeeded(mutable_cf_options);
}

void VersionStorageInfo::ComputeFilesMarkedForCompaction(int last_level) {
  files_marked_for_compaction_.clear();
  int last_qualify_level = 0;

  // Do not include files from the last level with data
  // If table properties collector suggests a file on the last level,
  // we should not move it to a new level.
  for (int level = last_level; level >= 1; level--) {
    if (!files_[level].empty()) {
      last_qualify_level = level - 1;
      break;
    }
  }

  for (int level = 0; level <= last_qualify_level; level++) {
    for (auto* f : files_[level]) {
      if (!f->being_compacted && f->marked_for_compaction) {
        files_marked_for_compaction_.emplace_back(level, f);
      }
    }
  }
}

void VersionStorageInfo::ComputeExpiredTtlFiles(
    const ImmutableOptions& ioptions, const uint64_t ttl) {
  expired_ttl_files_.clear();
  if (ttl == 0 || compaction_style_ != CompactionStyle::kCompactionStyleLevel) {
    return;
  }

  int64_t _current_time;
  auto status = ioptions.clock->GetCurrentTime(&_current_time);
  if (!status.ok()) {
    return;
  }
  const uint64_t current_time = static_cast<uint64_t>(_current_time);

  for (int level = 0; level < num_levels() - 1; level++) {
    for (FileMetaData* f : files_[level]) {
      if (!f->being_compacted) {
        uint64_t oldest_ancester_time = f->TryGetOldestAncesterTime();
        if (oldest_ancester_time > 0 &&
            oldest_ancester_time < (current_time - ttl)) {
          expired_ttl_files_.emplace_back(level, f);
        }
      }
    }
  }
}

void VersionStorageInfo::ComputeFilesMarkedForPeriodicCompaction(
    const ImmutableOptions& ioptions,
    const uint64_t periodic_compaction_seconds, int last_level) {
  files_marked_for_periodic_compaction_.clear();
  if (periodic_compaction_seconds == 0) {
    return;
  }

  int64_t temp_current_time;
  auto status = ioptions.clock->GetCurrentTime(&temp_current_time);
  if (!status.ok()) {
    return;
  }
  const uint64_t current_time = static_cast<uint64_t>(temp_current_time);

  // If periodic_compaction_seconds is larger than current time, periodic
  // compaction can't possibly be triggered.
  if (periodic_compaction_seconds > current_time) {
    return;
  }

  const uint64_t allowed_time_limit =
      current_time - periodic_compaction_seconds;

  // Find the adjust_allowed_time_limit such that it includes files that are
  // going to expire by the time next daily offpeak starts.
  const OffpeakTimeInfo offpeak_time_info =
      offpeak_time_option_.GetOffpeakTimeInfo(current_time);
  const uint64_t adjusted_allowed_time_limit =
      allowed_time_limit +
      (offpeak_time_info.is_now_offpeak
           ? offpeak_time_info.seconds_till_next_offpeak_start
           : 0);

  for (int level = 0; level <= last_level; level++) {
    for (auto f : files_[level]) {
      if (!f->being_compacted) {
        // Compute a file's modification time in the following order:
        // 1. Use file_creation_time table property if it is > 0.
        // 2. Use creation_time table property if it is > 0.
        // 3. Use file's mtime metadata if the above two table properties are 0.
        // Don't consider the file at all if the modification time cannot be
        // correctly determined based on the above conditions.
        uint64_t file_modification_time = f->TryGetFileCreationTime();
        if (file_modification_time == kUnknownFileCreationTime) {
          file_modification_time = f->TryGetOldestAncesterTime();
        }
        if (file_modification_time == kUnknownOldestAncesterTime) {
          auto file_path = TableFileName(ioptions.cf_paths, f->fd.GetNumber(),
                                         f->fd.GetPathId());
          status = ioptions.env->GetFileModificationTime(
              file_path, &file_modification_time);
          if (!status.ok()) {
            ROCKS_LOG_WARN(ioptions.logger,
                           "Can't get file modification time: %s: %s",
                           file_path.c_str(), status.ToString().c_str());
            continue;
          }
        }
        if (file_modification_time > 0 &&
            file_modification_time < adjusted_allowed_time_limit) {
          files_marked_for_periodic_compaction_.emplace_back(level, f);
        }
      }
    }
  }
}

void VersionStorageInfo::ComputeFilesMarkedForForcedBlobGC(
    double blob_garbage_collection_age_cutoff,
    double blob_garbage_collection_force_threshold,
    bool enable_blob_garbage_collection) {
  files_marked_for_forced_blob_gc_.clear();
  if (!(enable_blob_garbage_collection &&
        blob_garbage_collection_age_cutoff > 0.0 &&
        blob_garbage_collection_force_threshold < 1.0)) {
    return;
  }

  if (blob_files_.empty()) {
    return;
  }

  // Number of blob files eligible for GC based on age
  const size_t cutoff_count = static_cast<size_t>(
      blob_garbage_collection_age_cutoff * blob_files_.size());
  if (!cutoff_count) {
    return;
  }

  // Compute the sum of total and garbage bytes over the oldest batch of blob
  // files. The oldest batch is defined as the set of blob files which are
  // kept alive by the same SSTs as the very oldest one. Here is a toy example.
  // Let's assume we have three SSTs 1, 2, and 3, and four blob files 10, 11,
  // 12, and 13. Also, let's say SSTs 1 and 2 both rely on blob file 10 and
  // potentially some higher-numbered ones, while SST 3 relies on blob file 12
  // and potentially some higher-numbered ones. Then, the SST to oldest blob
  // file mapping is as follows:
  //
  // SST file number               Oldest blob file number
  // 1                             10
  // 2                             10
  // 3                             12
  //
  // This is what the same thing looks like from the blob files' POV. (Note that
  // the linked SSTs simply denote the inverse mapping of the above.)
  //
  // Blob file number              Linked SST set
  // 10                            {1, 2}
  // 11                            {}
  // 12                            {3}
  // 13                            {}
  //
  // Then, the oldest batch of blob files consists of blob files 10 and 11,
  // and we can get rid of them by forcing the compaction of SSTs 1 and 2.
  //
  // Note that the overall ratio of garbage computed for the batch has to exceed
  // blob_garbage_collection_force_threshold and the entire batch has to be
  // eligible for GC according to blob_garbage_collection_age_cutoff in order
  // for us to schedule any compactions.
  const auto& oldest_meta = blob_files_.front();
  assert(oldest_meta);

  const auto& linked_ssts = oldest_meta->GetLinkedSsts();
  assert(!linked_ssts.empty());

  size_t count = 1;
  uint64_t sum_total_blob_bytes = oldest_meta->GetTotalBlobBytes();
  uint64_t sum_garbage_blob_bytes = oldest_meta->GetGarbageBlobBytes();

  assert(cutoff_count <= blob_files_.size());

  for (; count < cutoff_count; ++count) {
    const auto& meta = blob_files_[count];
    assert(meta);

    if (!meta->GetLinkedSsts().empty()) {
      // Found the beginning of the next batch of blob files
      break;
    }

    sum_total_blob_bytes += meta->GetTotalBlobBytes();
    sum_garbage_blob_bytes += meta->GetGarbageBlobBytes();
  }

  if (count < blob_files_.size()) {
    const auto& meta = blob_files_[count];
    assert(meta);

    if (meta->GetLinkedSsts().empty()) {
      // Some files in the oldest batch are not eligible for GC
      return;
    }
  }

  if (sum_garbage_blob_bytes <
      blob_garbage_collection_force_threshold * sum_total_blob_bytes) {
    return;
  }

  for (uint64_t sst_file_number : linked_ssts) {
    const FileLocation location = GetFileLocation(sst_file_number);
    assert(location.IsValid());

    const int level = location.GetLevel();
    assert(level >= 0);

    const size_t pos = location.GetPosition();

    FileMetaData* const sst_meta = files_[level][pos];
    assert(sst_meta);

    if (sst_meta->being_compacted) {
      continue;
    }

    files_marked_for_forced_blob_gc_.emplace_back(level, sst_meta);
  }
}

namespace {

// used to sort files by size
struct Fsize {
  size_t index;
  FileMetaData* file;
};

// Comparator that is used to sort files based on their size
// In normal mode: descending size
bool CompareCompensatedSizeDescending(const Fsize& first, const Fsize& second) {
  return (first.file->compensated_file_size >
          second.file->compensated_file_size);
}
}  // anonymous namespace

void VersionStorageInfo::AddFile(int level, FileMetaData* f) {
  auto& level_files = files_[level];
  level_files.push_back(f);

  f->refs++;
}

void VersionStorageInfo::AddBlobFile(
    std::shared_ptr<BlobFileMetaData> blob_file_meta) {
  assert(blob_file_meta);

  assert(blob_files_.empty() ||
         (blob_files_.back() && blob_files_.back()->GetBlobFileNumber() <
                                    blob_file_meta->GetBlobFileNumber()));

  blob_files_.emplace_back(std::move(blob_file_meta));
}

VersionStorageInfo::BlobFiles::const_iterator
VersionStorageInfo::GetBlobFileMetaDataLB(uint64_t blob_file_number) const {
  return std::lower_bound(
      blob_files_.begin(), blob_files_.end(), blob_file_number,
      [](const std::shared_ptr<BlobFileMetaData>& lhs, uint64_t rhs) {
        assert(lhs);
        return lhs->GetBlobFileNumber() < rhs;
      });
}

void VersionStorageInfo::SetFinalized() {
  finalized_ = true;

#ifndef NDEBUG
  if (compaction_style_ != kCompactionStyleLevel) {
    // Not level based compaction.
    return;
  }
  assert(base_level_ < 0 || num_levels() == 1 ||
         (base_level_ >= 1 && base_level_ < num_levels()));
  // Verify all levels newer than base_level are empty except L0
  for (int level = 1; level < base_level(); level++) {
    assert(NumLevelBytes(level) == 0);
  }
  uint64_t max_bytes_prev_level = 0;
  for (int level = base_level(); level < num_levels() - 1; level++) {
    if (LevelFiles(level).size() == 0) {
      continue;
    }
    assert(MaxBytesForLevel(level) >= max_bytes_prev_level);
    max_bytes_prev_level = MaxBytesForLevel(level);
  }
  for (int level = 0; level < num_levels(); level++) {
    assert(LevelFiles(level).size() == 0 ||
           LevelFiles(level).size() == LevelFilesBrief(level).num_files);
    if (LevelFiles(level).size() > 0) {
      assert(level < num_non_empty_levels());
    }
  }
  assert(compaction_level_.size() > 0);
  assert(compaction_level_.size() == compaction_score_.size());
#endif
}

void VersionStorageInfo::UpdateNumNonEmptyLevels() {
  num_non_empty_levels_ = num_levels_;
  for (int i = num_levels_ - 1; i >= 0; i--) {
    if (files_[i].size() != 0) {
      return;
    } else {
      num_non_empty_levels_ = i;
    }
  }
}

namespace {
// Sort `temp` based on ratio of overlapping size over file size
void SortFileByOverlappingRatio(
    const InternalKeyComparator& icmp, const std::vector<FileMetaData*>& files,
    const std::vector<FileMetaData*>& next_level_files, SystemClock* clock,
    int level, int num_non_empty_levels, uint64_t ttl,
    std::vector<Fsize>* temp) {
  std::unordered_map<uint64_t, uint64_t> file_to_order;
  auto next_level_it = next_level_files.begin();

  int64_t curr_time;
  Status status = clock->GetCurrentTime(&curr_time);
  if (!status.ok()) {
    // If we can't get time, disable TTL.
    ttl = 0;
  }

  FileTtlBooster ttl_booster(static_cast<uint64_t>(curr_time), ttl,
                             num_non_empty_levels, level);

  for (auto& file : files) {
    uint64_t overlapping_bytes = 0;
    // Skip files in next level that is smaller than current file
    while (next_level_it != next_level_files.end() &&
           icmp.Compare((*next_level_it)->largest, file->smallest) < 0) {
      next_level_it++;
    }

    while (next_level_it != next_level_files.end() &&
           icmp.Compare((*next_level_it)->smallest, file->largest) < 0) {
      overlapping_bytes += (*next_level_it)->fd.file_size;

      if (icmp.Compare((*next_level_it)->largest, file->largest) > 0) {
        // next level file cross large boundary of current file.
        break;
      }
      next_level_it++;
    }

    uint64_t ttl_boost_score = (ttl > 0) ? ttl_booster.GetBoostScore(file) : 1;
    assert(ttl_boost_score > 0);
    assert(file->compensated_file_size != 0);
    file_to_order[file->fd.GetNumber()] = overlapping_bytes * 1024U /
                                          file->compensated_file_size /
                                          ttl_boost_score;
  }

  size_t num_to_sort = temp->size() > VersionStorageInfo::kNumberFilesToSort
                           ? VersionStorageInfo::kNumberFilesToSort
                           : temp->size();

  std::partial_sort(temp->begin(), temp->begin() + num_to_sort, temp->end(),
                    [&](const Fsize& f1, const Fsize& f2) -> bool {
                      // If score is the same, pick file with smaller keys.
                      // This makes the algorithm more deterministic, and also
                      // help the trivial move case to have more files to
                      // extend.
                      if (file_to_order[f1.file->fd.GetNumber()] ==
                          file_to_order[f2.file->fd.GetNumber()]) {
                        return icmp.Compare(f1.file->smallest,
                                            f2.file->smallest) < 0;
                      }
                      return file_to_order[f1.file->fd.GetNumber()] <
                             file_to_order[f2.file->fd.GetNumber()];
                    });
}

void SortFileByRoundRobin(const InternalKeyComparator& icmp,
                          std::vector<InternalKey>* compact_cursor,
                          bool level0_non_overlapping, int level,
                          std::vector<Fsize>* temp) {
  if (level == 0 && !level0_non_overlapping) {
    // Using kOldestSmallestSeqFirst when level === 0, since the
    // files may overlap (not fully sorted)
    std::sort(temp->begin(), temp->end(),
              [](const Fsize& f1, const Fsize& f2) -> bool {
                return f1.file->fd.smallest_seqno < f2.file->fd.smallest_seqno;
              });
    return;
  }

  bool should_move_files =
      compact_cursor->at(level).size() > 0 && temp->size() > 1;

  // The iterator points to the Fsize with smallest key larger than or equal to
  // the given cursor
  std::vector<Fsize>::iterator current_file_iter;
  if (should_move_files) {
    // Find the file of which the smallest key is larger than or equal to
    // the cursor (the smallest key in the successor file of the last
    // chosen file), skip this if the cursor is invalid or there is only
    // one file in this level
    current_file_iter = std::lower_bound(
        temp->begin(), temp->end(), compact_cursor->at(level),
        [&](const Fsize& f, const InternalKey& cursor) -> bool {
          return icmp.Compare(cursor, f.file->smallest) > 0;
        });

    should_move_files =
        current_file_iter != temp->end() && current_file_iter != temp->begin();
  }
  if (should_move_files) {
    // Construct a local temporary vector
    std::vector<Fsize> local_temp;
    local_temp.reserve(temp->size());
    // Move the selected File into the first position and its successors
    // into the second, third, ..., positions
    for (auto iter = current_file_iter; iter != temp->end(); iter++) {
      local_temp.push_back(*iter);
    }
    // Move the origin predecessors of the selected file in a round-robin
    // manner
    for (auto iter = temp->begin(); iter != current_file_iter; iter++) {
      local_temp.push_back(*iter);
    }
    // Replace all the items in temp
    for (size_t i = 0; i < local_temp.size(); i++) {
      temp->at(i) = local_temp[i];
    }
  }
}
}  // anonymous namespace

void VersionStorageInfo::UpdateFilesByCompactionPri(
    const ImmutableOptions& ioptions, const MutableCFOptions& options) {
  if (compaction_style_ == kCompactionStyleNone ||
      compaction_style_ == kCompactionStyleFIFO ||
      compaction_style_ == kCompactionStyleUniversal) {
    // don't need this
    return;
  }
  // No need to sort the highest level because it is never compacted.
  for (int level = 0; level < num_levels() - 1; level++) {
    const std::vector<FileMetaData*>& files = files_[level];
    auto& files_by_compaction_pri = files_by_compaction_pri_[level];
    assert(files_by_compaction_pri.size() == 0);

    // populate a temp vector for sorting based on size
    std::vector<Fsize> temp(files.size());
    for (size_t i = 0; i < files.size(); i++) {
      temp[i].index = i;
      temp[i].file = files[i];
    }

    // sort the top number_of_files_to_sort_ based on file size
    size_t num = VersionStorageInfo::kNumberFilesToSort;
    if (num > temp.size()) {
      num = temp.size();
    }
    switch (ioptions.compaction_pri) {
      case kByCompensatedSize:
        std::partial_sort(temp.begin(), temp.begin() + num, temp.end(),
                          CompareCompensatedSizeDescending);
        break;
      case kOldestLargestSeqFirst:
        std::sort(temp.begin(), temp.end(),
                  [](const Fsize& f1, const Fsize& f2) -> bool {
                    return f1.file->fd.largest_seqno <
                           f2.file->fd.largest_seqno;
                  });
        break;
      case kOldestSmallestSeqFirst:
        std::sort(temp.begin(), temp.end(),
                  [](const Fsize& f1, const Fsize& f2) -> bool {
                    return f1.file->fd.smallest_seqno <
                           f2.file->fd.smallest_seqno;
                  });
        break;
      case kMinOverlappingRatio:
        SortFileByOverlappingRatio(*internal_comparator_, files_[level],
                                   files_[level + 1], ioptions.clock, level,
                                   num_non_empty_levels_, options.ttl, &temp);
        break;
      case kRoundRobin:
        SortFileByRoundRobin(*internal_comparator_, &compact_cursor_,
                             level0_non_overlapping_, level, &temp);
        break;
      default:
        assert(false);
    }
    assert(temp.size() == files.size());

    // initialize files_by_compaction_pri_
    for (size_t i = 0; i < temp.size(); i++) {
      files_by_compaction_pri.push_back(static_cast<int>(temp[i].index));
    }
    next_file_to_compact_by_size_[level] = 0;
    assert(files_[level].size() == files_by_compaction_pri_[level].size());
  }
}

void VersionStorageInfo::GenerateLevel0NonOverlapping() {
  assert(!finalized_);
  level0_non_overlapping_ = true;
  if (level_files_brief_.size() == 0) {
    return;
  }

  // A copy of L0 files sorted by smallest key
  std::vector<FdWithKeyRange> level0_sorted_file(
      level_files_brief_[0].files,
      level_files_brief_[0].files + level_files_brief_[0].num_files);
  std::sort(level0_sorted_file.begin(), level0_sorted_file.end(),
            [this](const FdWithKeyRange& f1, const FdWithKeyRange& f2) -> bool {
              return (internal_comparator_->Compare(f1.smallest_key,
                                                    f2.smallest_key) < 0);
            });

  for (size_t i = 1; i < level0_sorted_file.size(); ++i) {
    FdWithKeyRange& f = level0_sorted_file[i];
    FdWithKeyRange& prev = level0_sorted_file[i - 1];
    if (internal_comparator_->Compare(prev.largest_key, f.smallest_key) >= 0) {
      level0_non_overlapping_ = false;
      break;
    }
  }
}

void VersionStorageInfo::GenerateBottommostFiles() {
  assert(!finalized_);
  assert(bottommost_files_.empty());
  for (size_t level = 0; level < level_files_brief_.size(); ++level) {
    for (size_t file_idx = 0; file_idx < level_files_brief_[level].num_files;
         ++file_idx) {
      const FdWithKeyRange& f = level_files_brief_[level].files[file_idx];
      int l0_file_idx;
      if (level == 0) {
        l0_file_idx = static_cast<int>(file_idx);
      } else {
        l0_file_idx = -1;
      }
      Slice smallest_user_key = ExtractUserKey(f.smallest_key);
      Slice largest_user_key = ExtractUserKey(f.largest_key);
      if (!RangeMightExistAfterSortedRun(smallest_user_key, largest_user_key,
                                         static_cast<int>(level),
                                         l0_file_idx)) {
        bottommost_files_.emplace_back(static_cast<int>(level),
                                       f.file_metadata);
      }
    }
  }
}

void VersionStorageInfo::GenerateFileLocationIndex() {
  size_t num_files = 0;

  for (int level = 0; level < num_levels_; ++level) {
    num_files += files_[level].size();
  }

  file_locations_.reserve(num_files);

  for (int level = 0; level < num_levels_; ++level) {
    for (size_t pos = 0; pos < files_[level].size(); ++pos) {
      const FileMetaData* const meta = files_[level][pos];
      assert(meta);

      const uint64_t file_number = meta->fd.GetNumber();

      assert(file_locations_.find(file_number) == file_locations_.end());
      file_locations_.emplace(file_number, FileLocation(level, pos));
    }
  }
}

void VersionStorageInfo::UpdateOldestSnapshot(SequenceNumber seqnum,
                                              bool allow_ingest_behind) {
  assert(seqnum >= oldest_snapshot_seqnum_);
  oldest_snapshot_seqnum_ = seqnum;
  if (oldest_snapshot_seqnum_ > bottommost_files_mark_threshold_) {
    ComputeBottommostFilesMarkedForCompaction(allow_ingest_behind);
  }
}

void VersionStorageInfo::ComputeBottommostFilesMarkedForCompaction(
    bool allow_ingest_behind) {
  bottommost_files_marked_for_compaction_.clear();
  bottommost_files_mark_threshold_ = kMaxSequenceNumber;
  if (allow_ingest_behind) {
    return;
  }
  // If a file's creation time is larger than creation_time_ub,
  // it is too new to be marked for compaction.
  int64_t creation_time_ub = 0;
  bool needs_delay = bottommost_file_compaction_delay_ > 0;
  if (needs_delay) {
    int64_t current_time = 0;
    clock_->GetCurrentTime(&current_time).PermitUncheckedError();
    // Note that if GetCurrentTime() fails, current_time will be 0.
    // We will treat it as is and treat all files as too new.
    // The subtraction will not underflow since
    // bottommost_file_compaction_delay_ is of type uint32_t.
    creation_time_ub =
        current_time - static_cast<int64_t>(bottommost_file_compaction_delay_);
  }

  for (auto& level_and_file : bottommost_files_) {
    if (!level_and_file.second->being_compacted &&
        level_and_file.second->fd.largest_seqno != 0 &&
        level_and_file.second->num_deletions > 1) {
      // largest_seqno might be nonzero due to containing the final key in an
      // earlier compaction, whose seqnum we didn't zero out.
      if (level_and_file.second->fd.largest_seqno < oldest_snapshot_seqnum_) {
        if (!needs_delay) {
          bottommost_files_marked_for_compaction_.push_back(level_and_file);
        } else if (creation_time_ub > 0) {
          int64_t creation_time = static_cast<int64_t>(
              level_and_file.second->TryGetFileCreationTime());
          if (creation_time == kUnknownFileCreationTime ||
              creation_time <= creation_time_ub) {
            bottommost_files_marked_for_compaction_.push_back(level_and_file);
          } else {
            // Just ignore this file for both
            // bottommost_files_marked_for_compaction_ and
            // bottommost_files_mark_threshold_. The next time
            // this method is called, it will try this file again. The method
            // is called after a new Version creation (compaction, flush, etc.),
            // after a compaction is picked, and after a snapshot newer than
            // bottommost_files_mark_threshold_ is released.
          }
        } else {
          // creation_time_ub <= 0, all files are too new to be marked for
          // compaction.
        }
      } else {
        bottommost_files_mark_threshold_ =
            std::min(bottommost_files_mark_threshold_,
                     level_and_file.second->fd.largest_seqno);
      }
    }
  }
}

void Version::Ref() { ++refs_; }

bool Version::Unref() {
  assert(refs_ >= 1);
  --refs_;
  if (refs_ == 0) {
    delete this;
    return true;
  }
  return false;
}

bool VersionStorageInfo::OverlapInLevel(int level,
                                        const Slice* smallest_user_key,
                                        const Slice* largest_user_key) {
  if (level >= num_non_empty_levels_) {
    // empty level, no overlap
    return false;
  }
  return SomeFileOverlapsRange(*internal_comparator_, (level > 0),
                               level_files_brief_[level], smallest_user_key,
                               largest_user_key);
}

// Store in "*inputs" all files in "level" that overlap [begin,end]
// If hint_index is specified, then it points to a file in the
// overlapping range.
// The file_index returns a pointer to any file in an overlapping range.
void VersionStorageInfo::GetOverlappingInputs(
    int level, const InternalKey* begin, const InternalKey* end,
    std::vector<FileMetaData*>* inputs, int hint_index, int* file_index,
    bool expand_range, InternalKey** next_smallest) const {
  if (level >= num_non_empty_levels_) {
    // this level is empty, no overlapping inputs
    return;
  }

  inputs->clear();
  if (file_index) {
    *file_index = -1;
  }
  const Comparator* user_cmp = user_comparator_;
  if (level > 0) {
    GetOverlappingInputsRangeBinarySearch(level, begin, end, inputs, hint_index,
                                          file_index, false, next_smallest);
    return;
  }

  if (next_smallest) {
    // next_smallest key only makes sense for non-level 0, where files are
    // non-overlapping
    *next_smallest = nullptr;
  }

  Slice user_begin, user_end;
  if (begin != nullptr) {
    user_begin = begin->user_key();
  }
  if (end != nullptr) {
    user_end = end->user_key();
  }

  // index stores the file index need to check.
  std::list<size_t> index;
  for (size_t i = 0; i < level_files_brief_[level].num_files; i++) {
    index.emplace_back(i);
  }

  while (!index.empty()) {
    bool found_overlapping_file = false;
    auto iter = index.begin();
    while (iter != index.end()) {
      FdWithKeyRange* f = &(level_files_brief_[level].files[*iter]);
      const Slice file_start = ExtractUserKey(f->smallest_key);
      const Slice file_limit = ExtractUserKey(f->largest_key);
      if (begin != nullptr &&
          user_cmp->CompareWithoutTimestamp(file_limit, user_begin) < 0) {
        // "f" is completely before specified range; skip it
        iter++;
      } else if (end != nullptr &&
                 user_cmp->CompareWithoutTimestamp(file_start, user_end) > 0) {
        // "f" is completely after specified range; skip it
        iter++;
      } else {
        // if overlap
        inputs->emplace_back(files_[level][*iter]);
        found_overlapping_file = true;
        // record the first file index.
        if (file_index && *file_index == -1) {
          *file_index = static_cast<int>(*iter);
        }
        // the related file is overlap, erase to avoid checking again.
        iter = index.erase(iter);
        if (expand_range) {
          if (begin != nullptr &&
              user_cmp->CompareWithoutTimestamp(file_start, user_begin) < 0) {
            user_begin = file_start;
          }
          if (end != nullptr &&
              user_cmp->CompareWithoutTimestamp(file_limit, user_end) > 0) {
            user_end = file_limit;
          }
        }
      }
    }
    // if all the files left are not overlap, break
    if (!found_overlapping_file) {
      break;
    }
  }
}

// Store in "*inputs" files in "level" that within range [begin,end]
// Guarantee a "clean cut" boundary between the files in inputs
// and the surrounding files and the maxinum number of files.
// This will ensure that no parts of a key are lost during compaction.
// If hint_index is specified, then it points to a file in the range.
// The file_index returns a pointer to any file in an overlapping range.
void VersionStorageInfo::GetCleanInputsWithinInterval(
    int level, const InternalKey* begin, const InternalKey* end,
    std::vector<FileMetaData*>* inputs, int hint_index, int* file_index) const {
  inputs->clear();
  if (file_index) {
    *file_index = -1;
  }
  if (level >= num_non_empty_levels_ || level == 0 ||
      level_files_brief_[level].num_files == 0) {
    // this level is empty, no inputs within range
    // also don't support clean input interval within L0
    return;
  }

  GetOverlappingInputsRangeBinarySearch(level, begin, end, inputs, hint_index,
                                        file_index, true /* within_interval */);
}

// Store in "*inputs" all files in "level" that overlap [begin,end]
// Employ binary search to find at least one file that overlaps the
// specified range. From that file, iterate backwards and
// forwards to find all overlapping files.
// if within_range is set, then only store the maximum clean inputs
// within range [begin, end]. "clean" means there is a boundary
// between the files in "*inputs" and the surrounding files
void VersionStorageInfo::GetOverlappingInputsRangeBinarySearch(
    int level, const InternalKey* begin, const InternalKey* end,
    std::vector<FileMetaData*>* inputs, int hint_index, int* file_index,
    bool within_interval, InternalKey** next_smallest) const {
  assert(level > 0);

  auto user_cmp = user_comparator_;
  const FdWithKeyRange* files = level_files_brief_[level].files;
  const int num_files = static_cast<int>(level_files_brief_[level].num_files);

  // begin to use binary search to find lower bound
  // and upper bound.
  int start_index = 0;
  int end_index = num_files;

  if (begin != nullptr) {
    // if within_interval is true, with file_key would find
    // not overlapping ranges in std::lower_bound.
    auto cmp = [&user_cmp, &within_interval](const FdWithKeyRange& f,
                                             const InternalKey* k) {
      auto& file_key = within_interval ? f.file_metadata->smallest
                                       : f.file_metadata->largest;
      return sstableKeyCompare(user_cmp, file_key, *k) < 0;
    };

    start_index = static_cast<int>(
        std::lower_bound(files,
                         files + (hint_index == -1 ? num_files : hint_index),
                         begin, cmp) -
        files);

    if (start_index > 0 && within_interval) {
      bool is_overlapping = true;
      while (is_overlapping && start_index < num_files) {
        auto& pre_limit = files[start_index - 1].file_metadata->largest;
        auto& cur_start = files[start_index].file_metadata->smallest;
        is_overlapping = sstableKeyCompare(user_cmp, pre_limit, cur_start) == 0;
        start_index += is_overlapping;
      }
    }
  }

  if (end != nullptr) {
    // if within_interval is true, with file_key would find
    // not overlapping ranges in std::upper_bound.
    auto cmp = [&user_cmp, &within_interval](const InternalKey* k,
                                             const FdWithKeyRange& f) {
      auto& file_key = within_interval ? f.file_metadata->largest
                                       : f.file_metadata->smallest;
      return sstableKeyCompare(user_cmp, *k, file_key) < 0;
    };

    end_index = static_cast<int>(
        std::upper_bound(files + start_index, files + num_files, end, cmp) -
        files);

    if (end_index < num_files && within_interval) {
      bool is_overlapping = true;
      while (is_overlapping && end_index > start_index) {
        auto& next_start = files[end_index].file_metadata->smallest;
        auto& cur_limit = files[end_index - 1].file_metadata->largest;
        is_overlapping =
            sstableKeyCompare(user_cmp, cur_limit, next_start) == 0;
        end_index -= is_overlapping;
      }
    }
  }

  assert(start_index <= end_index);

  // If there were no overlapping files, return immediately.
  if (start_index == end_index) {
    if (next_smallest) {
      *next_smallest = nullptr;
    }
    return;
  }

  assert(start_index < end_index);

  // returns the index where an overlap is found
  if (file_index) {
    *file_index = start_index;
  }

  // insert overlapping files into vector
  for (int i = start_index; i < end_index; i++) {
    inputs->push_back(files_[level][i]);
  }

  if (next_smallest != nullptr) {
    // Provide the next key outside the range covered by inputs
    if (end_index < static_cast<int>(files_[level].size())) {
      **next_smallest = files_[level][end_index]->smallest;
    } else {
      *next_smallest = nullptr;
    }
  }
}

uint64_t VersionStorageInfo::NumLevelBytes(int level) const {
  assert(level >= 0);
  assert(level < num_levels());
  return TotalFileSize(files_[level]);
}

const char* VersionStorageInfo::LevelSummary(
    LevelSummaryStorage* scratch) const {
  int len = 0;
  if (compaction_style_ == kCompactionStyleLevel && num_levels() > 1) {
    assert(base_level_ < static_cast<int>(level_max_bytes_.size()));
    if (level_multiplier_ != 0.0) {
      len = snprintf(
          scratch->buffer, sizeof(scratch->buffer),
          "base level %d level multiplier %.2f max bytes base %" PRIu64 " ",
          base_level_, level_multiplier_, level_max_bytes_[base_level_]);
    }
  }
  len +=
      snprintf(scratch->buffer + len, sizeof(scratch->buffer) - len, "files[");
  for (int i = 0; i < num_levels(); i++) {
    int sz = sizeof(scratch->buffer) - len;
    int ret = snprintf(scratch->buffer + len, sz, "%d ", int(files_[i].size()));
    if (ret < 0 || ret >= sz) break;
    len += ret;
  }
  if (len > 0) {
    // overwrite the last space
    --len;
  }
  len += snprintf(scratch->buffer + len, sizeof(scratch->buffer) - len,
                  "] max score %.2f", compaction_score_[0]);

  if (!files_marked_for_compaction_.empty()) {
    snprintf(scratch->buffer + len, sizeof(scratch->buffer) - len,
             " (%" ROCKSDB_PRIszt " files need compaction)",
             files_marked_for_compaction_.size());
  }

  return scratch->buffer;
}

const char* VersionStorageInfo::LevelFileSummary(FileSummaryStorage* scratch,
                                                 int level) const {
  int len = snprintf(scratch->buffer, sizeof(scratch->buffer), "files_size[");
  for (const auto& f : files_[level]) {
    int sz = sizeof(scratch->buffer) - len;
    char sztxt[16];
    AppendHumanBytes(f->fd.GetFileSize(), sztxt, sizeof(sztxt));
    int ret = snprintf(scratch->buffer + len, sz,
                       "#%" PRIu64 "(seq=%" PRIu64 ",sz=%s,%d) ",
                       f->fd.GetNumber(), f->fd.smallest_seqno, sztxt,
                       static_cast<int>(f->being_compacted));
    if (ret < 0 || ret >= sz) break;
    len += ret;
  }
  // overwrite the last space (only if files_[level].size() is non-zero)
  if (files_[level].size() && len > 0) {
    --len;
  }
  snprintf(scratch->buffer + len, sizeof(scratch->buffer) - len, "]");
  return scratch->buffer;
}

bool VersionStorageInfo::HasMissingEpochNumber() const {
  for (int level = 0; level < num_levels_; ++level) {
    for (const FileMetaData* f : files_[level]) {
      if (f->epoch_number == kUnknownEpochNumber) {
        return true;
      }
    }
  }
  return false;
}

uint64_t VersionStorageInfo::GetMaxEpochNumberOfFiles() const {
  uint64_t max_epoch_number = kUnknownEpochNumber;
  for (int level = 0; level < num_levels_; ++level) {
    for (const FileMetaData* f : files_[level]) {
      max_epoch_number = std::max(max_epoch_number, f->epoch_number);
    }
  }
  return max_epoch_number;
}

void VersionStorageInfo::RecoverEpochNumbers(ColumnFamilyData* cfd) {
  cfd->ResetNextEpochNumber();

  bool reserve_epoch_num_for_file_ingested_behind =
      cfd->ioptions()->allow_ingest_behind;
  if (reserve_epoch_num_for_file_ingested_behind) {
    uint64_t reserved_epoch_number = cfd->NewEpochNumber();
    assert(reserved_epoch_number == kReservedEpochNumberForFileIngestedBehind);
    ROCKS_LOG_INFO(cfd->ioptions()->info_log.get(),
                   "[%s]CF has reserved epoch number %" PRIu64
                   " for files ingested "
                   "behind since `Options::allow_ingest_behind` is true",
                   cfd->GetName().c_str(), reserved_epoch_number);
  }

  if (HasMissingEpochNumber()) {
    assert(epoch_number_requirement_ == EpochNumberRequirement::kMightMissing);
    assert(num_levels_ >= 1);

    for (int level = num_levels_ - 1; level >= 1; --level) {
      auto& files_at_level = files_[level];
      if (files_at_level.empty()) {
        continue;
      }
      uint64_t next_epoch_number = cfd->NewEpochNumber();
      for (FileMetaData* f : files_at_level) {
        f->epoch_number = next_epoch_number;
      }
    }

    for (auto file_meta_iter = files_[0].rbegin();
         file_meta_iter != files_[0].rend(); file_meta_iter++) {
      FileMetaData* f = *file_meta_iter;
      f->epoch_number = cfd->NewEpochNumber();
    }

    ROCKS_LOG_WARN(cfd->ioptions()->info_log.get(),
                   "[%s]CF's epoch numbers are inferred based on seqno",
                   cfd->GetName().c_str());
    epoch_number_requirement_ = EpochNumberRequirement::kMustPresent;
  } else {
    assert(epoch_number_requirement_ == EpochNumberRequirement::kMustPresent);
    cfd->SetNextEpochNumber(
        std::max(GetMaxEpochNumberOfFiles() + 1, cfd->GetNextEpochNumber()));
  }
}

uint64_t VersionStorageInfo::MaxNextLevelOverlappingBytes() {
  uint64_t result = 0;
  std::vector<FileMetaData*> overlaps;
  for (int level = 1; level < num_levels() - 1; level++) {
    for (const auto& f : files_[level]) {
      GetOverlappingInputs(level + 1, &f->smallest, &f->largest, &overlaps);
      const uint64_t sum = TotalFileSize(overlaps);
      if (sum > result) {
        result = sum;
      }
    }
  }
  return result;
}

uint64_t VersionStorageInfo::MaxBytesForLevel(int level) const {
  // Note: the result for level zero is not really used since we set
  // the level-0 compaction threshold based on number of files.
  assert(level >= 0);
  assert(level < static_cast<int>(level_max_bytes_.size()));
  return level_max_bytes_[level];
}

void VersionStorageInfo::CalculateBaseBytes(const ImmutableOptions& ioptions,
                                            const MutableCFOptions& options) {
  // Special logic to set number of sorted runs.
  // It is to match the previous behavior when all files are in L0.
  int num_l0_count = static_cast<int>(files_[0].size());
  if (compaction_style_ == kCompactionStyleUniversal) {
    // For universal compaction, we use level0 score to indicate
    // compaction score for the whole DB. Adding other levels as if
    // they are L0 files.
    for (int i = 1; i < num_levels(); i++) {
      if (!files_[i].empty()) {
        num_l0_count++;
      }
    }
  }
  set_l0_delay_trigger_count(num_l0_count);

  level_max_bytes_.resize(ioptions.num_levels);
  if (!ioptions.level_compaction_dynamic_level_bytes) {
    base_level_ = (ioptions.compaction_style == kCompactionStyleLevel) ? 1 : -1;

    // Calculate for static bytes base case
    for (int i = 0; i < ioptions.num_levels; ++i) {
      if (i == 0 && ioptions.compaction_style == kCompactionStyleUniversal) {
        level_max_bytes_[i] = options.max_bytes_for_level_base;
      } else if (i > 1) {
        level_max_bytes_[i] = MultiplyCheckOverflow(
            MultiplyCheckOverflow(level_max_bytes_[i - 1],
                                  options.max_bytes_for_level_multiplier),
            options.MaxBytesMultiplerAdditional(i - 1));
      } else {
        level_max_bytes_[i] = options.max_bytes_for_level_base;
      }
    }
  } else {
    assert(ioptions.compaction_style == kCompactionStyleLevel);
    uint64_t max_level_size = 0;

    int first_non_empty_level = -1;
    // Find size of non-L0 level of most data.
    // Cannot use the size of the last level because it can be empty or less
    // than previous levels after compaction.
    for (int i = 1; i < num_levels_; i++) {
      uint64_t total_size = 0;
      for (const auto& f : files_[i]) {
        total_size += f->fd.GetFileSize();
      }
      if (total_size > 0 && first_non_empty_level == -1) {
        first_non_empty_level = i;
      }
      if (total_size > max_level_size) {
        max_level_size = total_size;
      }
    }

    // Prefill every level's max bytes to disallow compaction from there.
    for (int i = 0; i < num_levels_; i++) {
      level_max_bytes_[i] = std::numeric_limits<uint64_t>::max();
    }

    lowest_unnecessary_level_ = -1;
    if (max_level_size == 0) {
      // No data for L1 and up. L0 compacts to last level directly.
      // No compaction from L1+ needs to be scheduled.
      base_level_ = num_levels_ - 1;
    } else {
      assert(first_non_empty_level >= 1);
      uint64_t base_bytes_max = options.max_bytes_for_level_base;
      uint64_t base_bytes_min = static_cast<uint64_t>(
          base_bytes_max / options.max_bytes_for_level_multiplier);

      // Try whether we can make last level's target size to be max_level_size
      uint64_t cur_level_size = max_level_size;
      for (int i = num_levels_ - 2; i >= first_non_empty_level; i--) {
        // Round up after dividing
        cur_level_size = static_cast<uint64_t>(
            cur_level_size / options.max_bytes_for_level_multiplier);
        if (lowest_unnecessary_level_ == -1 &&
            cur_level_size <= base_bytes_min &&
            (ioptions.preclude_last_level_data_seconds == 0 ||
             i < num_levels_ - 2)) {
          // When per_key_placement is enabled, the penultimate level is
          // necessary.
          lowest_unnecessary_level_ = i;
        }
      }

      // Calculate base level and its size.
      uint64_t base_level_size;
      if (cur_level_size <= base_bytes_min) {
        // If per_key_placement is not enabled,
        // either there is only one non-empty level after level 0,
        // which can less than base_bytes_min AND necessary,
        // or there is some unnecessary level.
        assert(first_non_empty_level == num_levels_ - 1 ||
               ioptions.preclude_last_level_data_seconds > 0 ||
               lowest_unnecessary_level_ != -1);
        // Case 1. If we make target size of last level to be max_level_size,
        // target size of the first non-empty level would be smaller than
        // base_bytes_min. We set it be base_bytes_min.
        base_level_size = base_bytes_min + 1U;
        base_level_ = first_non_empty_level;
        if (base_level_ < num_levels_ - 1) {
          ROCKS_LOG_INFO(
              ioptions.logger,
              "More existing levels in DB than needed: all non-zero "
              "levels <= level %d are unnecessary.  "
              "max_bytes_for_level_multiplier may not be guaranteed.",
              lowest_unnecessary_level_);
        }
      } else {
        assert(lowest_unnecessary_level_ == -1);
        // Find base level (where L0 data is compacted to).
        base_level_ = first_non_empty_level;
        while (base_level_ > 1 && cur_level_size > base_bytes_max) {
          --base_level_;
          cur_level_size = static_cast<uint64_t>(
              cur_level_size / options.max_bytes_for_level_multiplier);
        }
        if (cur_level_size > base_bytes_max) {
          // Even L1 will be too large
          assert(base_level_ == 1);
          base_level_size = base_bytes_max;
        } else {
          base_level_size = std::max(static_cast<uint64_t>(1), cur_level_size);
        }
      }

      level_multiplier_ = options.max_bytes_for_level_multiplier;
      assert(base_level_size > 0);

      uint64_t level_size = base_level_size;
      for (int i = base_level_; i < num_levels_; i++) {
        if (i > base_level_) {
          level_size = MultiplyCheckOverflow(level_size, level_multiplier_);
        }
        // Don't set any level below base_bytes_max. Otherwise, the LSM can
        // assume an hourglass shape where L1+ sizes are smaller than L0. This
        // causes compaction scoring, which depends on level sizes, to favor L1+
        // at the expense of L0, which may fill up and stall.
        level_max_bytes_[i] = std::max(level_size, base_bytes_max);
      }
    }
  }
}

uint64_t VersionStorageInfo::EstimateLiveDataSize() const {
  // Estimate the live data size by adding up the size of a maximal set of
  // sst files with no range overlap in same or higher level. The less
  // compacted, the more optimistic (smaller) this estimate is. Also,
  // for multiple sorted runs within a level, file order will matter.
  uint64_t size = 0;

  auto ikey_lt = [this](InternalKey* x, InternalKey* y) {
    return internal_comparator_->Compare(*x, *y) < 0;
  };
  // (Ordered) map of largest keys in files being included in size estimate
  std::map<InternalKey*, FileMetaData*, decltype(ikey_lt)> ranges(ikey_lt);

  for (int l = num_levels_ - 1; l >= 0; l--) {
    bool found_end = false;
    for (auto file : files_[l]) {
      // Find the first file already included with largest key is larger than
      // the smallest key of `file`. If that file does not overlap with the
      // current file, none of the files in the map does. If there is
      // no potential overlap, we can safely insert the rest of this level
      // (if the level is not 0) into the map without checking again because
      // the elements in the level are sorted and non-overlapping.
      auto lb = (found_end && l != 0) ? ranges.end()
                                      : ranges.lower_bound(&file->smallest);
      found_end = (lb == ranges.end());
      if (found_end || internal_comparator_->Compare(
                           file->largest, (*lb).second->smallest) < 0) {
        ranges.emplace_hint(lb, &file->largest, file);
        size += file->fd.file_size;
      }
    }
  }

  // For BlobDB, the result also includes the exact value of live bytes in the
  // blob files of the version.
  for (const auto& meta : blob_files_) {
    assert(meta);

    size += meta->GetTotalBlobBytes();
    size -= meta->GetGarbageBlobBytes();
  }

  return size;
}

bool VersionStorageInfo::RangeMightExistAfterSortedRun(
    const Slice& smallest_user_key, const Slice& largest_user_key,
    int last_level, int last_l0_idx) {
  assert((last_l0_idx != -1) == (last_level == 0));
  // TODO(ajkr): this preserves earlier behavior where we considered an L0 file
  // bottommost only if it's the oldest L0 file and there are no files on older
  // levels. It'd be better to consider it bottommost if there's no overlap in
  // older levels/files.
  if (last_level == 0 &&
      last_l0_idx != static_cast<int>(LevelFiles(0).size() - 1)) {
    return true;
  }

  // Checks whether there are files living beyond the `last_level`. If lower
  // levels have files, it checks for overlap between [`smallest_key`,
  // `largest_key`] and those files. Bottomlevel optimizations can be made if
  // there are no files in lower levels or if there is no overlap with the files
  // in the lower levels.
  for (int level = last_level + 1; level < num_levels(); level++) {
    // The range is not in the bottommost level if there are files in lower
    // levels when the `last_level` is 0 or if there are files in lower levels
    // which overlap with [`smallest_key`, `largest_key`].
    if (files_[level].size() > 0 &&
        (last_level == 0 ||
         OverlapInLevel(level, &smallest_user_key, &largest_user_key))) {
      return true;
    }
  }
  return false;
}

void Version::AddLiveFiles(std::vector<uint64_t>* live_table_files,
                           std::vector<uint64_t>* live_blob_files) const {
  assert(live_table_files);
  assert(live_blob_files);

  for (int level = 0; level < storage_info_.num_levels(); ++level) {
    const auto& level_files = storage_info_.LevelFiles(level);
    for (const auto& meta : level_files) {
      assert(meta);

      live_table_files->emplace_back(meta->fd.GetNumber());
    }
  }

  const auto& blob_files = storage_info_.GetBlobFiles();
  for (const auto& meta : blob_files) {
    assert(meta);

    live_blob_files->emplace_back(meta->GetBlobFileNumber());
  }
}

void Version::RemoveLiveFiles(
    std::vector<ObsoleteFileInfo>& sst_delete_candidates,
    std::vector<ObsoleteBlobFileInfo>& blob_delete_candidates) const {
  for (ObsoleteFileInfo& fi : sst_delete_candidates) {
    if (!fi.only_delete_metadata &&
        storage_info()->GetFileLocation(fi.metadata->fd.GetNumber()) !=
            VersionStorageInfo::FileLocation::Invalid()) {
      fi.only_delete_metadata = true;
    }
  }

  blob_delete_candidates.erase(
      std::remove_if(
          blob_delete_candidates.begin(), blob_delete_candidates.end(),
          [this](ObsoleteBlobFileInfo& x) {
            return storage_info()->GetBlobFileMetaData(x.GetBlobFileNumber());
          }),
      blob_delete_candidates.end());
}

std::string Version::DebugString(bool hex, bool print_stats) const {
  std::string r;
  for (int level = 0; level < storage_info_.num_levels_; level++) {
    // E.g.,
    //   --- level 1 ---
    //   17:123[1 .. 124]['a' .. 'd']
    //   20:43[124 .. 128]['e' .. 'g']
    //
    // if print_stats=true:
    //   17:123[1 .. 124]['a' .. 'd'](4096)
    r.append("--- level ");
    AppendNumberTo(&r, level);
    r.append(" --- version# ");
    AppendNumberTo(&r, version_number_);
    if (storage_info_.compact_cursor_[level].Valid()) {
      r.append(" --- compact_cursor: ");
      r.append(storage_info_.compact_cursor_[level].DebugString(hex));
    }
    r.append(" ---\n");
    const std::vector<FileMetaData*>& files = storage_info_.files_[level];
    for (size_t i = 0; i < files.size(); i++) {
      r.push_back(' ');
      AppendNumberTo(&r, files[i]->fd.GetNumber());
      r.push_back(':');
      AppendNumberTo(&r, files[i]->fd.GetFileSize());
      r.append("[");
      AppendNumberTo(&r, files[i]->fd.smallest_seqno);
      r.append(" .. ");
      AppendNumberTo(&r, files[i]->fd.largest_seqno);
      r.append("]");
      r.append("[");
      r.append(files[i]->smallest.DebugString(hex));
      r.append(" .. ");
      r.append(files[i]->largest.DebugString(hex));
      r.append("]");
      if (files[i]->oldest_blob_file_number != kInvalidBlobFileNumber) {
        r.append(" blob_file:");
        AppendNumberTo(&r, files[i]->oldest_blob_file_number);
      }
      if (print_stats) {
        r.append("(");
        r.append(std::to_string(
            files[i]->stats.num_reads_sampled.load(std::memory_order_relaxed)));
        r.append(")");
      }
      r.append("\n");
    }
  }

  const auto& blob_files = storage_info_.GetBlobFiles();
  if (!blob_files.empty()) {
    r.append("--- blob files --- version# ");
    AppendNumberTo(&r, version_number_);
    r.append(" ---\n");
    for (const auto& blob_file_meta : blob_files) {
      assert(blob_file_meta);

      r.append(blob_file_meta->DebugString());
      r.push_back('\n');
    }
  }

  return r;
}

// this is used to batch writes to the manifest file
struct VersionSet::ManifestWriter {
  Status status;
  bool done;
  InstrumentedCondVar cv;
  ColumnFamilyData* cfd;
  const MutableCFOptions mutable_cf_options;
  const autovector<VersionEdit*>& edit_list;
  const std::function<void(const Status&)> manifest_write_callback;

  explicit ManifestWriter(
      InstrumentedMutex* mu, ColumnFamilyData* _cfd,
      const MutableCFOptions& cf_options, const autovector<VersionEdit*>& e,
      const std::function<void(const Status&)>& manifest_wcb)
      : done(false),
        cv(mu),
        cfd(_cfd),
        mutable_cf_options(cf_options),
        edit_list(e),
        manifest_write_callback(manifest_wcb) {}
  ~ManifestWriter() { status.PermitUncheckedError(); }

  bool IsAllWalEdits() const {
    bool all_wal_edits = true;
    for (const auto& e : edit_list) {
      if (!e->IsWalManipulation()) {
        all_wal_edits = false;
        break;
      }
    }
    return all_wal_edits;
  }
};

Status AtomicGroupReadBuffer::AddEdit(VersionEdit* edit) {
  assert(edit);
  if (edit->IsInAtomicGroup()) {
    TEST_SYNC_POINT("AtomicGroupReadBuffer::AddEdit:AtomicGroup");
    if (replay_buffer_.empty()) {
      replay_buffer_.resize(edit->GetRemainingEntries() + 1);
      TEST_SYNC_POINT_CALLBACK(
          "AtomicGroupReadBuffer::AddEdit:FirstInAtomicGroup", edit);
    }
    read_edits_in_atomic_group_++;
    if (read_edits_in_atomic_group_ + edit->GetRemainingEntries() !=
        static_cast<uint32_t>(replay_buffer_.size())) {
      TEST_SYNC_POINT_CALLBACK(
          "AtomicGroupReadBuffer::AddEdit:IncorrectAtomicGroupSize", edit);
      return Status::Corruption("corrupted atomic group");
    }
    replay_buffer_[read_edits_in_atomic_group_ - 1] = *edit;
    if (read_edits_in_atomic_group_ == replay_buffer_.size()) {
      TEST_SYNC_POINT_CALLBACK(
          "AtomicGroupReadBuffer::AddEdit:LastInAtomicGroup", edit);
      return Status::OK();
    }
    return Status::OK();
  }

  // A normal edit.
  if (!replay_buffer().empty()) {
    TEST_SYNC_POINT_CALLBACK(
        "AtomicGroupReadBuffer::AddEdit:AtomicGroupMixedWithNormalEdits", edit);
    return Status::Corruption("corrupted atomic group");
  }
  return Status::OK();
}

bool AtomicGroupReadBuffer::IsFull() const {
  return read_edits_in_atomic_group_ == replay_buffer_.size();
}

bool AtomicGroupReadBuffer::IsEmpty() const { return replay_buffer_.empty(); }

void AtomicGroupReadBuffer::Clear() {
  read_edits_in_atomic_group_ = 0;
  replay_buffer_.clear();
}

VersionSet::VersionSet(
    const std::string& dbname, const ImmutableDBOptions* _db_options,
    const FileOptions& storage_options, Cache* table_cache,
    WriteBufferManager* write_buffer_manager, WriteController* write_controller,
    BlockCacheTracer* const block_cache_tracer,
    const std::shared_ptr<IOTracer>& io_tracer, const std::string& db_id,
    const std::string& db_session_id, const std::string& daily_offpeak_time_utc,
    ErrorHandler* const error_handler)
    : column_family_set_(new ColumnFamilySet(
          dbname, _db_options, storage_options, table_cache,
          write_buffer_manager, write_controller, block_cache_tracer, io_tracer,
          db_id, db_session_id)),
      table_cache_(table_cache),
      env_(_db_options->env),
      fs_(_db_options->fs, io_tracer),
      clock_(_db_options->clock),
      dbname_(dbname),
      db_options_(_db_options),
      next_file_number_(2),
      manifest_file_number_(0),  // Filled by Recover()
      options_file_number_(0),
      options_file_size_(0),
      pending_manifest_file_number_(0),
      last_sequence_(0),
      last_allocated_sequence_(0),
      last_published_sequence_(0),
      prev_log_number_(0),
      current_version_number_(0),
      manifest_file_size_(0),
      file_options_(storage_options),
      block_cache_tracer_(block_cache_tracer),
      io_tracer_(io_tracer),
      db_session_id_(db_session_id),
      offpeak_time_option_(OffpeakTimeOption(daily_offpeak_time_utc)),
      error_handler_(error_handler) {}

VersionSet::~VersionSet() {
  // we need to delete column_family_set_ because its destructor depends on
  // VersionSet
  column_family_set_.reset();
  for (auto& file : obsolete_files_) {
    if (file.metadata->table_reader_handle) {
      table_cache_->Release(file.metadata->table_reader_handle);
      TableCache::Evict(table_cache_, file.metadata->fd.GetNumber());
    }
    file.DeleteMetadata();
  }
  obsolete_files_.clear();
  io_status_.PermitUncheckedError();
}

void VersionSet::Reset() {
  if (column_family_set_) {
    WriteBufferManager* wbm = column_family_set_->write_buffer_manager();
    WriteController* wc = column_family_set_->write_controller();
    // db_id becomes the source of truth after DBImpl::Recover():
    // https://github.com/facebook/rocksdb/blob/v7.3.1/db/db_impl/db_impl_open.cc#L527
    // Note: we may not be able to recover db_id from MANIFEST if
    // options.write_dbid_to_manifest is false (default).
    column_family_set_.reset(new ColumnFamilySet(
        dbname_, db_options_, file_options_, table_cache_, wbm, wc,
        block_cache_tracer_, io_tracer_, db_id_, db_session_id_));
  }
  db_id_.clear();
  next_file_number_.store(2);
  min_log_number_to_keep_.store(0);
  manifest_file_number_ = 0;
  options_file_number_ = 0;
  pending_manifest_file_number_ = 0;
  last_sequence_.store(0);
  last_allocated_sequence_.store(0);
  last_published_sequence_.store(0);
  prev_log_number_ = 0;
  descriptor_log_.reset();
  current_version_number_ = 0;
  manifest_writers_.clear();
  manifest_file_size_ = 0;
  obsolete_files_.clear();
  obsolete_manifests_.clear();
  wals_.Reset();
  next_replication_epoch_.reset();
  new_manifest_on_next_update_.store(false, std::memory_order_relaxed);
}

void VersionSet::AppendVersion(ColumnFamilyData* column_family_data,
                               Version* v) {
  // compute new compaction score
  v->storage_info()->ComputeCompactionScore(
      *column_family_data->ioptions(),
      *column_family_data->GetLatestMutableCFOptions());

  // Mark v finalized
  v->storage_info_.SetFinalized();

  // Make "v" current
  assert(v->refs_ == 0);
  Version* current = column_family_data->current();
  assert(v != current);
  if (current != nullptr) {
    assert(current->refs_ > 0);
    current->Unref();
  }
  column_family_data->SetCurrent(v);
  v->Ref();

  // Append to linked list
  v->prev_ = column_family_data->dummy_versions()->prev_;
  v->next_ = column_family_data->dummy_versions();
  v->prev_->next_ = v;
  v->next_->prev_ = v;
}

Status VersionSet::ProcessManifestWrites(
    std::deque<ManifestWriter>& writers, InstrumentedMutex* mu,
    FSDirectory* dir_contains_current_file, bool new_descriptor_log,
    const ColumnFamilyOptions* new_cf_options,
    const ReadOptions& read_options) {
  mu->AssertHeld();
  assert(!writers.empty());
  ManifestWriter& first_writer = writers.front();
  ManifestWriter* last_writer = &first_writer;

  assert(!manifest_writers_.empty());
  assert(manifest_writers_.front() == &first_writer);

  autovector<VersionEdit*> batch_edits;
  // This vector keeps track of the corresponding user-defined timestamp size
  // for `batch_edits` side by side, which is only needed for encoding a
  // `VersionEdit` that adds new SST files.
  // Note that anytime `batch_edits` has new element added or get existing
  // element removed, `batch_edits_ts_sz` should be updated too.
  autovector<std::optional<size_t>> batch_edits_ts_sz;
  autovector<Version*> versions;
  autovector<const MutableCFOptions*> mutable_cf_options_ptrs;
  std::vector<std::unique_ptr<BaseReferencedVersionBuilder>> builder_guards;
  autovector<const autovector<uint64_t>*> files_to_quarantine_if_commit_fail;
  autovector<uint64_t> limbo_descriptor_log_file_number;

  // Tracking `max_last_sequence` is needed to ensure we write
  // `VersionEdit::last_sequence_`s in non-decreasing order according to the
  // recovery code's requirement. It also allows us to defer updating
  // `descriptor_last_sequence_` until the apply phase, after the log phase
  // succeeds.
  SequenceNumber max_last_sequence = descriptor_last_sequence_;

  if (first_writer.edit_list.front()->IsColumnFamilyManipulation()) {
    // No group commits for column family add or drop
    LogAndApplyCFHelper(first_writer.edit_list.front(), &max_last_sequence);
    batch_edits.push_back(first_writer.edit_list.front());
    batch_edits_ts_sz.push_back(std::nullopt);
  } else {
    auto it = manifest_writers_.cbegin();
    size_t group_start = std::numeric_limits<size_t>::max();
    while (it != manifest_writers_.cend()) {
      if ((*it)->edit_list.front()->IsColumnFamilyManipulation()) {
        // no group commits for column family add or drop
        break;
      }
      last_writer = *(it++);
      assert(last_writer != nullptr);
      assert(last_writer->cfd != nullptr);
      if (last_writer->cfd->IsDropped()) {
        // If we detect a dropped CF at this point, and the corresponding
        // version edits belong to an atomic group, then we need to find out
        // the preceding version edits in the same atomic group, and update
        // their `remaining_entries_` member variable because we are NOT going
        // to write the version edits' of dropped CF to the MANIFEST. If we
        // don't update, then Recover can report corrupted atomic group because
        // the `remaining_entries_` do not match.
        if (!batch_edits.empty()) {
          if (batch_edits.back()->IsInAtomicGroup() &&
              batch_edits.back()->GetRemainingEntries() > 0) {
            assert(group_start < batch_edits.size());
            const auto& edit_list = last_writer->edit_list;
            size_t k = 0;
            while (k < edit_list.size()) {
              if (!edit_list[k]->IsInAtomicGroup()) {
                break;
              } else if (edit_list[k]->GetRemainingEntries() == 0) {
                ++k;
                break;
              }
              ++k;
            }
            for (auto i = group_start; i < batch_edits.size(); ++i) {
              assert(static_cast<uint32_t>(k) <=
                     batch_edits.back()->GetRemainingEntries());
              batch_edits[i]->SetRemainingEntries(
                  batch_edits[i]->GetRemainingEntries() -
                  static_cast<uint32_t>(k));
            }
          }
        }
        continue;
      }
      // We do a linear search on versions because versions is small.
      // TODO(yanqin) maybe consider unordered_map
      Version* version = nullptr;
      VersionBuilder* builder = nullptr;
      for (int i = 0; i != static_cast<int>(versions.size()); ++i) {
        uint32_t cf_id = last_writer->cfd->GetID();
        if (versions[i]->cfd()->GetID() == cf_id) {
          version = versions[i];
          assert(!builder_guards.empty() &&
                 builder_guards.size() == versions.size());
          builder = builder_guards[i]->version_builder();
          TEST_SYNC_POINT_CALLBACK(
              "VersionSet::ProcessManifestWrites:SameColumnFamily", &cf_id);
          break;
        }
      }
      if (version == nullptr) {
        // WAL manipulations do not need to be applied to versions.
        if (!last_writer->IsAllWalEdits()) {
          version = new Version(last_writer->cfd, this, file_options_,
                                last_writer->mutable_cf_options, io_tracer_,
                                current_version_number_++);
          versions.push_back(version);
          mutable_cf_options_ptrs.push_back(&last_writer->mutable_cf_options);
          builder_guards.emplace_back(
              new BaseReferencedVersionBuilder(last_writer->cfd));
          builder = builder_guards.back()->version_builder();
        }
        assert(last_writer->IsAllWalEdits() || builder);
        assert(last_writer->IsAllWalEdits() || version);
        TEST_SYNC_POINT_CALLBACK("VersionSet::ProcessManifestWrites:NewVersion",
                                 version);
      }
      const Comparator* ucmp = last_writer->cfd->user_comparator();
      assert(ucmp);
      std::optional<size_t> edit_ts_sz = ucmp->timestamp_size();
      for (const auto& e : last_writer->edit_list) {
        if (e->IsInAtomicGroup()) {
          if (batch_edits.empty() || !batch_edits.back()->IsInAtomicGroup() ||
              (batch_edits.back()->IsInAtomicGroup() &&
               batch_edits.back()->GetRemainingEntries() == 0)) {
            group_start = batch_edits.size();
          }
        } else if (group_start != std::numeric_limits<size_t>::max()) {
          group_start = std::numeric_limits<size_t>::max();
        }
        Status s = LogAndApplyHelper(last_writer->cfd, builder, e,
                                     &max_last_sequence, mu);
        if (!s.ok()) {
          // free up the allocated memory
          for (auto v : versions) {
            delete v;
          }
          return s;
        }
        batch_edits.push_back(e);
        batch_edits_ts_sz.push_back(edit_ts_sz);
      }
    }
    for (int i = 0; i < static_cast<int>(versions.size()); ++i) {
      assert(!builder_guards.empty() &&
             builder_guards.size() == versions.size());
      auto* builder = builder_guards[i]->version_builder();
      Status s = builder->SaveTo(versions[i]->storage_info());
      if (!s.ok()) {
        // free up the allocated memory
        for (auto v : versions) {
          delete v;
        }
        return s;
      }
    }
  }

#ifndef NDEBUG
  // Verify that version edits of atomic groups have correct
  // remaining_entries_.
  size_t k = 0;
  while (k < batch_edits.size()) {
    while (k < batch_edits.size() && !batch_edits[k]->IsInAtomicGroup()) {
      ++k;
    }
    if (k == batch_edits.size()) {
      break;
    }
    size_t i = k;
    while (i < batch_edits.size()) {
      if (!batch_edits[i]->IsInAtomicGroup()) {
        break;
      }
      assert(i - k + batch_edits[i]->GetRemainingEntries() ==
             batch_edits[k]->GetRemainingEntries());
      if (batch_edits[i]->GetRemainingEntries() == 0) {
        ++i;
        break;
      }
      ++i;
    }
    assert(batch_edits[i - 1]->IsInAtomicGroup());
    assert(0 == batch_edits[i - 1]->GetRemainingEntries());
    std::vector<VersionEdit*> tmp;
    for (size_t j = k; j != i; ++j) {
      tmp.emplace_back(batch_edits[j]);
    }
    TEST_SYNC_POINT_CALLBACK(
        "VersionSet::ProcessManifestWrites:CheckOneAtomicGroup", &tmp);
    k = i;
  }
#endif  // NDEBUG

  // Assign and verify ManifestUpdateSequences
  std::optional<std::string> pending_persist_replication_sequence;
  uint64_t pending_manifest_update_sequence = manifest_update_sequence_;
  bool is_leader{false};
  ReplicationEpochAdditions new_replication_epochs;
  {
    Status s;

    for (auto& e : batch_edits) {
      if (!db_options_->replication_log_listener &&
          !e->HasManifestUpdateSequence() && pending_manifest_update_sequence == 0) {
        // No physical replication, skip
        continue;
      }

      ++pending_manifest_update_sequence;

      if (e->HasManifestUpdateSequence()) {
        // Update already has the manifest update sequence, verify that it's
        // correct
        if (e->GetManifestUpdateSequence() != pending_manifest_update_sequence) {
          std::ostringstream oss;
          oss << "Gap in ManifestUpdateSequence while writing to manifest, "
                 "expected="
              << pending_manifest_update_sequence
              << " got=" << e->GetManifestUpdateSequence();
          s = Status::Corruption(oss.str());
          break;
        }

        // replicating `ReplicationEpoch` additions from leader
        for (const auto& epoch_addition : e->GetReplicationEpochAdditions()) {
          new_replication_epochs.push_back(epoch_addition);
        }
        if (!s.ok()) {
          break;
        }
      } else if (db_options_->replication_log_listener) {
        // No manifest update sequence, this is the leader, set it.
        e->SetManifestUpdateSequence(pending_manifest_update_sequence);

        is_leader = true;
      }

      if (e->HasReplicationSequence()) {
        pending_persist_replication_sequence = e->GetReplicationSequence();
      }
    }
    if (!s.ok()) {
      // free up the allocated memory
      for (auto v : versions) {
        delete v;
      }
      return s;
    }
  }

  assert(pending_manifest_file_number_ == 0);
  auto new_manifest_force =
      new_manifest_on_next_update_.exchange(false, std::memory_order_relaxed);

  // Generate new replication epochs when replication epoch has changed.
  if (next_replication_epoch_ && is_leader) {
    auto firstMUS = first_writer.edit_list.front()->GetManifestUpdateSequence();
    ReplicationEpochAddition epochAddition(*next_replication_epoch_, firstMUS);
    first_writer.edit_list.front()->AddReplicationEpoch(epochAddition);
    new_replication_epochs.emplace_back(std::move(epochAddition));
  }

  if (!descriptor_log_ ||
      manifest_file_size_ > db_options_->max_manifest_file_size ||
      (next_replication_epoch_ || new_manifest_force)) {
    TEST_SYNC_POINT("VersionSet::ProcessManifestWrites:BeforeNewManifest");
    TEST_SYNC_POINT_CALLBACK(
        "VersionSet::ProcessManifestWrites:BeforeNewManifest", nullptr);
    new_descriptor_log = true;
  } else {
    pending_manifest_file_number_ = manifest_file_number_;
  }
  TEST_SYNC_POINT_CALLBACK(
      "VersionSet::ProcessManifestWrites:PostDecidingCreateNewManifestOrNot",
      &new_descriptor_log);

  // Local cached copy of state variable(s). WriteCurrentStateToManifest()
  // reads its content after releasing db mutex to avoid race with
  // SwitchMemtable().
  std::unordered_map<uint32_t, MutableCFState> curr_state;
  VersionEdit wal_additions;
  if (new_descriptor_log) {
    pending_manifest_file_number_ = NewFileNumber();
    batch_edits.back()->SetNextFile(next_file_number_.load());

    // if we are writing out new snapshot make sure to persist max column
    // family.
    if (column_family_set_->GetMaxColumnFamily() > 0) {
      first_writer.edit_list.front()->SetMaxColumnFamily(
          column_family_set_->GetMaxColumnFamily());
    }
    // If we are writing out a new snapshot make sure to also persist
    // replication sequence and manifest update sequence.
    if (!replication_sequence_.empty() &&
        !first_writer.edit_list.front()->HasReplicationSequence() &&
        !pending_persist_replication_sequence) {
      first_writer.edit_list.front()->SetReplicationSequence(
          replication_sequence_);
    }

    for (const auto* cfd : *column_family_set_) {
      assert(curr_state.find(cfd->GetID()) == curr_state.end());
      curr_state.emplace(std::make_pair(
          cfd->GetID(),
          MutableCFState(cfd->GetLogNumber(), cfd->GetFullHistoryTsLow())));
    }

    for (const auto& wal : wals_.GetWals()) {
      wal_additions.AddWal(wal.first, wal.second);
    }
  }

  uint64_t new_manifest_file_size = 0;
  Status s;
  IOStatus io_s;
  IOStatus manifest_io_status;
  {
    FileOptions opt_file_opts = fs_->OptimizeForManifestWrite(file_options_);
    mu->Unlock();
    TEST_SYNC_POINT("VersionSet::LogAndApply:WriteManifestStart");
    TEST_SYNC_POINT_CALLBACK("VersionSet::LogAndApply:WriteManifest", nullptr);
    if (!first_writer.edit_list.front()->IsColumnFamilyManipulation()) {
      for (int i = 0; i < static_cast<int>(versions.size()); ++i) {
        assert(!builder_guards.empty() &&
               builder_guards.size() == versions.size());
        assert(!mutable_cf_options_ptrs.empty() &&
               builder_guards.size() == versions.size());
        ColumnFamilyData* cfd = versions[i]->cfd_;
        s = builder_guards[i]->version_builder()->LoadTableHandlers(
            cfd->internal_stats(), 1 /* max_threads */,
            true /* prefetch_index_and_filter_in_cache */,
            false /* is_initial_load */,
            mutable_cf_options_ptrs[i]->prefix_extractor,
            MaxFileSizeForL0MetaPin(*mutable_cf_options_ptrs[i]), read_options,
            mutable_cf_options_ptrs[i]->block_protection_bytes_per_key);
        if (!s.ok()) {
          if (db_options_->paranoid_checks) {
            break;
          }
          s = Status::OK();
        }
      }
    }

    // Verify that the new replication epochs are ordered properly
    if (s.ok()) {
      s = replication_epochs_.VerifyNewEpochs(new_replication_epochs);
    }

    if (s.ok() && new_descriptor_log) {
      // This is fine because everything inside of this block is serialized --
      // only one thread can be here at the same time
      // create new manifest file
      ROCKS_LOG_INFO(db_options_->info_log, "Creating manifest %" PRIu64 "\n",
                     pending_manifest_file_number_);
      std::string descriptor_fname =
          DescriptorFileName(dbname_, pending_manifest_file_number_);
      std::unique_ptr<FSWritableFile> descriptor_file;
      io_s = NewWritableFile(fs_.get(), descriptor_fname, &descriptor_file,
                             opt_file_opts);
      if (io_s.ok()) {
        descriptor_file->SetPreallocationBlockSize(
            db_options_->manifest_preallocation_size);
        FileTypeSet tmp_set = db_options_->checksum_handoff_file_types;
        std::unique_ptr<WritableFileWriter> file_writer(new WritableFileWriter(
            std::move(descriptor_file), descriptor_fname, opt_file_opts, clock_,
            io_tracer_, nullptr, db_options_->listeners, nullptr,
            tmp_set.Contains(FileType::kDescriptorFile),
            tmp_set.Contains(FileType::kDescriptorFile)));
        descriptor_log_.reset(
            new log::Writer(std::move(file_writer), 0, false));
        s = WriteCurrentStateToManifest(curr_state, wal_additions,
                                        descriptor_log_.get(), io_s);
      } else {
        manifest_io_status = io_s;
        s = io_s;
      }
    }

    if (s.ok()) {
      if (!first_writer.edit_list.front()->IsColumnFamilyManipulation()) {
        constexpr bool update_stats = true;

        for (int i = 0; i < static_cast<int>(versions.size()); ++i) {
          versions[i]->PrepareAppend(*mutable_cf_options_ptrs[i], read_options,
                                     update_stats);
        }
      }
    }

    if (s.ok()) {
      // Write new records to MANIFEST log
#ifndef NDEBUG
      size_t idx = 0;
#endif
      assert(batch_edits.size() == batch_edits_ts_sz.size());
      for (size_t bidx = 0; bidx < batch_edits.size(); bidx++) {
        auto& e = batch_edits[bidx];
        files_to_quarantine_if_commit_fail.push_back(
            e->GetFilesToQuarantineIfCommitFail());
        std::string record;
        if (!e->EncodeTo(&record, batch_edits_ts_sz[bidx])) {
          s = Status::Corruption("Unable to encode VersionEdit:" +
                                 e->DebugString(true));
          break;
        }
        TEST_KILL_RANDOM_WITH_WEIGHT("VersionSet::LogAndApply:BeforeAddRecord",
                                     REDUCE_ODDS2);
#ifndef NDEBUG
        if (batch_edits.size() > 1 && batch_edits.size() - 1 == idx) {
          TEST_SYNC_POINT_CALLBACK(
              "VersionSet::ProcessManifestWrites:BeforeWriteLastVersionEdit:0",
              nullptr);
          TEST_SYNC_POINT(
              "VersionSet::ProcessManifestWrites:BeforeWriteLastVersionEdit:1");
        }
        ++idx;
#endif /* !NDEBUG */
        io_s = descriptor_log_->AddRecord(record);
        if (!io_s.ok()) {
          s = io_s;
          manifest_io_status = io_s;
          break;
        }
      }

<<<<<<< HEAD
      if (s.ok() && db_options_->replication_log_listener) {
        ReplicationLogRecord rlr;
        rlr.type = ReplicationLogRecord::kManifestWrite;
        s = SerializeReplicationLogManifestWrite(&rlr.contents, batch_edits);
        if (s.ok()) {
          db_options_->replication_log_listener->OnReplicationLogRecord(rlr);
        }
      }

=======
>>>>>>> 49ce8a10
      if (s.ok()) {
        if (!db_options_->disable_manifest_sync) {
          io_s = SyncManifest(db_options_, descriptor_log_->file());
          manifest_io_status = io_s;
        }
        TEST_SYNC_POINT_CALLBACK(
            "VersionSet::ProcessManifestWrites:AfterSyncManifest", &io_s);
      }
      if (!io_s.ok()) {
        s = io_s;
        ROCKS_LOG_ERROR(db_options_->info_log, "MANIFEST write %s\n",
                        s.ToString().c_str());
      }
    }

    // If we just created a new descriptor file, install it by writing a
    // new CURRENT file that points to it.
    if (s.ok()) {
      assert(manifest_io_status.ok());
    }
    if (s.ok() && new_descriptor_log) {
      io_s = SetCurrentFile(fs_.get(), dbname_, pending_manifest_file_number_,
                            dir_contains_current_file);
      if (!io_s.ok()) {
        s = io_s;
        // Quarantine old manifest file in case new manifest file's CURRENT file
        // wasn't created successfully and the old manifest is needed.
        limbo_descriptor_log_file_number.push_back(manifest_file_number_);
        files_to_quarantine_if_commit_fail.push_back(
            &limbo_descriptor_log_file_number);
      }
    }

    if (s.ok()) {
      // find offset in manifest file where this version is stored.
      new_manifest_file_size = descriptor_log_->file()->GetFileSize();
    }

    if (first_writer.edit_list.front()->IsColumnFamilyDrop()) {
      TEST_SYNC_POINT("VersionSet::LogAndApply::ColumnFamilyDrop:0");
      TEST_SYNC_POINT("VersionSet::LogAndApply::ColumnFamilyDrop:1");
      TEST_SYNC_POINT("VersionSet::LogAndApply::ColumnFamilyDrop:2");
    }

    LogFlush(db_options_->info_log);
    TEST_SYNC_POINT("VersionSet::LogAndApply:WriteManifestDone");
    mu->Lock();
  }

  if (s.ok()) {
    // Apply WAL edits, DB mutex must be held.
    for (auto& e : batch_edits) {
      if (e->IsWalAddition()) {
        s = wals_.AddWals(e->GetWalAdditions());
      } else if (e->IsWalDeletion()) {
        s = wals_.DeleteWalsBefore(e->GetWalDeletion().GetLogNumber());
      }
      if (!s.ok()) {
        break;
      }
    }
  }

  if (!io_s.ok()) {
    if (io_status_.ok()) {
      io_status_ = io_s;
      if (error_handler_) {
        error_handler_->AddFilesToQuarantine(
            files_to_quarantine_if_commit_fail);
      }
    }
  } else if (!io_status_.ok()) {
    io_status_ = io_s;
    if (error_handler_) {
      error_handler_->ClearFilesToQuarantine();
    }
  }

  // Append the old manifest file to the obsolete_manifest_ list to be deleted
  // by PurgeObsoleteFiles later.
  if (s.ok() && new_descriptor_log) {
    obsolete_manifests_.emplace_back(
        DescriptorFileName("", manifest_file_number_));
  }

  // Install the new versions
  if (s.ok()) {
    if (first_writer.edit_list.front()->IsColumnFamilyAdd()) {
      assert(batch_edits.size() == 1);
      assert(new_cf_options != nullptr);
      assert(max_last_sequence == descriptor_last_sequence_);
      CreateColumnFamily(*new_cf_options, read_options,
                         first_writer.edit_list.front());
    } else if (first_writer.edit_list.front()->IsColumnFamilyDrop()) {
      assert(batch_edits.size() == 1);
      assert(max_last_sequence == descriptor_last_sequence_);
      first_writer.cfd->SetDropped();
      first_writer.cfd->UnrefAndTryDelete();
    } else {
      // Each version in versions corresponds to a column family.
      // For each column family, update its log number indicating that logs
      // with number smaller than this should be ignored.
      uint64_t last_min_log_number_to_keep = 0;
      for (const auto& e : batch_edits) {
        ColumnFamilyData* cfd = nullptr;
        if (!e->IsColumnFamilyManipulation()) {
          cfd = column_family_set_->GetColumnFamily(e->GetColumnFamily());
          // e would not have been added to batch_edits if its corresponding
          // column family is dropped.
          assert(cfd);
        }
        if (cfd) {
          if (e->HasLogNumber() && e->GetLogNumber() > cfd->GetLogNumber()) {
            cfd->SetLogNumber(e->GetLogNumber());
          }
          if (e->HasFullHistoryTsLow()) {
            cfd->SetFullHistoryTsLow(e->GetFullHistoryTsLow());
          }
        }
        if (e->HasMinLogNumberToKeep()) {
          last_min_log_number_to_keep =
              std::max(last_min_log_number_to_keep, e->GetMinLogNumberToKeep());
        }
      }

      if (last_min_log_number_to_keep != 0) {
        MarkMinLogNumberToKeep(last_min_log_number_to_keep);
      }

      for (int i = 0; i < static_cast<int>(versions.size()); ++i) {
        ColumnFamilyData* cfd = versions[i]->cfd_;
        AppendVersion(cfd, versions[i]);
      }
    }
    assert(max_last_sequence >= descriptor_last_sequence_);
    descriptor_last_sequence_ = max_last_sequence;
    manifest_file_number_ = pending_manifest_file_number_;
    manifest_file_size_ = new_manifest_file_size;
<<<<<<< HEAD
    prev_log_number_ = first_writer.edit_list.front()->prev_log_number_;

    replication_epochs_.AddEpochs(new_replication_epochs,
                                  db_options_->max_num_replication_epochs);
    if (pending_persist_replication_sequence) {
      if (db_options_->replication_epoch_extractor) {
        auto epoch = db_options_->replication_epoch_extractor
                         ->EpochOfReplicationSequence(
                             *pending_persist_replication_sequence);
        bool replication_epoch_set_empty = replication_epochs_.empty();
        replication_epochs_.DeleteEpochsBefore(epoch);
        // If replication epoch set is not empty before pruning, then it won't
        // be empty after pruning
        assert(replication_epoch_set_empty || !replication_epochs_.empty());
      }
      replication_sequence_ = std::move(*pending_persist_replication_sequence);
    }
    manifest_update_sequence_ = pending_manifest_update_sequence;
    next_replication_epoch_.reset();
=======
    prev_log_number_ = first_writer.edit_list.front()->GetPrevLogNumber();
>>>>>>> 49ce8a10
  } else {
    std::string version_edits;
    for (auto& e : batch_edits) {
      version_edits += ("\n" + e->DebugString(true));
    }
    ROCKS_LOG_ERROR(db_options_->info_log,
                    "Error in committing version edit to MANIFEST: %s",
                    version_edits.c_str());
    for (auto v : versions) {
      delete v;
    }
    if (manifest_io_status.ok()) {
      manifest_file_number_ = pending_manifest_file_number_;
      manifest_file_size_ = new_manifest_file_size;
    }
    // If manifest append failed for whatever reason, the file could be
    // corrupted. So we need to force the next version update to start a
    // new manifest file.
    descriptor_log_.reset();
    // If manifest operations failed, then we know the CURRENT file still
    // points to the original MANIFEST. Therefore, we can safely delete the
    // new MANIFEST.
    // If manifest operations succeeded, and we are here, then it is possible
    // that renaming tmp file to CURRENT failed.
    //
    // On local POSIX-compliant FS, the CURRENT must point to the original
    // MANIFEST. We can delete the new MANIFEST for simplicity, but we can also
    // keep it. Future recovery will ignore this MANIFEST. It's also ok for the
    // process not to crash and continue using the db. Any future LogAndApply()
    // call will switch to a new MANIFEST and update CURRENT, still ignoring
    // this one.
    //
    // On non-local FS, it is
    // possible that the rename operation succeeded on the server (remote)
    // side, but the client somehow returns a non-ok status to RocksDB. Note
    // that this does not violate atomicity. Should we delete the new MANIFEST
    // successfully, a subsequent recovery attempt will likely see the CURRENT
    // pointing to the new MANIFEST, thus fail. We will not be able to open the
    // DB again. Therefore, if manifest operations succeed, we should keep the
    // the new MANIFEST. If the process proceeds, any future LogAndApply() call
    // will switch to a new MANIFEST and update CURRENT. If user tries to
    // re-open the DB,
    // a) CURRENT points to the new MANIFEST, and the new MANIFEST is present.
    // b) CURRENT points to the original MANIFEST, and the original MANIFEST
    //    also exists.
    if (new_descriptor_log && !manifest_io_status.ok()) {
      ROCKS_LOG_INFO(db_options_->info_log,
                     "Deleting manifest %" PRIu64 " current manifest %" PRIu64
                     "\n",
                     pending_manifest_file_number_, manifest_file_number_);
      Status manifest_del_status = env_->DeleteFile(
          DescriptorFileName(dbname_, pending_manifest_file_number_));
      if (!manifest_del_status.ok()) {
        ROCKS_LOG_WARN(db_options_->info_log,
                       "Failed to delete manifest %" PRIu64 ": %s",
                       pending_manifest_file_number_,
                       manifest_del_status.ToString().c_str());
      }
    }
  }

  pending_manifest_file_number_ = 0;

#ifndef NDEBUG
  // This is here kind of awkwardly because there's no other consistency
  // checks on `VersionSet`'s updates for the new `Version`s. We might want
  // to move it to a dedicated function, or remove it if we gain enough
  // confidence in `descriptor_last_sequence_`.
  if (s.ok()) {
    for (const auto* v : versions) {
      const auto* vstorage = v->storage_info();
      for (int level = 0; level < vstorage->num_levels(); ++level) {
        for (const auto& file : vstorage->LevelFiles(level)) {
          assert(file->fd.largest_seqno <= descriptor_last_sequence_);
        }
      }
    }
  }
#endif  // NDEBUG

  // wake up all the waiting writers
  while (true) {
    ManifestWriter* ready = manifest_writers_.front();
    manifest_writers_.pop_front();
    bool need_signal = true;
    for (const auto& w : writers) {
      if (&w == ready) {
        need_signal = false;
        break;
      }
    }
    ready->status = s;
    ready->done = true;
    if (ready->manifest_write_callback) {
      (ready->manifest_write_callback)(s);
    }
    if (need_signal) {
      ready->cv.Signal();
    }
    if (ready == last_writer) {
      break;
    }
  }
  if (!manifest_writers_.empty()) {
    manifest_writers_.front()->cv.Signal();
  }
  return s;
}

void VersionSet::WakeUpWaitingManifestWriters() {
  // wake up all the waiting writers
  // Notify new head of manifest write queue.
  if (!manifest_writers_.empty()) {
    manifest_writers_.front()->cv.Signal();
  }
}

// 'datas' is grammatically incorrect. We still use this notation to indicate
// that this variable represents a collection of column_family_data.
Status VersionSet::LogAndApply(
    const autovector<ColumnFamilyData*>& column_family_datas,
    const autovector<const MutableCFOptions*>& mutable_cf_options_list,
    const ReadOptions& read_options,
    const autovector<autovector<VersionEdit*>>& edit_lists,
    InstrumentedMutex* mu, FSDirectory* dir_contains_current_file,
    bool new_descriptor_log, const ColumnFamilyOptions* new_cf_options,
    const std::vector<std::function<void(const Status&)>>& manifest_wcbs) {
  mu->AssertHeld();
  int num_edits = 0;
  for (const auto& elist : edit_lists) {
    num_edits += static_cast<int>(elist.size());
  }
  if (num_edits == 0) {
    return Status::OK();
  } else if (num_edits > 1) {
#ifndef NDEBUG
    for (const auto& edit_list : edit_lists) {
      for (const auto& edit : edit_list) {
        assert(!edit->IsColumnFamilyManipulation());
      }
    }
#endif /* ! NDEBUG */
  }

  int num_cfds = static_cast<int>(column_family_datas.size());
  if (num_cfds == 1 && column_family_datas[0] == nullptr) {
    assert(edit_lists.size() == 1 && edit_lists[0].size() == 1);
    assert(edit_lists[0][0]->IsColumnFamilyAdd());
    assert(new_cf_options != nullptr);
  }
  std::deque<ManifestWriter> writers;
  if (num_cfds > 0) {
    assert(static_cast<size_t>(num_cfds) == mutable_cf_options_list.size());
    assert(static_cast<size_t>(num_cfds) == edit_lists.size());
  }
  for (int i = 0; i < num_cfds; ++i) {
    const auto wcb =
        manifest_wcbs.empty() ? [](const Status&) {} : manifest_wcbs[i];
    writers.emplace_back(mu, column_family_datas[i],
                         *mutable_cf_options_list[i], edit_lists[i], wcb);
    manifest_writers_.push_back(&writers[i]);
  }
  assert(!writers.empty());
  ManifestWriter& first_writer = writers.front();
  TEST_SYNC_POINT_CALLBACK("VersionSet::LogAndApply:BeforeWriterWaiting",
                           nullptr);
  while (!first_writer.done && &first_writer != manifest_writers_.front()) {
    first_writer.cv.Wait();
  }
  if (first_writer.done) {
    // All non-CF-manipulation operations can be grouped together and committed
    // to MANIFEST. They should all have finished. The status code is stored in
    // the first manifest writer.
#ifndef NDEBUG
    for (const auto& writer : writers) {
      assert(writer.done);
    }
    TEST_SYNC_POINT_CALLBACK("VersionSet::LogAndApply:WakeUpAndDone", mu);
#endif /* !NDEBUG */
    return first_writer.status;
  }

  int num_undropped_cfds = 0;
  for (auto cfd : column_family_datas) {
    // if cfd == nullptr, it is a column family add.
    if (cfd == nullptr || !cfd->IsDropped()) {
      ++num_undropped_cfds;
    }
  }
  if (0 == num_undropped_cfds) {
    for (int i = 0; i != num_cfds; ++i) {
      manifest_writers_.pop_front();
    }
    // Notify new head of manifest write queue.
    if (!manifest_writers_.empty()) {
      manifest_writers_.front()->cv.Signal();
    }
    return Status::ColumnFamilyDropped();
  }
  return ProcessManifestWrites(writers, mu, dir_contains_current_file,
                               new_descriptor_log, new_cf_options,
                               read_options);
}

void VersionSet::LogAndApplyCFHelper(VersionEdit* edit,
                                     SequenceNumber* max_last_sequence) {
  assert(max_last_sequence != nullptr);
  assert(edit->IsColumnFamilyManipulation());
  edit->SetNextFile(next_file_number_.load());
  assert(!edit->HasLastSequence() ||
         edit->GetLastSequence() == *max_last_sequence);
  edit->SetLastSequence(*max_last_sequence);
  if (edit->IsColumnFamilyDrop()) {
    // if we drop column family, we have to make sure to save max column family,
    // so that we don't reuse existing ID
    edit->SetMaxColumnFamily(column_family_set_->GetMaxColumnFamily());
  }
}

Status VersionSet::LogAndApplyHelper(ColumnFamilyData* cfd,
                                     VersionBuilder* builder, VersionEdit* edit,
                                     SequenceNumber* max_last_sequence,
                                     InstrumentedMutex* mu) {
#ifdef NDEBUG
  (void)cfd;
#endif
  mu->AssertHeld();
  assert(!edit->IsColumnFamilyManipulation());
  assert(max_last_sequence != nullptr);

  if (edit->HasLogNumber()) {
    assert(edit->GetLogNumber() >= cfd->GetLogNumber());
    assert(edit->GetLogNumber() < next_file_number_.load());
  }

  if (!edit->HasPrevLogNumber()) {
    edit->SetPrevLogNumber(prev_log_number_);
  }
  edit->SetNextFile(next_file_number_.load());
  if (edit->HasLastSequence() && edit->GetLastSequence() > *max_last_sequence) {
    *max_last_sequence = edit->GetLastSequence();
  } else {
    edit->SetLastSequence(*max_last_sequence);
  }

  // The builder can be nullptr only if edit is WAL manipulation,
  // because WAL edits do not need to be applied to versions,
  // we return Status::OK() in this case.
  assert(builder || edit->IsWalManipulation());
  return builder ? builder->Apply(edit) : Status::OK();
}

Status VersionSet::GetCurrentManifestPath(const std::string& dbname,
                                          FileSystem* fs,
                                          std::string* manifest_path,
                                          uint64_t* manifest_file_number) {
  assert(fs != nullptr);
  assert(manifest_path != nullptr);
  assert(manifest_file_number != nullptr);

  std::string fname;
  Status s = ReadFileToString(fs, CurrentFileName(dbname), &fname);
  if (!s.ok()) {
    return s;
  }
  if (fname.empty() || fname.back() != '\n') {
    return Status::Corruption("CURRENT file does not end with newline");
  }
  // remove the trailing '\n'
  fname.resize(fname.size() - 1);
  FileType type;
  bool parse_ok = ParseFileName(fname, manifest_file_number, &type);
  if (!parse_ok || type != kDescriptorFile) {
    return Status::Corruption("CURRENT file corrupted");
  }
  *manifest_path = dbname;
  if (dbname.back() != '/') {
    manifest_path->push_back('/');
  }
  manifest_path->append(fname);
  return Status::OK();
}

Status VersionSet::Recover(
    const std::vector<ColumnFamilyDescriptor>& column_families, bool read_only,
    std::string* db_id, bool no_error_if_files_missing) {
<<<<<<< HEAD
=======
  const ReadOptions read_options(Env::IOActivity::kDBOpen);
>>>>>>> 49ce8a10
  // Read "CURRENT" file, which contains a pointer to the current manifest
  // file
  std::string manifest_path;
  Status s = GetCurrentManifestPath(dbname_, fs_.get(), &manifest_path,
                                    &manifest_file_number_);
  if (!s.ok()) {
    return s;
  }

  ROCKS_LOG_INFO(db_options_->info_log, "Recovering from manifest file: %s\n",
                 manifest_path.c_str());

  std::unique_ptr<SequentialFileReader> manifest_file_reader;
  {
    std::unique_ptr<FSSequentialFile> manifest_file;
    s = fs_->NewSequentialFile(manifest_path,
                               fs_->OptimizeForManifestRead(file_options_),
                               &manifest_file, nullptr);
    if (!s.ok()) {
      return s;
    }
    manifest_file_reader.reset(new SequentialFileReader(
        std::move(manifest_file), manifest_path,
        db_options_->log_readahead_size, io_tracer_, db_options_->listeners));
  }
  uint64_t current_manifest_file_size = 0;
  uint64_t log_number = 0;
  {
    VersionSet::LogReporter reporter;
    Status log_read_status;
    reporter.status = &log_read_status;
    log::Reader reader(nullptr, std::move(manifest_file_reader), &reporter,
                       true /* checksum */, 0 /* log_number */);
    VersionEditHandler handler(
        read_only, column_families, const_cast<VersionSet*>(this),
        /*track_missing_files=*/false, no_error_if_files_missing, io_tracer_,
<<<<<<< HEAD
        EpochNumberRequirement::kMightMissing);
=======
        read_options, EpochNumberRequirement::kMightMissing);
>>>>>>> 49ce8a10
    handler.Iterate(reader, &log_read_status);
    s = handler.status();
    if (s.ok()) {
      log_number = handler.GetVersionEditParams().GetLogNumber();
      current_manifest_file_size = reader.GetReadOffset();
      assert(current_manifest_file_size != 0);
      handler.GetDbId(db_id);
    }
    if (s.ok()) {
      RecoverEpochNumbers();
    }
  }

  if (s.ok()) {
    manifest_file_size_ = current_manifest_file_size;
    ROCKS_LOG_INFO(
        db_options_->info_log,
        "Recovered from manifest file:%s succeeded,"
        "manifest_file_number is %" PRIu64 ", next_file_number is %" PRIu64
        ", last_sequence is %" PRIu64 ", log_number is %" PRIu64
        ",prev_log_number is %" PRIu64 ",max_column_family is %" PRIu32
        ",min_log_number_to_keep is %" PRIu64 "\n",
        manifest_path.c_str(), manifest_file_number_, next_file_number_.load(),
        last_sequence_.load(), log_number, prev_log_number_,
        column_family_set_->GetMaxColumnFamily(), min_log_number_to_keep());

    for (auto cfd : *column_family_set_) {
      if (cfd->IsDropped()) {
        continue;
      }
      ROCKS_LOG_INFO(db_options_->info_log,
                     "Column family [%s] (ID %" PRIu32
                     "), log number is %" PRIu64
                     ", next epoch number is %" PRIu64 "\n",
                     cfd->GetName().c_str(), cfd->GetID(), cfd->GetLogNumber(),
                     cfd->GetNextEpochNumber());
    }
  }

  return s;
}

namespace {
class ManifestPicker {
 public:
  explicit ManifestPicker(const std::string& dbname,
                          const std::vector<std::string>& files_in_dbname);
  // REQUIRES Valid() == true
  std::string GetNextManifest(uint64_t* file_number, std::string* file_name);
  bool Valid() const { return manifest_file_iter_ != manifest_files_.end(); }

 private:
  const std::string& dbname_;
  // MANIFEST file names(s)
  std::vector<std::string> manifest_files_;
  std::vector<std::string>::const_iterator manifest_file_iter_;
};

ManifestPicker::ManifestPicker(const std::string& dbname,
                               const std::vector<std::string>& files_in_dbname)
    : dbname_(dbname) {
  // populate manifest files
  assert(!files_in_dbname.empty());
  for (const auto& fname : files_in_dbname) {
    uint64_t file_num = 0;
    FileType file_type;
    bool parse_ok = ParseFileName(fname, &file_num, &file_type);
    if (parse_ok && file_type == kDescriptorFile) {
      manifest_files_.push_back(fname);
    }
  }
  // seek to first manifest
  std::sort(manifest_files_.begin(), manifest_files_.end(),
            [](const std::string& lhs, const std::string& rhs) {
              uint64_t num1 = 0;
              uint64_t num2 = 0;
              FileType type1;
              FileType type2;
              bool parse_ok1 = ParseFileName(lhs, &num1, &type1);
              bool parse_ok2 = ParseFileName(rhs, &num2, &type2);
#ifndef NDEBUG
              assert(parse_ok1);
              assert(parse_ok2);
#else
              (void)parse_ok1;
              (void)parse_ok2;
#endif
              return num1 > num2;
            });
  manifest_file_iter_ = manifest_files_.begin();
}

std::string ManifestPicker::GetNextManifest(uint64_t* number,
                                            std::string* file_name) {
  assert(Valid());
  std::string ret;
  if (manifest_file_iter_ != manifest_files_.end()) {
    ret.assign(dbname_);
    if (ret.back() != kFilePathSeparator) {
      ret.push_back(kFilePathSeparator);
    }
    ret.append(*manifest_file_iter_);
    if (number) {
      FileType type;
      bool parse = ParseFileName(*manifest_file_iter_, number, &type);
      assert(type == kDescriptorFile);
#ifndef NDEBUG
      assert(parse);
#else
      (void)parse;
#endif
    }
    if (file_name) {
      *file_name = *manifest_file_iter_;
    }
    ++manifest_file_iter_;
  }
  return ret;
}
}  // anonymous namespace

Status VersionSet::TryRecover(
    const std::vector<ColumnFamilyDescriptor>& column_families, bool read_only,
    const std::vector<std::string>& files_in_dbname, std::string* db_id,
    bool* has_missing_table_file) {
  ManifestPicker manifest_picker(dbname_, files_in_dbname);
  if (!manifest_picker.Valid()) {
    return Status::Corruption("Cannot locate MANIFEST file in " + dbname_);
  }
  Status s;
  std::string manifest_path =
      manifest_picker.GetNextManifest(&manifest_file_number_, nullptr);
  while (!manifest_path.empty()) {
    s = TryRecoverFromOneManifest(manifest_path, column_families, read_only,
                                  db_id, has_missing_table_file);
    if (s.ok() || !manifest_picker.Valid()) {
      break;
    }
    Reset();
    manifest_path =
        manifest_picker.GetNextManifest(&manifest_file_number_, nullptr);
  }
  return s;
}

Status VersionSet::TryRecoverFromOneManifest(
    const std::string& manifest_path,
    const std::vector<ColumnFamilyDescriptor>& column_families, bool read_only,
    std::string* db_id, bool* has_missing_table_file) {
  const ReadOptions read_options(Env::IOActivity::kDBOpen);
  ROCKS_LOG_INFO(db_options_->info_log, "Trying to recover from manifest: %s\n",
                 manifest_path.c_str());
  std::unique_ptr<SequentialFileReader> manifest_file_reader;
  Status s;
  {
    std::unique_ptr<FSSequentialFile> manifest_file;
    s = fs_->NewSequentialFile(manifest_path,
                               fs_->OptimizeForManifestRead(file_options_),
                               &manifest_file, nullptr);
    if (!s.ok()) {
      return s;
    }
    manifest_file_reader.reset(new SequentialFileReader(
        std::move(manifest_file), manifest_path,
        db_options_->log_readahead_size, io_tracer_, db_options_->listeners));
  }

  assert(s.ok());
  VersionSet::LogReporter reporter;
  reporter.status = &s;
  log::Reader reader(nullptr, std::move(manifest_file_reader), &reporter,
                     /*checksum=*/true, /*log_num=*/0);
  VersionEditHandlerPointInTime handler_pit(
      read_only, column_families, const_cast<VersionSet*>(this), io_tracer_,
<<<<<<< HEAD
      EpochNumberRequirement::kMightMissing);
=======
      read_options, EpochNumberRequirement::kMightMissing);
>>>>>>> 49ce8a10

  handler_pit.Iterate(reader, &s);

  handler_pit.GetDbId(db_id);

  assert(nullptr != has_missing_table_file);
  *has_missing_table_file = handler_pit.HasMissingFiles();

  s = handler_pit.status();
  if (s.ok()) {
    RecoverEpochNumbers();
  }
  return s;
}

void VersionSet::RecoverEpochNumbers() {
  for (auto cfd : *column_family_set_) {
    if (cfd->IsDropped()) {
      continue;
    }
    assert(cfd->initialized());
    cfd->RecoverEpochNumbers();
  }
}

Status VersionSet::ListColumnFamilies(std::vector<std::string>* column_families,
                                      const std::string& dbname,
                                      FileSystem* fs) {
  // Read "CURRENT" file, which contains a pointer to the current manifest file
  std::string manifest_path;
  uint64_t manifest_file_number;
  Status s =
      GetCurrentManifestPath(dbname, fs, &manifest_path, &manifest_file_number);
  if (!s.ok()) {
    return s;
  }
  return ListColumnFamiliesFromManifest(manifest_path, fs, column_families);
}

Status VersionSet::ListColumnFamiliesFromManifest(
    const std::string& manifest_path, FileSystem* fs,
    std::vector<std::string>* column_families) {
  // TODO: plumb Env::IOActivity
  const ReadOptions read_options;
  std::unique_ptr<SequentialFileReader> file_reader;
  Status s;
  {
    std::unique_ptr<FSSequentialFile> file;
    // these are just for performance reasons, not correctness,
    // so we're fine using the defaults
    s = fs->NewSequentialFile(manifest_path, FileOptions(), &file, nullptr);
    if (!s.ok()) {
      return s;
    }
    file_reader = std::make_unique<SequentialFileReader>(
        std::move(file), manifest_path, /*io_tracer=*/nullptr);
  }

  VersionSet::LogReporter reporter;
  reporter.status = &s;
  log::Reader reader(nullptr, std::move(file_reader), &reporter,
                     true /* checksum */, 0 /* log_number */);

  ListColumnFamiliesHandler handler(read_options);
  handler.Iterate(reader, &s);

  assert(column_families);
  column_families->clear();
  if (handler.status().ok()) {
    for (const auto& iter : handler.GetColumnFamilyNames()) {
      column_families->push_back(iter.second);
    }
  }

  return handler.status();
}

Status VersionSet::ReduceNumberOfLevels(const std::string& dbname,
                                        const Options* options,
                                        const FileOptions& file_options,
                                        int new_levels) {
  if (new_levels <= 1) {
    return Status::InvalidArgument(
        "Number of levels needs to be bigger than 1");
  }

  // TODO: plumb Env::IOActivity
  const ReadOptions read_options;

  ImmutableDBOptions db_options(*options);
  ColumnFamilyOptions cf_options(*options);
  std::shared_ptr<Cache> tc(NewLRUCache(options->max_open_files - 10,
                                        options->table_cache_numshardbits));
  WriteController wc(options->delayed_write_rate);
  WriteBufferManager wb(options->db_write_buffer_size);
  VersionSet versions(dbname, &db_options, file_options, tc.get(), &wb, &wc,
                      nullptr /*BlockCacheTracer*/, nullptr /*IOTracer*/,
                      /*db_id*/ "",
                      /*db_session_id*/ "", options->daily_offpeak_time_utc,
                      /*error_handler_*/ nullptr);
  Status status;

  std::vector<ColumnFamilyDescriptor> dummy;
  ColumnFamilyDescriptor dummy_descriptor(kDefaultColumnFamilyName,
                                          ColumnFamilyOptions(*options));
  dummy.push_back(dummy_descriptor);
  status = versions.Recover(dummy);
  if (!status.ok()) {
    return status;
  }

  Version* current_version =
      versions.GetColumnFamilySet()->GetDefault()->current();
  auto* vstorage = current_version->storage_info();
  int current_levels = vstorage->num_levels();

  if (current_levels <= new_levels) {
    return Status::OK();
  }

  // Make sure there are file only on one level from
  // (new_levels-1) to (current_levels-1)
  int first_nonempty_level = -1;
  int first_nonempty_level_filenum = 0;
  for (int i = new_levels - 1; i < current_levels; i++) {
    int file_num = vstorage->NumLevelFiles(i);
    if (file_num != 0) {
      if (first_nonempty_level < 0) {
        first_nonempty_level = i;
        first_nonempty_level_filenum = file_num;
      } else {
        char msg[255];
        snprintf(msg, sizeof(msg),
                 "Found at least two levels containing files: "
                 "[%d:%d],[%d:%d].\n",
                 first_nonempty_level, first_nonempty_level_filenum, i,
                 file_num);
        return Status::InvalidArgument(msg);
      }
    }
  }

  // we need to allocate an array with the old number of levels size to
  // avoid SIGSEGV in WriteCurrentStatetoManifest()
  // however, all levels bigger or equal to new_levels will be empty
  std::vector<FileMetaData*>* new_files_list =
      new std::vector<FileMetaData*>[current_levels];
  for (int i = 0; i < new_levels - 1; i++) {
    new_files_list[i] = vstorage->LevelFiles(i);
  }

  if (first_nonempty_level > 0) {
    auto& new_last_level = new_files_list[new_levels - 1];

    new_last_level = vstorage->LevelFiles(first_nonempty_level);

    for (size_t i = 0; i < new_last_level.size(); ++i) {
      const FileMetaData* const meta = new_last_level[i];
      assert(meta);

      const uint64_t file_number = meta->fd.GetNumber();

      vstorage->file_locations_[file_number] =
          VersionStorageInfo::FileLocation(new_levels - 1, i);
    }
  }

  delete[] vstorage->files_;
  vstorage->files_ = new_files_list;
  vstorage->num_levels_ = new_levels;
  vstorage->ResizeCompactCursors(new_levels);

  MutableCFOptions mutable_cf_options(*options);
  VersionEdit ve;
  InstrumentedMutex dummy_mutex;
  InstrumentedMutexLock l(&dummy_mutex);
  return versions.LogAndApply(versions.GetColumnFamilySet()->GetDefault(),
<<<<<<< HEAD
                              mutable_cf_options, &ve, &dummy_mutex, nullptr,
                              true);
=======
                              mutable_cf_options, read_options, &ve,
                              &dummy_mutex, nullptr, true);
>>>>>>> 49ce8a10
}

// Get the checksum information including the checksum and checksum function
// name of all SST and blob files in VersionSet. Store the information in
// FileChecksumList which contains a map from file number to its checksum info.
// If DB is not running, make sure call VersionSet::Recover() to load the file
// metadata from Manifest to VersionSet before calling this function.
Status VersionSet::GetLiveFilesChecksumInfo(FileChecksumList* checksum_list) {
  // Clean the previously stored checksum information if any.
  Status s;
  if (checksum_list == nullptr) {
    s = Status::InvalidArgument("checksum_list is nullptr");
    return s;
  }
  checksum_list->reset();

  for (auto cfd : *column_family_set_) {
    assert(cfd);

    if (cfd->IsDropped() || !cfd->initialized()) {
      continue;
    }

    const auto* current = cfd->current();
    assert(current);

    const auto* vstorage = current->storage_info();
    assert(vstorage);

    /* SST files */
    for (int level = 0; level < cfd->NumberLevels(); level++) {
      const auto& level_files = vstorage->LevelFiles(level);

      for (const auto& file : level_files) {
        assert(file);

        s = checksum_list->InsertOneFileChecksum(file->fd.GetNumber(),
                                                 file->file_checksum,
                                                 file->file_checksum_func_name);
        if (!s.ok()) {
          return s;
        }
      }
    }

    /* Blob files */
    const auto& blob_files = vstorage->GetBlobFiles();
    for (const auto& meta : blob_files) {
      assert(meta);

      std::string checksum_value = meta->GetChecksumValue();
      std::string checksum_method = meta->GetChecksumMethod();
      assert(checksum_value.empty() == checksum_method.empty());
      if (meta->GetChecksumMethod().empty()) {
        checksum_value = kUnknownFileChecksum;
        checksum_method = kUnknownFileChecksumFuncName;
      }

      s = checksum_list->InsertOneFileChecksum(meta->GetBlobFileNumber(),
                                               checksum_value, checksum_method);
      if (!s.ok()) {
        return s;
      }
    }
  }

  return s;
}

Status VersionSet::DumpManifest(
    Options& options, std::string& dscname, bool verbose, bool hex, bool json,
    const std::vector<ColumnFamilyDescriptor>& cf_descs) {
  assert(options.env);
  // TODO: plumb Env::IOActivity
  const ReadOptions read_options;

  std::vector<std::string> column_families;
  Status s = ListColumnFamiliesFromManifest(
      dscname, options.env->GetFileSystem().get(), &column_families);
  if (!s.ok()) {
    return s;
  }

  // Open the specified manifest file.
  std::unique_ptr<SequentialFileReader> file_reader;
  {
    std::unique_ptr<FSSequentialFile> file;
    const std::shared_ptr<FileSystem>& fs = options.env->GetFileSystem();
    s = fs->NewSequentialFile(
        dscname, fs->OptimizeForManifestRead(file_options_), &file, nullptr);
    if (!s.ok()) {
      return s;
    }
    file_reader = std::make_unique<SequentialFileReader>(
        std::move(file), dscname, db_options_->log_readahead_size, io_tracer_);
  }

  std::map<std::string, const ColumnFamilyDescriptor*> cf_name_to_desc;
  for (const auto& cf_desc : cf_descs) {
    cf_name_to_desc[cf_desc.name] = &cf_desc;
  }
  std::vector<ColumnFamilyDescriptor> final_cf_descs;
  for (const auto& cf : column_families) {
    const auto iter = cf_name_to_desc.find(cf);
    if (iter != cf_name_to_desc.cend()) {
      final_cf_descs.push_back(*iter->second);
    } else {
      final_cf_descs.emplace_back(cf, options);
    }
  }

  DumpManifestHandler handler(final_cf_descs, this, io_tracer_, read_options,
                              verbose, hex, json);
  {
    VersionSet::LogReporter reporter;
    reporter.status = &s;
    log::Reader reader(nullptr, std::move(file_reader), &reporter,
                       true /* checksum */, 0 /* log_number */);
    handler.Iterate(reader, &s);
  }

  return handler.status();
}

void VersionSet::MarkFileNumberUsed(uint64_t number) {
  // only called during recovery and repair which are single threaded, so this
  // works because there can't be concurrent calls
  if (next_file_number_.load(std::memory_order_relaxed) <= number) {
    next_file_number_.store(number + 1, std::memory_order_relaxed);
  }
}
// Called only either from ::LogAndApply which is protected by mutex or during
// recovery which is single-threaded.
void VersionSet::MarkMinLogNumberToKeep(uint64_t number) {
  if (min_log_number_to_keep_.load(std::memory_order_relaxed) < number) {
    min_log_number_to_keep_.store(number, std::memory_order_relaxed);
  }
}

Status VersionSet::WriteCurrentStateToManifest(
    const std::unordered_map<uint32_t, MutableCFState>& curr_state,
    const VersionEdit& wal_additions, log::Writer* log, IOStatus& io_s) {
  // TODO: Break up into multiple records to reduce memory usage on recovery?

  // WARNING: This method doesn't hold a mutex!!

  // This is done without DB mutex lock held, but only within single-threaded
  // LogAndApply. Column family manipulations can only happen within LogAndApply
  // (the same single thread), so we're safe to iterate.

  assert(io_s.ok());
  if (db_options_->write_dbid_to_manifest) {
    VersionEdit edit_for_db_id;
    assert(!db_id_.empty());
    edit_for_db_id.SetDBId(db_id_);
    std::string db_id_record;
    if (!edit_for_db_id.EncodeTo(&db_id_record)) {
      return Status::Corruption("Unable to Encode VersionEdit:" +
                                edit_for_db_id.DebugString(true));
    }
    io_s = log->AddRecord(db_id_record);
    if (!io_s.ok()) {
      return io_s;
    }
  }

  // Save WALs.
  if (!wal_additions.GetWalAdditions().empty()) {
    TEST_SYNC_POINT_CALLBACK("VersionSet::WriteCurrentStateToManifest:SaveWal",
                             const_cast<VersionEdit*>(&wal_additions));
    std::string record;
    if (!wal_additions.EncodeTo(&record)) {
      return Status::Corruption("Unable to Encode VersionEdit: " +
                                wal_additions.DebugString(true));
    }
    io_s = log->AddRecord(record);
    if (!io_s.ok()) {
      return io_s;
    }
  }

  // New manifest should rollover the WAL deletion record from previous
  // manifest. Otherwise, when an addition record of a deleted WAL gets added to
  // this new manifest later (which can happens in e.g, SyncWAL()), this new
  // manifest creates an illusion that such WAL hasn't been deleted.
  VersionEdit wal_deletions;
  wal_deletions.DeleteWalsBefore(min_log_number_to_keep());
  std::string wal_deletions_record;
  if (!wal_deletions.EncodeTo(&wal_deletions_record)) {
    return Status::Corruption("Unable to Encode VersionEdit: " +
                              wal_deletions.DebugString(true));
  }
  io_s = log->AddRecord(wal_deletions_record);
  if (!io_s.ok()) {
    return io_s;
  }

  for (auto cfd : *column_family_set_) {
    assert(cfd);

    if (cfd->IsDropped()) {
      continue;
    }
    assert(cfd->initialized());
    {
      // Store column family info
      VersionEdit edit;
      if (cfd->GetID() != 0) {
        // default column family is always there,
        // no need to explicitly write it
        edit.AddColumnFamily(cfd->GetName());
        edit.SetColumnFamily(cfd->GetID());
      }
      edit.SetComparatorName(
          cfd->internal_comparator().user_comparator()->Name());
      edit.SetPersistUserDefinedTimestamps(
          cfd->ioptions()->persist_user_defined_timestamps);
      std::string record;
      if (!edit.EncodeTo(&record)) {
        return Status::Corruption("Unable to Encode VersionEdit:" +
                                  edit.DebugString(true));
      }
      io_s = log->AddRecord(record);
      if (!io_s.ok()) {
        return io_s;
      }
    }

    {
      // Save files
      VersionEdit edit;
      edit.SetColumnFamily(cfd->GetID());

      const auto* current = cfd->current();
      assert(current);

      const auto* vstorage = current->storage_info();
      assert(vstorage);

      for (int level = 0; level < cfd->NumberLevels(); level++) {
        const auto& level_files = vstorage->LevelFiles(level);

        for (const auto& f : level_files) {
          assert(f);

          edit.AddFile(level, f->fd.GetNumber(), f->fd.GetPathId(),
                       f->fd.GetFileSize(), f->smallest, f->largest,
                       f->fd.smallest_seqno, f->fd.largest_seqno,
                       f->marked_for_compaction, f->temperature,
                       f->oldest_blob_file_number, f->oldest_ancester_time,
                       f->file_creation_time, f->epoch_number, f->file_checksum,
                       f->file_checksum_func_name, f->unique_id,
<<<<<<< HEAD
                       f->compensated_range_deletion_size);
=======
                       f->compensated_range_deletion_size, f->tail_size,
                       f->user_defined_timestamps_persisted);
>>>>>>> 49ce8a10
        }
      }

      edit.SetCompactCursors(vstorage->GetCompactCursors());

      const auto& blob_files = vstorage->GetBlobFiles();
      for (const auto& meta : blob_files) {
        assert(meta);

        const uint64_t blob_file_number = meta->GetBlobFileNumber();

        edit.AddBlobFile(blob_file_number, meta->GetTotalBlobCount(),
                         meta->GetTotalBlobBytes(), meta->GetChecksumMethod(),
                         meta->GetChecksumValue());
        if (meta->GetGarbageBlobCount() > 0) {
          edit.AddBlobFileGarbage(blob_file_number, meta->GetGarbageBlobCount(),
                                  meta->GetGarbageBlobBytes());
        }
      }

      const auto iter = curr_state.find(cfd->GetID());
      assert(iter != curr_state.end());
      uint64_t log_number = iter->second.log_number;
      edit.SetLogNumber(log_number);

      if (cfd->GetID() == 0) {
        // min_log_number_to_keep is for the whole db, not for specific column
        // family. So it does not need to be set for every column family, just
        // need to be set once. Since default CF can never be dropped, we set
        // the min_log to the default CF here.
        uint64_t min_log = min_log_number_to_keep();
        if (min_log != 0) {
          edit.SetMinLogNumberToKeep(min_log);
        }
      }

      const std::string& full_history_ts_low = iter->second.full_history_ts_low;
      if (!full_history_ts_low.empty()) {
        edit.SetFullHistoryTsLow(full_history_ts_low);
      }

      edit.SetLastSequence(descriptor_last_sequence_);

      const Comparator* ucmp = cfd->user_comparator();
      assert(ucmp);
      std::string record;
<<<<<<< HEAD
      if (!edit.EncodeTo(&record)) {
=======
      if (!edit.EncodeTo(&record, ucmp->timestamp_size())) {
>>>>>>> 49ce8a10
        return Status::Corruption("Unable to Encode VersionEdit:" +
                                  edit.DebugString(true));
      }
      io_s = log->AddRecord(record);
      if (!io_s.ok()) {
        return io_s;
      }
    }
  }

  if (!replication_epochs_.empty()) {
    VersionEdit replication_epoch_additions;
    for (const auto& addition : replication_epochs_.GetEpochs()) {
      replication_epoch_additions.AddReplicationEpoch(addition);
    }
    std::string record;
    if (!replication_epoch_additions.EncodeTo(&record)) {
      return Status::Corruption("Unable to Encode VersionEdit: " +
                                replication_epoch_additions.DebugString(true));
    }
    io_s = log->AddRecord(record);
    if (!io_s.ok()) {
      return io_s;
    }
  }
  return Status::OK();
}

// TODO(aekmekji): in CompactionJob::GenSubcompactionBoundaries(), this
// function is called repeatedly with consecutive pairs of slices. For example
// if the slice list is [a, b, c, d] this function is called with arguments
// (a,b) then (b,c) then (c,d). Knowing this, an optimization is possible where
// we avoid doing binary search for the keys b and c twice and instead somehow
// maintain state of where they first appear in the files.
uint64_t VersionSet::ApproximateSize(const SizeApproximationOptions& options,
                                     const ReadOptions& read_options,
                                     Version* v, const Slice& start,
                                     const Slice& end, int start_level,
                                     int end_level, TableReaderCaller caller) {
  const auto& icmp = v->cfd_->internal_comparator();

  // pre-condition
  assert(icmp.Compare(start, end) <= 0);

  uint64_t total_full_size = 0;
  const auto* vstorage = v->storage_info();
  const int num_non_empty_levels = vstorage->num_non_empty_levels();
  end_level = (end_level == -1) ? num_non_empty_levels
                                : std::min(end_level, num_non_empty_levels);
  if (end_level <= start_level) {
    return 0;
  }

  // Outline of the optimization that uses options.files_size_error_margin.
  // When approximating the files total size that is used to store a keys range,
  // we first sum up the sizes of the files that fully fall into the range.
  // Then we sum up the sizes of all the files that may intersect with the range
  // (this includes all files in L0 as well). Then, if total_intersecting_size
  // is smaller than total_full_size * options.files_size_error_margin - we can
  // infer that the intersecting files have a sufficiently negligible
  // contribution to the total size, and we can approximate the storage required
  // for the keys in range as just half of the intersecting_files_size.
  // E.g., if the value of files_size_error_margin is 0.1, then the error of the
  // approximation is limited to only ~10% of the total size of files that fully
  // fall into the keys range. In such case, this helps to avoid a costly
  // process of binary searching the intersecting files that is required only
  // for a more precise calculation of the total size.

  autovector<FdWithKeyRange*, 32> first_files;
  autovector<FdWithKeyRange*, 16> last_files;

  // scan all the levels
  for (int level = start_level; level < end_level; ++level) {
    const LevelFilesBrief& files_brief = vstorage->LevelFilesBrief(level);
    if (files_brief.num_files == 0) {
      // empty level, skip exploration
      continue;
    }

    if (level == 0) {
      // level 0 files are not in sorted order, we need to iterate through
      // the list to compute the total bytes that require scanning,
      // so handle the case explicitly (similarly to first_files case)
      for (size_t i = 0; i < files_brief.num_files; i++) {
        first_files.push_back(&files_brief.files[i]);
      }
      continue;
    }

    assert(level > 0);
    assert(files_brief.num_files > 0);

    // identify the file position for start key
    const int idx_start =
        FindFileInRange(icmp, files_brief, start, 0,
                        static_cast<uint32_t>(files_brief.num_files - 1));
    assert(static_cast<size_t>(idx_start) < files_brief.num_files);

    // identify the file position for end key
    int idx_end = idx_start;
    if (icmp.Compare(files_brief.files[idx_end].largest_key, end) < 0) {
      idx_end =
          FindFileInRange(icmp, files_brief, end, idx_start,
                          static_cast<uint32_t>(files_brief.num_files - 1));
    }
    assert(idx_end >= idx_start &&
           static_cast<size_t>(idx_end) < files_brief.num_files);

    // scan all files from the starting index to the ending index
    // (inferred from the sorted order)

    // first scan all the intermediate full files (excluding first and last)
    for (int i = idx_start + 1; i < idx_end; ++i) {
      uint64_t file_size = files_brief.files[i].fd.GetFileSize();
      // The entire file falls into the range, so we can just take its size.
      assert(file_size == ApproximateSize(read_options, v, files_brief.files[i],
                                          start, end, caller));
      total_full_size += file_size;
    }

    // save the first and the last files (which may be the same file), so we
    // can scan them later.
    first_files.push_back(&files_brief.files[idx_start]);
    if (idx_start != idx_end) {
      // we need to estimate size for both files, only if they are different
      last_files.push_back(&files_brief.files[idx_end]);
    }
  }

  // The sum of all file sizes that intersect the [start, end] keys range.
  uint64_t total_intersecting_size = 0;
  for (const auto* file_ptr : first_files) {
    total_intersecting_size += file_ptr->fd.GetFileSize();
  }
  for (const auto* file_ptr : last_files) {
    total_intersecting_size += file_ptr->fd.GetFileSize();
  }

  // Now scan all the first & last files at each level, and estimate their size.
  // If the total_intersecting_size is less than X% of the total_full_size - we
  // want to approximate the result in order to avoid the costly binary search
  // inside ApproximateSize. We use half of file size as an approximation below.

  const double margin = options.files_size_error_margin;
  if (margin > 0 && total_intersecting_size <
                        static_cast<uint64_t>(total_full_size * margin)) {
    total_full_size += total_intersecting_size / 2;
  } else {
    // Estimate for all the first files (might also be last files), at each
    // level
    for (const auto file_ptr : first_files) {
      total_full_size +=
          ApproximateSize(read_options, v, *file_ptr, start, end, caller);
    }

    // Estimate for all the last files, at each level
    for (const auto file_ptr : last_files) {
      // We could use ApproximateSize here, but calling ApproximateOffsetOf
      // directly is just more efficient.
      total_full_size +=
          ApproximateOffsetOf(read_options, v, *file_ptr, end, caller);
    }
  }

  return total_full_size;
}

uint64_t VersionSet::ApproximateOffsetOf(const ReadOptions& read_options,
                                         Version* v, const FdWithKeyRange& f,
                                         const Slice& key,
                                         TableReaderCaller caller) {
  // pre-condition
  assert(v);
  const auto& icmp = v->cfd_->internal_comparator();

  uint64_t result = 0;
  if (icmp.Compare(f.largest_key, key) <= 0) {
    // Entire file is before "key", so just add the file size
    result = f.fd.GetFileSize();
  } else if (icmp.Compare(f.smallest_key, key) > 0) {
    // Entire file is after "key", so ignore
    result = 0;
  } else {
    // "key" falls in the range for this table.  Add the
    // approximate offset of "key" within the table.
    TableCache* table_cache = v->cfd_->table_cache();
    const MutableCFOptions& cf_opts = v->GetMutableCFOptions();
    if (table_cache != nullptr) {
      result = table_cache->ApproximateOffsetOf(
          read_options, key, *f.file_metadata, caller, icmp,
          cf_opts.block_protection_bytes_per_key, cf_opts.prefix_extractor);
    }
  }
  return result;
}

uint64_t VersionSet::ApproximateSize(const ReadOptions& read_options,
                                     Version* v, const FdWithKeyRange& f,
                                     const Slice& start, const Slice& end,
                                     TableReaderCaller caller) {
  // pre-condition
  assert(v);
  const auto& icmp = v->cfd_->internal_comparator();
  assert(icmp.Compare(start, end) <= 0);

  if (icmp.Compare(f.largest_key, start) <= 0 ||
      icmp.Compare(f.smallest_key, end) > 0) {
    // Entire file is before or after the start/end keys range
    return 0;
  }

  if (icmp.Compare(f.smallest_key, start) >= 0) {
    // Start of the range is before the file start - approximate by end offset
    return ApproximateOffsetOf(read_options, v, f, end, caller);
  }

  if (icmp.Compare(f.largest_key, end) < 0) {
    // End of the range is after the file end - approximate by subtracting
    // start offset from the file size
    uint64_t start_offset =
        ApproximateOffsetOf(read_options, v, f, start, caller);
    assert(f.fd.GetFileSize() >= start_offset);
    return f.fd.GetFileSize() - start_offset;
  }

  // The interval falls entirely in the range for this file.
  TableCache* table_cache = v->cfd_->table_cache();
  if (table_cache == nullptr) {
    return 0;
  }
  const MutableCFOptions& cf_opts = v->GetMutableCFOptions();
  return table_cache->ApproximateSize(
      read_options, start, end, *f.file_metadata, caller, icmp,
      cf_opts.block_protection_bytes_per_key, cf_opts.prefix_extractor);
}

void VersionSet::RemoveLiveFiles(
    std::vector<ObsoleteFileInfo>& sst_delete_candidates,
    std::vector<ObsoleteBlobFileInfo>& blob_delete_candidates) const {
  assert(column_family_set_);
  for (auto cfd : *column_family_set_) {
    assert(cfd);
    if (!cfd->initialized()) {
      continue;
    }

    auto* current = cfd->current();
    bool found_current = false;

    Version* const dummy_versions = cfd->dummy_versions();
    assert(dummy_versions);

    for (Version* v = dummy_versions->next_; v != dummy_versions;
         v = v->next_) {
      v->RemoveLiveFiles(sst_delete_candidates, blob_delete_candidates);
      if (v == current) {
        found_current = true;
      }
    }

    if (!found_current && current != nullptr) {
      // Should never happen unless it is a bug.
      assert(false);
      current->RemoveLiveFiles(sst_delete_candidates, blob_delete_candidates);
    }
  }
}

void VersionSet::AddLiveFiles(std::vector<uint64_t>* live_table_files,
                              std::vector<uint64_t>* live_blob_files) const {
  assert(live_table_files);
  assert(live_blob_files);

  // pre-calculate space requirement
  size_t total_table_files = 0;
  size_t total_blob_files = 0;

  assert(column_family_set_);
  for (auto cfd : *column_family_set_) {
    assert(cfd);

    if (!cfd->initialized()) {
      continue;
    }

    Version* const dummy_versions = cfd->dummy_versions();
    assert(dummy_versions);

    for (Version* v = dummy_versions->next_; v != dummy_versions;
         v = v->next_) {
      assert(v);

      const auto* vstorage = v->storage_info();
      assert(vstorage);

      for (int level = 0; level < vstorage->num_levels(); ++level) {
        total_table_files += vstorage->LevelFiles(level).size();
      }

      total_blob_files += vstorage->GetBlobFiles().size();
    }
  }

  // just one time extension to the right size
  live_table_files->reserve(live_table_files->size() + total_table_files);
  live_blob_files->reserve(live_blob_files->size() + total_blob_files);

  assert(column_family_set_);
  for (auto cfd : *column_family_set_) {
    assert(cfd);
    if (!cfd->initialized()) {
      continue;
    }

    auto* current = cfd->current();
    bool found_current = false;

    Version* const dummy_versions = cfd->dummy_versions();
    assert(dummy_versions);

    for (Version* v = dummy_versions->next_; v != dummy_versions;
         v = v->next_) {
      v->AddLiveFiles(live_table_files, live_blob_files);
      if (v == current) {
        found_current = true;
      }
    }

    if (!found_current && current != nullptr) {
      // Should never happen unless it is a bug.
      assert(false);
      current->AddLiveFiles(live_table_files, live_blob_files);
    }
  }
}

InternalIterator* VersionSet::MakeInputIterator(
    const ReadOptions& read_options, const Compaction* c,
    RangeDelAggregator* range_del_agg,
    const FileOptions& file_options_compactions,
    const std::optional<const Slice>& start,
    const std::optional<const Slice>& end) {
  auto cfd = c->column_family_data();
  // Level-0 files have to be merged together.  For other levels,
  // we will make a concatenating iterator per level.
  // TODO(opt): use concatenating iterator for level-0 if there is no overlap
  const size_t space = (c->level() == 0 ? c->input_levels(0)->num_files +
                                              c->num_input_levels() - 1
                                        : c->num_input_levels());
  InternalIterator** list = new InternalIterator*[space];
<<<<<<< HEAD
=======
  // First item in the pair is a pointer to range tombstones.
  // Second item is a pointer to a member of a LevelIterator,
  // that will be initialized to where CompactionMergingIterator stores
  // pointer to its range tombstones. This is used by LevelIterator
  // to update pointer to range tombstones as it traverse different SST files.
  std::vector<
      std::pair<TruncatedRangeDelIterator*, TruncatedRangeDelIterator***>>
      range_tombstones;
>>>>>>> 49ce8a10
  size_t num = 0;
  for (size_t which = 0; which < c->num_input_levels(); which++) {
    if (c->input_levels(which)->num_files != 0) {
      if (c->level(which) == 0) {
        const LevelFilesBrief* flevel = c->input_levels(which);
        for (size_t i = 0; i < flevel->num_files; i++) {
          const FileMetaData& fmd = *flevel->files[i].file_metadata;
          if (start.has_value() &&
              cfd->user_comparator()->CompareWithoutTimestamp(
                  *start, fmd.largest.user_key()) > 0) {
            continue;
          }
          // We should be able to filter out the case where the end key
          // equals to the end boundary, since the end key is exclusive.
          // We try to be extra safe here.
          if (end.has_value() &&
              cfd->user_comparator()->CompareWithoutTimestamp(
                  *end, fmd.smallest.user_key()) < 0) {
            continue;
          }
          TruncatedRangeDelIterator* range_tombstone_iter = nullptr;
          list[num++] = cfd->table_cache()->NewIterator(
              read_options, file_options_compactions,
              cfd->internal_comparator(), fmd, range_del_agg,
              c->mutable_cf_options()->prefix_extractor,
              /*table_reader_ptr=*/nullptr,
              /*file_read_hist=*/nullptr, TableReaderCaller::kCompaction,
              /*arena=*/nullptr,
              /*skip_filters=*/false,
              /*level=*/static_cast<int>(c->level(which)),
              MaxFileSizeForL0MetaPin(*c->mutable_cf_options()),
              /*smallest_compaction_key=*/nullptr,
              /*largest_compaction_key=*/nullptr,
              /*allow_unprepared_value=*/false,
              c->mutable_cf_options()->block_protection_bytes_per_key,
              /*range_del_read_seqno=*/nullptr,
              /*range_del_iter=*/&range_tombstone_iter);
          range_tombstones.emplace_back(range_tombstone_iter, nullptr);
        }
      } else {
        // Create concatenating iterator for the files from this level
        TruncatedRangeDelIterator*** tombstone_iter_ptr = nullptr;
        list[num++] = new LevelIterator(
            cfd->table_cache(), read_options, file_options_compactions,
            cfd->internal_comparator(), c->input_levels(which),
            c->mutable_cf_options()->prefix_extractor,
            /*should_sample=*/false,
            /*no per level latency histogram=*/nullptr,
            TableReaderCaller::kCompaction, /*skip_filters=*/false,
            /*level=*/static_cast<int>(c->level(which)),
            c->mutable_cf_options()->block_protection_bytes_per_key,
            range_del_agg, c->boundaries(which), false, &tombstone_iter_ptr);
        range_tombstones.emplace_back(nullptr, tombstone_iter_ptr);
      }
    }
  }
  assert(num <= space);
  InternalIterator* result = NewCompactionMergingIterator(
      &c->column_family_data()->internal_comparator(), list,
      static_cast<int>(num), range_tombstones);
  delete[] list;
  return result;
}

Status VersionSet::GetMetadataForFile(uint64_t number, int* filelevel,
                                      FileMetaData** meta,
                                      ColumnFamilyData** cfd) {
  for (auto cfd_iter : *column_family_set_) {
    if (!cfd_iter->initialized()) {
      continue;
    }
    Version* version = cfd_iter->current();
    const auto* vstorage = version->storage_info();
    for (int level = 0; level < vstorage->num_levels(); level++) {
      for (const auto& file : vstorage->LevelFiles(level)) {
        if (file->fd.GetNumber() == number) {
          *meta = file;
          *filelevel = level;
          *cfd = cfd_iter;
          return Status::OK();
        }
      }
    }
  }
  return Status::NotFound("File not present in any level");
}

void VersionSet::GetLiveFilesMetaData(std::vector<LiveFileMetaData>* metadata) {
  for (auto cfd : *column_family_set_) {
    if (cfd->IsDropped() || !cfd->initialized()) {
      continue;
    }
    for (int level = 0; level < cfd->NumberLevels(); level++) {
      for (const auto& file :
           cfd->current()->storage_info()->LevelFiles(level)) {
        LiveFileMetaData filemetadata;
        filemetadata.column_family_name = cfd->GetName();
        uint32_t path_id = file->fd.GetPathId();
        if (path_id < cfd->ioptions()->cf_paths.size()) {
          filemetadata.db_path = cfd->ioptions()->cf_paths[path_id].path;
        } else {
          assert(!cfd->ioptions()->cf_paths.empty());
          filemetadata.db_path = cfd->ioptions()->cf_paths.back().path;
        }
        filemetadata.directory = filemetadata.db_path;
        const uint64_t file_number = file->fd.GetNumber();
        filemetadata.name = MakeTableFileName("", file_number);
        filemetadata.relative_filename = filemetadata.name.substr(1);
        filemetadata.file_number = file_number;
        filemetadata.level = level;
        filemetadata.size = file->fd.GetFileSize();
        filemetadata.smallestkey = file->smallest.user_key().ToString();
        filemetadata.largestkey = file->largest.user_key().ToString();
        filemetadata.smallest_seqno = file->fd.smallest_seqno;
        filemetadata.largest_seqno = file->fd.largest_seqno;
        filemetadata.num_reads_sampled =
            file->stats.num_reads_sampled.load(std::memory_order_relaxed);
        filemetadata.being_compacted = file->being_compacted;
        filemetadata.num_entries = file->num_entries;
        filemetadata.num_deletions = file->num_deletions;
        filemetadata.oldest_blob_file_number = file->oldest_blob_file_number;
        filemetadata.file_checksum = file->file_checksum;
        filemetadata.file_checksum_func_name = file->file_checksum_func_name;
        filemetadata.temperature = file->temperature;
        filemetadata.oldest_ancester_time = file->TryGetOldestAncesterTime();
        filemetadata.file_creation_time = file->TryGetFileCreationTime();
        filemetadata.epoch_number = file->epoch_number;
        metadata->push_back(filemetadata);
      }
    }
  }
}

void VersionSet::GetObsoleteFiles(std::vector<ObsoleteFileInfo>* files,
                                  std::vector<ObsoleteBlobFileInfo>* blob_files,
                                  std::vector<std::string>* manifest_filenames,
                                  uint64_t min_pending_output) {
  assert(files);
  assert(blob_files);
  assert(manifest_filenames);
  assert(files->empty());
  assert(blob_files->empty());
  assert(manifest_filenames->empty());

  std::vector<ObsoleteFileInfo> pending_files;
  for (auto& f : obsolete_files_) {
    if (f.metadata->fd.GetNumber() < min_pending_output) {
      files->emplace_back(std::move(f));
    } else {
      pending_files.emplace_back(std::move(f));
    }
  }
  obsolete_files_.swap(pending_files);

  std::vector<ObsoleteBlobFileInfo> pending_blob_files;
  for (auto& blob_file : obsolete_blob_files_) {
    if (blob_file.GetBlobFileNumber() < min_pending_output) {
      blob_files->emplace_back(std::move(blob_file));
    } else {
      pending_blob_files.emplace_back(std::move(blob_file));
    }
  }
  obsolete_blob_files_.swap(pending_blob_files);

  obsolete_manifests_.swap(*manifest_filenames);
}

uint64_t VersionSet::GetObsoleteSstFilesSize() const {
  uint64_t ret = 0;
  for (auto& f : obsolete_files_) {
    if (f.metadata != nullptr) {
      ret += f.metadata->fd.GetFileSize();
    }
  }
  return ret;
}

ColumnFamilyData* VersionSet::CreateColumnFamily(
    const ColumnFamilyOptions& cf_options, const ReadOptions& read_options,
    const VersionEdit* edit) {
  assert(edit->IsColumnFamilyAdd());

  MutableCFOptions dummy_cf_options;
  Version* dummy_versions =
      new Version(nullptr, this, file_options_, dummy_cf_options, io_tracer_);
  // Ref() dummy version once so that later we can call Unref() to delete it
  // by avoiding calling "delete" explicitly (~Version is private)
  dummy_versions->Ref();
  auto new_cfd = column_family_set_->CreateColumnFamily(
      edit->GetColumnFamilyName(), edit->GetColumnFamily(), dummy_versions,
      cf_options);

  Version* v = new Version(new_cfd, this, file_options_,
                           *new_cfd->GetLatestMutableCFOptions(), io_tracer_,
                           current_version_number_++);

  constexpr bool update_stats = false;

  v->PrepareAppend(*new_cfd->GetLatestMutableCFOptions(), read_options,
                   update_stats);

  AppendVersion(new_cfd, v);
  // GetLatestMutableCFOptions() is safe here without mutex since the
  // cfd is not available to client
  new_cfd->CreateNewMemtable(*new_cfd->GetLatestMutableCFOptions(),
                             LastSequence());
  new_cfd->SetLogNumber(edit->GetLogNumber());
  return new_cfd;
}

uint64_t VersionSet::GetNumLiveVersions(Version* dummy_versions) {
  uint64_t count = 0;
  for (Version* v = dummy_versions->next_; v != dummy_versions; v = v->next_) {
    count++;
  }
  return count;
}

uint64_t VersionSet::GetTotalSstFilesSize(Version* dummy_versions) {
  std::unordered_set<uint64_t> unique_files;
  uint64_t total_files_size = 0;
  for (Version* v = dummy_versions->next_; v != dummy_versions; v = v->next_) {
    VersionStorageInfo* storage_info = v->storage_info();
    for (int level = 0; level < storage_info->num_levels_; level++) {
      for (const auto& file_meta : storage_info->LevelFiles(level)) {
        if (unique_files.find(file_meta->fd.packed_number_and_path_id) ==
            unique_files.end()) {
          unique_files.insert(file_meta->fd.packed_number_and_path_id);
          total_files_size += file_meta->fd.GetFileSize();
        }
      }
    }
  }
  return total_files_size;
}

uint64_t VersionSet::GetTotalBlobFileSize(Version* dummy_versions) {
  std::unordered_set<uint64_t> unique_blob_files;

  uint64_t all_versions_blob_file_size = 0;

  for (auto* v = dummy_versions->next_; v != dummy_versions; v = v->next_) {
    // iterate all the versions
    const auto* vstorage = v->storage_info();
    assert(vstorage);

    const auto& blob_files = vstorage->GetBlobFiles();

    for (const auto& meta : blob_files) {
      assert(meta);

      const uint64_t blob_file_number = meta->GetBlobFileNumber();

      if (unique_blob_files.find(blob_file_number) == unique_blob_files.end()) {
        // find Blob file that has not been counted
        unique_blob_files.insert(blob_file_number);
        all_versions_blob_file_size += meta->GetBlobFileSize();
      }
    }
  }

  return all_versions_blob_file_size;
}

<<<<<<< HEAD
Status VersionSet::VerifyFileMetadata(ColumnFamilyData* cfd,
=======
Status VersionSet::VerifyFileMetadata(const ReadOptions& read_options,
                                      ColumnFamilyData* cfd,
>>>>>>> 49ce8a10
                                      const std::string& fpath, int level,
                                      const FileMetaData& meta) {
  uint64_t fsize = 0;
  Status status = fs_->GetFileSize(fpath, IOOptions(), &fsize, nullptr);
  if (status.ok()) {
    if (fsize != meta.fd.GetFileSize()) {
      status = Status::Corruption("File size mismatch: " + fpath);
    }
  }
  if (status.ok() && db_options_->verify_sst_unique_id_in_manifest) {
    assert(cfd);
    TableCache* table_cache = cfd->table_cache();
    assert(table_cache);

    const MutableCFOptions* const cf_opts = cfd->GetLatestMutableCFOptions();
    assert(cf_opts);
    std::shared_ptr<const SliceTransform> pe = cf_opts->prefix_extractor;
    size_t max_sz_for_l0_meta_pin = MaxFileSizeForL0MetaPin(*cf_opts);

    const FileOptions& file_opts = file_options();

    Version* version = cfd->current();
    assert(version);
    VersionStorageInfo& storage_info = version->storage_info_;
    const InternalKeyComparator* icmp = storage_info.InternalComparator();
    assert(icmp);

    InternalStats* internal_stats = cfd->internal_stats();

    TableCache::TypedHandle* handle = nullptr;
    FileMetaData meta_copy = meta;
    status = table_cache->FindTable(
<<<<<<< HEAD
        ReadOptions(), file_opts, *icmp, meta_copy, &handle, pe,
        /*no_io=*/false, /*record_read_stats=*/true,
        internal_stats->GetFileReadHist(level), false, level,
=======
        read_options, file_opts, *icmp, meta_copy, &handle,
        cf_opts->block_protection_bytes_per_key, pe,
        /*no_io=*/false, internal_stats->GetFileReadHist(level), false, level,
>>>>>>> 49ce8a10
        /*prefetch_index_and_filter_in_cache*/ false, max_sz_for_l0_meta_pin,
        meta_copy.temperature);
    if (handle) {
      table_cache->get_cache().Release(handle);
    }
  }
  return status;
}

ReactiveVersionSet::ReactiveVersionSet(
    const std::string& dbname, const ImmutableDBOptions* _db_options,
    const FileOptions& _file_options, Cache* table_cache,
    WriteBufferManager* write_buffer_manager, WriteController* write_controller,
    const std::shared_ptr<IOTracer>& io_tracer)
    : VersionSet(dbname, _db_options, _file_options, table_cache,
                 write_buffer_manager, write_controller,
                 /*block_cache_tracer=*/nullptr, io_tracer, /*db_id*/ "",
                 /*db_session_id*/ "", /*daily_offpeak_time_utc*/ "",
                 /*error_handler=*/nullptr) {}

ReactiveVersionSet::~ReactiveVersionSet() {}

Status ReactiveVersionSet::Recover(
    const std::vector<ColumnFamilyDescriptor>& column_families,
    std::unique_ptr<log::FragmentBufferedReader>* manifest_reader,
    std::unique_ptr<log::Reader::Reporter>* manifest_reporter,
    std::unique_ptr<Status>* manifest_reader_status) {
  assert(manifest_reader != nullptr);
  assert(manifest_reporter != nullptr);
  assert(manifest_reader_status != nullptr);

  manifest_reader_status->reset(new Status());
  manifest_reporter->reset(new LogReporter());
  static_cast_with_check<LogReporter>(manifest_reporter->get())->status =
      manifest_reader_status->get();
  Status s = MaybeSwitchManifest(manifest_reporter->get(), manifest_reader);
  if (!s.ok()) {
    return s;
  }
  log::Reader* reader = manifest_reader->get();
  assert(reader);

<<<<<<< HEAD
  manifest_tailer_.reset(
      new ManifestTailer(column_families, const_cast<ReactiveVersionSet*>(this),
                         io_tracer_, EpochNumberRequirement::kMightMissing));
=======
  manifest_tailer_.reset(new ManifestTailer(
      column_families, const_cast<ReactiveVersionSet*>(this), io_tracer_,
      read_options_, EpochNumberRequirement::kMightMissing));
>>>>>>> 49ce8a10

  manifest_tailer_->Iterate(*reader, manifest_reader_status->get());

  s = manifest_tailer_->status();
  if (s.ok()) {
    RecoverEpochNumbers();
  }
  return s;
}

Status ReactiveVersionSet::ReadAndApply(
    InstrumentedMutex* mu,
    std::unique_ptr<log::FragmentBufferedReader>* manifest_reader,
    Status* manifest_read_status,
    std::unordered_set<ColumnFamilyData*>* cfds_changed) {
  assert(manifest_reader != nullptr);
  assert(cfds_changed != nullptr);
  mu->AssertHeld();

  Status s;
  log::Reader* reader = manifest_reader->get();
  assert(reader);
  s = MaybeSwitchManifest(reader->GetReporter(), manifest_reader);
  if (!s.ok()) {
    return s;
  }
  manifest_tailer_->Iterate(*(manifest_reader->get()), manifest_read_status);
  s = manifest_tailer_->status();
  if (s.ok()) {
    *cfds_changed = std::move(manifest_tailer_->GetUpdatedColumnFamilies());
  }

  return s;
}

Status ReactiveVersionSet::MaybeSwitchManifest(
    log::Reader::Reporter* reporter,
    std::unique_ptr<log::FragmentBufferedReader>* manifest_reader) {
  assert(manifest_reader != nullptr);
  Status s;
  std::string manifest_path;
  s = GetCurrentManifestPath(dbname_, fs_.get(), &manifest_path,
                             &manifest_file_number_);
  if (!s.ok()) {
    return s;
  }
  std::unique_ptr<FSSequentialFile> manifest_file;
  if (manifest_reader->get() != nullptr &&
      manifest_reader->get()->file()->file_name() == manifest_path) {
    // CURRENT points to the same MANIFEST as before, no need to switch
    // MANIFEST.
    return s;
  }
  assert(nullptr == manifest_reader->get() ||
         manifest_reader->get()->file()->file_name() != manifest_path);
  s = fs_->FileExists(manifest_path, IOOptions(), nullptr);
  if (s.IsNotFound()) {
    return Status::TryAgain(
        "The primary may have switched to a new MANIFEST and deleted the old "
        "one.");
  } else if (!s.ok()) {
    return s;
  }
  TEST_SYNC_POINT(
      "ReactiveVersionSet::MaybeSwitchManifest:"
      "AfterGetCurrentManifestPath:0");
  TEST_SYNC_POINT(
      "ReactiveVersionSet::MaybeSwitchManifest:"
      "AfterGetCurrentManifestPath:1");
  // The primary can also delete the MANIFEST while the secondary is reading
  // it. This is OK on POSIX. For other file systems, maybe create a hard link
  // to MANIFEST. The hard link should be cleaned up later by the secondary.
  s = fs_->NewSequentialFile(manifest_path,
                             fs_->OptimizeForManifestRead(file_options_),
                             &manifest_file, nullptr);
  std::unique_ptr<SequentialFileReader> manifest_file_reader;
  if (s.ok()) {
    manifest_file_reader.reset(new SequentialFileReader(
        std::move(manifest_file), manifest_path,
        db_options_->log_readahead_size, io_tracer_, db_options_->listeners));
    manifest_reader->reset(new log::FragmentBufferedReader(
        nullptr, std::move(manifest_file_reader), reporter, true /* checksum */,
        0 /* log_number */));
    ROCKS_LOG_INFO(db_options_->info_log, "Switched to new manifest: %s\n",
                   manifest_path.c_str());
    if (manifest_tailer_) {
      manifest_tailer_->PrepareToReadNewManifest();
    }
  } else if (s.IsPathNotFound()) {
    // This can happen if the primary switches to a new MANIFEST after the
    // secondary reads the CURRENT file but before the secondary actually tries
    // to open the MANIFEST.
    s = Status::TryAgain(
        "The primary may have switched to a new MANIFEST and deleted the old "
        "one.");
  }
  return s;
}

#ifndef NDEBUG
uint64_t ReactiveVersionSet::TEST_read_edits_in_atomic_group() const {
  assert(manifest_tailer_);
  return manifest_tailer_->GetReadBuffer().TEST_read_edits_in_atomic_group();
}
#endif  // !NDEBUG

std::vector<VersionEdit>& ReactiveVersionSet::replay_buffer() {
  assert(manifest_tailer_);
  return manifest_tailer_->GetReadBuffer().replay_buffer();
}

}  // namespace ROCKSDB_NAMESPACE<|MERGE_RESOLUTION|>--- conflicted
+++ resolved
@@ -41,14 +41,11 @@
 #include "db/version_builder.h"
 #include "db/version_edit.h"
 #include "db/version_edit_handler.h"
-<<<<<<< HEAD
-#include "rocksdb/slice.h"
-=======
 #include "db/wide/wide_columns_helper.h"
 #include "file/file_util.h"
 #include "table/compaction_merging_iterator.h"
 
->>>>>>> 49ce8a10
+#include "rocksdb/slice.h"
 #if USE_COROUTINES
 #include "folly/experimental/coro/BlockingWait.h"
 #include "folly/experimental/coro/Collect.h"
@@ -101,11 +98,13 @@
 namespace {
 
 Status SerializeReplicationLogManifestWrite(
-    std::string* dst, const autovector<VersionEdit*>& src) {
+    std::string* dst, const autovector<VersionEdit*>& src,
+    const autovector<std::optional<size_t>>& batch_edits_ts_sz) {
   PutVarint64(dst, src.size());
+  size_t idx = 0;
   for (auto& e : src) {
     std::string tmp;
-    if (!e->EncodeTo(&tmp)) {
+    if (!e->EncodeTo(&tmp, batch_edits_ts_sz[idx++])) {
       return Status::Corruption("Unable to encode VersionEdit:" +
                                 e->DebugString(true));
     }
@@ -1930,14 +1929,10 @@
       cfd_->internal_comparator(), &storage_info_.LevelFilesBrief(level),
       mutable_cf_options_.prefix_extractor, should_sample_file_read(),
       cfd_->internal_stats()->GetFileReadHist(level),
-<<<<<<< HEAD
-      TableReaderCaller::kUserIterator, IsFilterSkipped(level, read_options),
-      level, nullptr /* range_del_agg */, nullptr /* compaction_boundaries */,
-=======
-      TableReaderCaller::kUserIterator, IsFilterSkipped(level), level,
+      TableReaderCaller::kUserIterator,
+      IsFilterSkipped(level, read_options, false), level,
       mutable_cf_options_.block_protection_bytes_per_key,
       nullptr /* range_del_agg */, nullptr /* compaction_boundaries */,
->>>>>>> 49ce8a10
       allow_unprepared_value, &tombstone_iter_ptr);
   if (read_options.ignore_range_deletions) {
     merge_iter_builder->AddIterator(level_iter);
@@ -2070,17 +2065,12 @@
         cfd_->internal_comparator(), &storage_info_.LevelFilesBrief(level),
         mutable_cf_options_.prefix_extractor, should_sample_file_read(),
         cfd_->internal_stats()->GetFileReadHist(level),
-<<<<<<< HEAD
-        TableReaderCaller::kUserIterator, IsFilterSkipped(level, read_options),
-        level, /*range_del_agg=*/nullptr, /*compaction_boundaries=*/nullptr,
-        allow_unprepared_value, &tombstone_iter_ptr);
-=======
-        TableReaderCaller::kUserIterator, IsFilterSkipped(level), level,
+        TableReaderCaller::kUserIterator,
+        IsFilterSkipped(level, read_options, false), level,
         mutable_cf_options_.block_protection_bytes_per_key,
         /*range_del_agg=*/nullptr,
         /*compaction_boundaries=*/nullptr, allow_unprepared_value,
         &tombstone_iter_ptr);
->>>>>>> 49ce8a10
     if (read_options.ignore_range_deletions) {
       merge_iter_builder->AddIterator(level_iter);
     } else {
@@ -2123,12 +2113,8 @@
           /*skip_filters=*/false, /*level=*/0, max_file_size_for_l0_meta_pin_,
           /*smallest_compaction_key=*/nullptr,
           /*largest_compaction_key=*/nullptr,
-<<<<<<< HEAD
-          /*allow_unprepared_value=*/false));
-=======
           /*allow_unprepared_value=*/false,
           mutable_cf_options_.block_protection_bytes_per_key));
->>>>>>> 49ce8a10
       status = OverlapWithIterator(ucmp, smallest_user_key, largest_user_key,
                                    iter.get(), overlap);
       if (!status.ok() || *overlap) {
@@ -2142,14 +2128,10 @@
         cfd_->internal_comparator(), &storage_info_.LevelFilesBrief(level),
         mutable_cf_options_.prefix_extractor, should_sample_file_read(),
         cfd_->internal_stats()->GetFileReadHist(level),
-<<<<<<< HEAD
-        TableReaderCaller::kUserIterator, IsFilterSkipped(level, read_options), level,
-        &range_del_agg));
-=======
-        TableReaderCaller::kUserIterator, IsFilterSkipped(level), level,
+        TableReaderCaller::kUserIterator,
+        IsFilterSkipped(level, read_options, false), level,
         mutable_cf_options_.block_protection_bytes_per_key, &range_del_agg,
         nullptr, false));
->>>>>>> 49ce8a10
     status = OverlapWithIterator(ucmp, smallest_user_key, largest_user_key,
                                  iter.get(), overlap);
   }
@@ -2166,13 +2148,9 @@
     const Comparator* user_comparator, int levels,
     CompactionStyle compaction_style, VersionStorageInfo* ref_vstorage,
     bool _force_consistency_checks,
-<<<<<<< HEAD
-    EpochNumberRequirement epoch_number_requirement)
-=======
     EpochNumberRequirement epoch_number_requirement, SystemClock* clock,
     uint32_t bottommost_file_compaction_delay,
     OffpeakTimeOption offpeak_time_option)
->>>>>>> 49ce8a10
     : internal_comparator_(internal_comparator),
       user_comparator_(user_comparator),
       // cfd is nullptr if Version is dummy
@@ -2204,12 +2182,8 @@
       bottommost_file_compaction_delay_(bottommost_file_compaction_delay),
       finalized_(false),
       force_consistency_checks_(_force_consistency_checks),
-<<<<<<< HEAD
-      epoch_number_requirement_(epoch_number_requirement) {
-=======
       epoch_number_requirement_(epoch_number_requirement),
       offpeak_time_option_(std::move(offpeak_time_option)) {
->>>>>>> 49ce8a10
   if (ref_vstorage != nullptr) {
     accumulated_file_size_ = ref_vstorage->accumulated_file_size_;
     accumulated_raw_key_size_ = ref_vstorage->accumulated_raw_key_size_;
@@ -2251,15 +2225,11 @@
               ? nullptr
               : cfd_->current()->storage_info(),
           cfd_ == nullptr ? false : cfd_->ioptions()->force_consistency_checks,
-<<<<<<< HEAD
-          epoch_number_requirement),
-=======
           epoch_number_requirement,
           cfd_ == nullptr ? nullptr : cfd_->ioptions()->clock,
           cfd_ == nullptr ? 0
                           : mutable_cf_options.bottommost_file_compaction_delay,
           vset->offpeak_time_option()),
->>>>>>> 49ce8a10
       vset_(vset),
       next_(this),
       prev_(this),
@@ -2562,12 +2532,9 @@
             "Encounter unexpected blob index. Please open DB with "
             "ROCKSDB_NAMESPACE::blob_db::BlobDB instead.");
         return;
-<<<<<<< HEAD
-=======
       case GetContext::kMergeOperatorFailed:
         *status = Status::Corruption(Status::SubCode::kMergeOperatorFailed);
         return;
->>>>>>> 49ce8a10
     }
     f = fp.GetNextFile();
   }
@@ -2587,23 +2554,6 @@
     // merge_operands are in saver and we hit the beginning of the key history
     // do a final merge of nullptr and operands;
     if (value || columns) {
-<<<<<<< HEAD
-      std::string result;
-      // `op_failure_scope` (an output parameter) is not provided (set to
-      // nullptr) since a failure must be propagated regardless of its value.
-      *status = MergeHelper::TimedFullMerge(
-          merge_operator_, user_key, nullptr, merge_context->GetOperands(),
-          &result, info_log_, db_statistics_, clock_,
-          /* result_operand */ nullptr, /* update_num_ops_stats */ true,
-          /* op_failure_scope */ nullptr);
-      if (status->ok()) {
-        if (LIKELY(value != nullptr)) {
-          *(value->GetSelf()) = std::move(result);
-          value->PinSelf();
-        } else {
-          assert(columns != nullptr);
-          columns->SetPlainValue(result);
-=======
       // `op_failure_scope` (an output parameter) is not provided (set to
       // nullptr) since a failure must be propagated regardless of its value.
       *status = MergeHelper::TimedFullMerge(
@@ -2614,7 +2564,6 @@
       if (status->ok()) {
         if (LIKELY(value != nullptr)) {
           value->PinSelf();
->>>>>>> 49ce8a10
         }
       }
     }
@@ -2871,16 +2820,6 @@
       }
       // merge_operands are in saver and we hit the beginning of the key history
       // do a final merge of nullptr and operands;
-<<<<<<< HEAD
-      std::string* str_value =
-          iter->value != nullptr ? iter->value->GetSelf() : nullptr;
-      // `op_failure_scope` (an output parameter) is not provided (set to
-      // nullptr) since a failure must be propagated regardless of its value.
-      *status = MergeHelper::TimedFullMerge(
-          merge_operator_, user_key, nullptr, iter->merge_context.GetOperands(),
-          str_value, info_log_, db_statistics_, clock_,
-          /* result_operand */ nullptr, /* update_num_ops_stats */ true,
-=======
       // `op_failure_scope` (an output parameter) is not provided (set to
       // nullptr) since a failure must be propagated regardless of its value.
       *status = MergeHelper::TimedFullMerge(
@@ -2888,7 +2827,6 @@
           iter->merge_context.GetOperands(), info_log_, db_statistics_, clock_,
           /* update_num_ops_stats */ true,
           iter->value ? iter->value->GetSelf() : nullptr, iter->columns,
->>>>>>> 49ce8a10
           /* op_failure_scope */ nullptr);
       if (LIKELY(iter->value != nullptr)) {
         iter->value->PinSelf();
@@ -2944,9 +2882,9 @@
   while (f) {
     MultiGetRange file_range = fp.CurrentFileRange();
     TableCache::TypedHandle* table_handle = nullptr;
-    bool skip_filters = IsFilterSkipped(static_cast<int>(fp.GetHitFileLevel()),
-		    			read_options,
-                                        fp.IsHitFileLastInLevel());
+    bool skip_filters =
+        IsFilterSkipped(static_cast<int>(fp.GetHitFileLevel()), read_options,
+                        fp.IsHitFileLastInLevel());
     bool skip_range_deletions = false;
     if (!skip_filters) {
       Status status = table_cache_->MultiGetFilter(
@@ -3209,12 +3147,8 @@
   storage_info_.PrepareForVersionAppend(*cfd_->ioptions(), mutable_cf_options);
 }
 
-<<<<<<< HEAD
-bool Version::MaybeInitializeFileMetaData(FileMetaData* file_meta) {
-=======
 bool Version::MaybeInitializeFileMetaData(const ReadOptions& read_options,
                                           FileMetaData* file_meta) {
->>>>>>> 49ce8a10
   if (file_meta->init_stats_from_file || file_meta->compensated_file_size > 0) {
     return false;
   }
@@ -5721,18 +5655,16 @@
         }
       }
 
-<<<<<<< HEAD
       if (s.ok() && db_options_->replication_log_listener) {
         ReplicationLogRecord rlr;
         rlr.type = ReplicationLogRecord::kManifestWrite;
-        s = SerializeReplicationLogManifestWrite(&rlr.contents, batch_edits);
+        s = SerializeReplicationLogManifestWrite(&rlr.contents, batch_edits,
+                                                 batch_edits_ts_sz);
         if (s.ok()) {
           db_options_->replication_log_listener->OnReplicationLogRecord(rlr);
         }
       }
 
-=======
->>>>>>> 49ce8a10
       if (s.ok()) {
         if (!db_options_->disable_manifest_sync) {
           io_s = SyncManifest(db_options_, descriptor_log_->file());
@@ -5871,8 +5803,7 @@
     descriptor_last_sequence_ = max_last_sequence;
     manifest_file_number_ = pending_manifest_file_number_;
     manifest_file_size_ = new_manifest_file_size;
-<<<<<<< HEAD
-    prev_log_number_ = first_writer.edit_list.front()->prev_log_number_;
+    prev_log_number_ = first_writer.edit_list.front()->GetPrevLogNumber();
 
     replication_epochs_.AddEpochs(new_replication_epochs,
                                   db_options_->max_num_replication_epochs);
@@ -5891,9 +5822,6 @@
     }
     manifest_update_sequence_ = pending_manifest_update_sequence;
     next_replication_epoch_.reset();
-=======
-    prev_log_number_ = first_writer.edit_list.front()->GetPrevLogNumber();
->>>>>>> 49ce8a10
   } else {
     std::string version_edits;
     for (auto& e : batch_edits) {
@@ -6180,10 +6108,7 @@
 Status VersionSet::Recover(
     const std::vector<ColumnFamilyDescriptor>& column_families, bool read_only,
     std::string* db_id, bool no_error_if_files_missing) {
-<<<<<<< HEAD
-=======
   const ReadOptions read_options(Env::IOActivity::kDBOpen);
->>>>>>> 49ce8a10
   // Read "CURRENT" file, which contains a pointer to the current manifest
   // file
   std::string manifest_path;
@@ -6220,11 +6145,7 @@
     VersionEditHandler handler(
         read_only, column_families, const_cast<VersionSet*>(this),
         /*track_missing_files=*/false, no_error_if_files_missing, io_tracer_,
-<<<<<<< HEAD
-        EpochNumberRequirement::kMightMissing);
-=======
         read_options, EpochNumberRequirement::kMightMissing);
->>>>>>> 49ce8a10
     handler.Iterate(reader, &log_read_status);
     s = handler.status();
     if (s.ok()) {
@@ -6399,11 +6320,7 @@
                      /*checksum=*/true, /*log_num=*/0);
   VersionEditHandlerPointInTime handler_pit(
       read_only, column_families, const_cast<VersionSet*>(this), io_tracer_,
-<<<<<<< HEAD
-      EpochNumberRequirement::kMightMissing);
-=======
       read_options, EpochNumberRequirement::kMightMissing);
->>>>>>> 49ce8a10
 
   handler_pit.Iterate(reader, &s);
 
@@ -6581,13 +6498,8 @@
   InstrumentedMutex dummy_mutex;
   InstrumentedMutexLock l(&dummy_mutex);
   return versions.LogAndApply(versions.GetColumnFamilySet()->GetDefault(),
-<<<<<<< HEAD
-                              mutable_cf_options, &ve, &dummy_mutex, nullptr,
-                              true);
-=======
                               mutable_cf_options, read_options, &ve,
                               &dummy_mutex, nullptr, true);
->>>>>>> 49ce8a10
 }
 
 // Get the checksum information including the checksum and checksum function
@@ -6840,12 +6752,8 @@
                        f->oldest_blob_file_number, f->oldest_ancester_time,
                        f->file_creation_time, f->epoch_number, f->file_checksum,
                        f->file_checksum_func_name, f->unique_id,
-<<<<<<< HEAD
-                       f->compensated_range_deletion_size);
-=======
                        f->compensated_range_deletion_size, f->tail_size,
                        f->user_defined_timestamps_persisted);
->>>>>>> 49ce8a10
         }
       }
 
@@ -6892,11 +6800,7 @@
       const Comparator* ucmp = cfd->user_comparator();
       assert(ucmp);
       std::string record;
-<<<<<<< HEAD
-      if (!edit.EncodeTo(&record)) {
-=======
       if (!edit.EncodeTo(&record, ucmp->timestamp_size())) {
->>>>>>> 49ce8a10
         return Status::Corruption("Unable to Encode VersionEdit:" +
                                   edit.DebugString(true));
       }
@@ -7247,8 +7151,6 @@
                                               c->num_input_levels() - 1
                                         : c->num_input_levels());
   InternalIterator** list = new InternalIterator*[space];
-<<<<<<< HEAD
-=======
   // First item in the pair is a pointer to range tombstones.
   // Second item is a pointer to a member of a LevelIterator,
   // that will be initialized to where CompactionMergingIterator stores
@@ -7257,7 +7159,6 @@
   std::vector<
       std::pair<TruncatedRangeDelIterator*, TruncatedRangeDelIterator***>>
       range_tombstones;
->>>>>>> 49ce8a10
   size_t num = 0;
   for (size_t which = 0; which < c->num_input_levels(); which++) {
     if (c->input_levels(which)->num_files != 0) {
@@ -7522,12 +7423,8 @@
   return all_versions_blob_file_size;
 }
 
-<<<<<<< HEAD
-Status VersionSet::VerifyFileMetadata(ColumnFamilyData* cfd,
-=======
 Status VersionSet::VerifyFileMetadata(const ReadOptions& read_options,
                                       ColumnFamilyData* cfd,
->>>>>>> 49ce8a10
                                       const std::string& fpath, int level,
                                       const FileMetaData& meta) {
   uint64_t fsize = 0;
@@ -7560,15 +7457,9 @@
     TableCache::TypedHandle* handle = nullptr;
     FileMetaData meta_copy = meta;
     status = table_cache->FindTable(
-<<<<<<< HEAD
-        ReadOptions(), file_opts, *icmp, meta_copy, &handle, pe,
-        /*no_io=*/false, /*record_read_stats=*/true,
-        internal_stats->GetFileReadHist(level), false, level,
-=======
         read_options, file_opts, *icmp, meta_copy, &handle,
         cf_opts->block_protection_bytes_per_key, pe,
         /*no_io=*/false, internal_stats->GetFileReadHist(level), false, level,
->>>>>>> 49ce8a10
         /*prefetch_index_and_filter_in_cache*/ false, max_sz_for_l0_meta_pin,
         meta_copy.temperature);
     if (handle) {
@@ -7611,15 +7502,9 @@
   log::Reader* reader = manifest_reader->get();
   assert(reader);
 
-<<<<<<< HEAD
-  manifest_tailer_.reset(
-      new ManifestTailer(column_families, const_cast<ReactiveVersionSet*>(this),
-                         io_tracer_, EpochNumberRequirement::kMightMissing));
-=======
   manifest_tailer_.reset(new ManifestTailer(
       column_families, const_cast<ReactiveVersionSet*>(this), io_tracer_,
       read_options_, EpochNumberRequirement::kMightMissing));
->>>>>>> 49ce8a10
 
   manifest_tailer_->Iterate(*reader, manifest_reader_status->get());
 
