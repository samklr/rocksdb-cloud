//  Copyright (c) 2011-present, Facebook, Inc.  All rights reserved.
//  This source code is licensed under both the GPLv2 (found in the
//  COPYING file in the root directory) and Apache 2.0 License
//  (found in the LICENSE.Apache file in the root directory).
//
// Copyright (c) 2011 The LevelDB Authors. All rights reserved.
// Use of this source code is governed by a BSD-style license that can be
// found in the LICENSE file. See the AUTHORS file for names of contributors.

#include "db/version_edit.h"

#include "db/blob/blob_index.h"
#include "db/replication_epoch_edit.h"
#include "rocksdb/advanced_options.h"
#include "table/unique_id_impl.h"
#include "test_util/sync_point.h"
#include "test_util/testharness.h"
#include "test_util/testutil.h"
#include "util/coding.h"
#include "util/string_util.h"

namespace ROCKSDB_NAMESPACE {

static void TestEncodeDecode(const VersionEdit& edit) {
  // Encoding one `VersionEdit` and decoding it again should result in the
  // exact same `VersionEdit`. However, a special handling is applied to file
  // boundaries: `FileMetaData.smallest`, `FileMetaData.largest` when
  // user-defined timestamps should not be persisted. In that scenario, this
  // invariant does not hold. We disable this scenario in this util method to
  // enable all other test cases continue to verify this invariant, while the
  // special case is separately covered in test
  // `EncodeDecodeNewFile4HandleFileBoundary`.
  std::string encoded, encoded2;
  edit.EncodeTo(&encoded, 0 /* ts_sz */);
  VersionEdit parsed;
  Status s = parsed.DecodeFrom(encoded);
  ASSERT_TRUE(s.ok()) << s.ToString();
  parsed.EncodeTo(&encoded2, 0 /* ts_sz */);
  ASSERT_EQ(encoded, encoded2);
}

class VersionEditTest : public testing::Test {};

TEST_F(VersionEditTest, EncodeDecode) {
  static const uint64_t kBig = 1ull << 50;
  static const uint32_t kBig32Bit = 1ull << 30;

  VersionEdit edit;
  for (int i = 0; i < 4; i++) {
    TestEncodeDecode(edit);
    edit.AddFile(3, kBig + 300 + i, kBig32Bit + 400 + i, 0,
                 InternalKey("foo", kBig + 500 + i, kTypeValue),
                 InternalKey("zoo", kBig + 600 + i, kTypeDeletion),
                 kBig + 500 + i, kBig + 600 + i, false, Temperature::kUnknown,
                 kInvalidBlobFileNumber, 888, 678,
                 kBig + 300 + i /* epoch_number */, "234", "crc32c",
<<<<<<< HEAD
                 kNullUniqueId64x2, 0);
=======
                 kNullUniqueId64x2, 0, 0, true);
>>>>>>> 49ce8a10
    edit.DeleteFile(4, kBig + 700 + i);
  }

  edit.SetComparatorName("foo");
  edit.SetPersistUserDefinedTimestamps(true);
  edit.SetLogNumber(kBig + 100);
  edit.SetNextFile(kBig + 200);
  edit.SetLastSequence(kBig + 1000);
  TestEncodeDecode(edit);
}

TEST_F(VersionEditTest, EncodeDecodeNewFile4) {
  static const uint64_t kBig = 1ull << 50;

  VersionEdit edit;
  edit.AddFile(3, 300, 3, 100, InternalKey("foo", kBig + 500, kTypeValue),
               InternalKey("zoo", kBig + 600, kTypeDeletion), kBig + 500,
               kBig + 600, true, Temperature::kUnknown, kInvalidBlobFileNumber,
               kUnknownOldestAncesterTime, kUnknownFileCreationTime,
               300 /* epoch_number */, kUnknownFileChecksum,
<<<<<<< HEAD
               kUnknownFileChecksumFuncName, kNullUniqueId64x2, 0);
=======
               kUnknownFileChecksumFuncName, kNullUniqueId64x2, 0, 0, true);
>>>>>>> 49ce8a10
  edit.AddFile(4, 301, 3, 100, InternalKey("foo", kBig + 501, kTypeValue),
               InternalKey("zoo", kBig + 601, kTypeDeletion), kBig + 501,
               kBig + 601, false, Temperature::kUnknown, kInvalidBlobFileNumber,
               kUnknownOldestAncesterTime, kUnknownFileCreationTime,
               301 /* epoch_number */, kUnknownFileChecksum,
<<<<<<< HEAD
               kUnknownFileChecksumFuncName, kNullUniqueId64x2, 0);
=======
               kUnknownFileChecksumFuncName, kNullUniqueId64x2, 0, 0, false);
>>>>>>> 49ce8a10
  edit.AddFile(5, 302, 0, 100, InternalKey("foo", kBig + 502, kTypeValue),
               InternalKey("zoo", kBig + 602, kTypeDeletion), kBig + 502,
               kBig + 602, true, Temperature::kUnknown, kInvalidBlobFileNumber,
               666, 888, 302 /* epoch_number */, kUnknownFileChecksum,
<<<<<<< HEAD
               kUnknownFileChecksumFuncName, kNullUniqueId64x2, 0);
=======
               kUnknownFileChecksumFuncName, kNullUniqueId64x2, 0, 0, true);
>>>>>>> 49ce8a10
  edit.AddFile(5, 303, 0, 100, InternalKey("foo", kBig + 503, kTypeBlobIndex),
               InternalKey("zoo", kBig + 603, kTypeBlobIndex), kBig + 503,
               kBig + 603, true, Temperature::kUnknown, 1001,
               kUnknownOldestAncesterTime, kUnknownFileCreationTime,
               303 /* epoch_number */, kUnknownFileChecksum,
<<<<<<< HEAD
               kUnknownFileChecksumFuncName, kNullUniqueId64x2, 0);
=======
               kUnknownFileChecksumFuncName, kNullUniqueId64x2, 0, 0, true);
>>>>>>> 49ce8a10

  edit.DeleteFile(4, 700);

  edit.SetComparatorName("foo");
  edit.SetPersistUserDefinedTimestamps(false);
  edit.SetLogNumber(kBig + 100);
  edit.SetNextFile(kBig + 200);
  edit.SetLastSequence(kBig + 1000);
  TestEncodeDecode(edit);

  std::string encoded, encoded2;
  edit.EncodeTo(&encoded, 0 /* ts_sz */);
  VersionEdit parsed;
  Status s = parsed.DecodeFrom(encoded);
  ASSERT_TRUE(s.ok()) << s.ToString();
  auto& new_files = parsed.GetNewFiles();
  ASSERT_TRUE(new_files[0].second.marked_for_compaction);
  ASSERT_FALSE(new_files[1].second.marked_for_compaction);
  ASSERT_TRUE(new_files[2].second.marked_for_compaction);
  ASSERT_TRUE(new_files[3].second.marked_for_compaction);
  ASSERT_EQ(3u, new_files[0].second.fd.GetPathId());
  ASSERT_EQ(3u, new_files[1].second.fd.GetPathId());
  ASSERT_EQ(0u, new_files[2].second.fd.GetPathId());
  ASSERT_EQ(0u, new_files[3].second.fd.GetPathId());
  ASSERT_EQ(kInvalidBlobFileNumber,
            new_files[0].second.oldest_blob_file_number);
  ASSERT_EQ(kInvalidBlobFileNumber,
            new_files[1].second.oldest_blob_file_number);
  ASSERT_EQ(kInvalidBlobFileNumber,
            new_files[2].second.oldest_blob_file_number);
  ASSERT_EQ(1001, new_files[3].second.oldest_blob_file_number);
  ASSERT_TRUE(new_files[0].second.user_defined_timestamps_persisted);
  ASSERT_FALSE(new_files[1].second.user_defined_timestamps_persisted);
  ASSERT_TRUE(new_files[2].second.user_defined_timestamps_persisted);
  ASSERT_TRUE(new_files[3].second.user_defined_timestamps_persisted);
  ASSERT_FALSE(parsed.GetPersistUserDefinedTimestamps());
}

TEST_F(VersionEditTest, EncodeDecodeNewFile4HandleFileBoundary) {
  static const uint64_t kBig = 1ull << 50;
  size_t ts_sz = 16;
  static std::string min_ts(ts_sz, static_cast<unsigned char>(0));
  VersionEdit edit;
  std::string smallest = "foo";
  std::string largest = "zoo";
  // In real manifest writing scenarios, one `VersionEdit` should not contain
  // files with different `user_defined_timestamps_persisted` flag value.
  // This is just for testing file boundaries handling w.r.t persisting user
  // defined timestamps during `VersionEdit` encoding.
  edit.AddFile(
      3, 300, 3, 100, InternalKey(smallest + min_ts, kBig + 500, kTypeValue),
      InternalKey(largest + min_ts, kBig + 600, kTypeDeletion), kBig + 500,
      kBig + 600, true, Temperature::kUnknown, kInvalidBlobFileNumber,
      kUnknownOldestAncesterTime, kUnknownFileCreationTime,
      300 /* epoch_number */, kUnknownFileChecksum,
      kUnknownFileChecksumFuncName, kNullUniqueId64x2,
      0 /* compensated_range_deletion_size */, 0 /* tail_size */,
      false /* user_defined_timestamps_persisted */);
  edit.AddFile(3, 300, 3, 100,
               InternalKey(smallest + min_ts, kBig + 500, kTypeValue),
               InternalKey(largest + min_ts, kBig + 600, kTypeDeletion),
               kBig + 500, kBig + 600, true, Temperature::kUnknown,
               kInvalidBlobFileNumber, kUnknownOldestAncesterTime,
               kUnknownFileCreationTime, 300 /* epoch_number */,
               kUnknownFileChecksum, kUnknownFileChecksumFuncName,
               kNullUniqueId64x2, 0 /* compensated_range_deletion_size */,
               0 /* tail_size */, true /* user_defined_timestamps_persisted */);

  std::string encoded;
  edit.EncodeTo(&encoded, ts_sz);
  VersionEdit parsed;
  Status s = parsed.DecodeFrom(encoded);
  ASSERT_TRUE(s.ok()) << s.ToString();
  auto& new_files = parsed.GetNewFiles();
  ASSERT_TRUE(new_files.size() == 2);
  ASSERT_FALSE(new_files[0].second.user_defined_timestamps_persisted);
  // First file's boundaries do not contain user-defined timestamps.
  ASSERT_EQ(InternalKey(smallest, kBig + 500, kTypeValue).Encode(),
            new_files[0].second.smallest.Encode());
  ASSERT_EQ(InternalKey(largest, kBig + 600, kTypeDeletion).Encode(),
            new_files[0].second.largest.Encode());
  ASSERT_TRUE(new_files[1].second.user_defined_timestamps_persisted);
  // Second file's boundaries contain user-defined timestamps.
  ASSERT_EQ(InternalKey(smallest + min_ts, kBig + 500, kTypeValue).Encode(),
            new_files[1].second.smallest.Encode());
  ASSERT_EQ(InternalKey(largest + min_ts, kBig + 600, kTypeDeletion).Encode(),
            new_files[1].second.largest.Encode());
}

TEST_F(VersionEditTest, ForwardCompatibleNewFile4) {
  static const uint64_t kBig = 1ull << 50;
  VersionEdit edit;
  edit.AddFile(3, 300, 3, 100, InternalKey("foo", kBig + 500, kTypeValue),
               InternalKey("zoo", kBig + 600, kTypeDeletion), kBig + 500,
               kBig + 600, true, Temperature::kUnknown, kInvalidBlobFileNumber,
               kUnknownOldestAncesterTime, kUnknownFileCreationTime,
               300 /* epoch_number */, kUnknownFileChecksum,
<<<<<<< HEAD
               kUnknownFileChecksumFuncName, kNullUniqueId64x2, 0);
=======
               kUnknownFileChecksumFuncName, kNullUniqueId64x2, 0, 0, true);
>>>>>>> 49ce8a10
  edit.AddFile(4, 301, 3, 100, InternalKey("foo", kBig + 501, kTypeValue),
               InternalKey("zoo", kBig + 601, kTypeDeletion), kBig + 501,
               kBig + 601, false, Temperature::kUnknown, kInvalidBlobFileNumber,
               686, 868, 301 /* epoch_number */, "234", "crc32c",
<<<<<<< HEAD
               kNullUniqueId64x2, 0);
=======
               kNullUniqueId64x2, 0, 0, true);
>>>>>>> 49ce8a10
  edit.DeleteFile(4, 700);

  edit.SetComparatorName("foo");
  edit.SetPersistUserDefinedTimestamps(true);
  edit.SetLogNumber(kBig + 100);
  edit.SetNextFile(kBig + 200);
  edit.SetLastSequence(kBig + 1000);

  std::string encoded;

  // Call back function to add extra customized builds.
  bool first = true;
  ROCKSDB_NAMESPACE::SyncPoint::GetInstance()->SetCallBack(
      "VersionEdit::EncodeTo:NewFile4:CustomizeFields", [&](void* arg) {
        std::string* str = reinterpret_cast<std::string*>(arg);
        PutVarint32(str, 33);
        const std::string str1 = "random_string";
        PutLengthPrefixedSlice(str, str1);
        if (first) {
          first = false;
          PutVarint32(str, 22);
          const std::string str2 = "s";
          PutLengthPrefixedSlice(str, str2);
        }
      });
  ROCKSDB_NAMESPACE::SyncPoint::GetInstance()->EnableProcessing();
  edit.EncodeTo(&encoded, 0 /* ts_sz */);
  ROCKSDB_NAMESPACE::SyncPoint::GetInstance()->DisableProcessing();

  VersionEdit parsed;
  Status s = parsed.DecodeFrom(encoded);
  ASSERT_TRUE(s.ok()) << s.ToString();
  ASSERT_TRUE(!first);
  auto& new_files = parsed.GetNewFiles();
  ASSERT_TRUE(new_files[0].second.marked_for_compaction);
  ASSERT_TRUE(!new_files[1].second.marked_for_compaction);
  ASSERT_EQ(3u, new_files[0].second.fd.GetPathId());
  ASSERT_EQ(3u, new_files[1].second.fd.GetPathId());
  ASSERT_EQ(1u, parsed.GetDeletedFiles().size());
  ASSERT_TRUE(parsed.GetPersistUserDefinedTimestamps());
}

TEST_F(VersionEditTest, NewFile4NotSupportedField) {
  static const uint64_t kBig = 1ull << 50;
  VersionEdit edit;
  edit.AddFile(3, 300, 3, 100, InternalKey("foo", kBig + 500, kTypeValue),
               InternalKey("zoo", kBig + 600, kTypeDeletion), kBig + 500,
               kBig + 600, true, Temperature::kUnknown, kInvalidBlobFileNumber,
               kUnknownOldestAncesterTime, kUnknownFileCreationTime,
               300 /* epoch_number */, kUnknownFileChecksum,
<<<<<<< HEAD
               kUnknownFileChecksumFuncName, kNullUniqueId64x2, 0);
=======
               kUnknownFileChecksumFuncName, kNullUniqueId64x2, 0, 0, false);
>>>>>>> 49ce8a10

  edit.SetComparatorName("foo");
  edit.SetPersistUserDefinedTimestamps(false);
  edit.SetLogNumber(kBig + 100);
  edit.SetNextFile(kBig + 200);
  edit.SetLastSequence(kBig + 1000);

  std::string encoded;

  // Call back function to add extra customized builds.
  ROCKSDB_NAMESPACE::SyncPoint::GetInstance()->SetCallBack(
      "VersionEdit::EncodeTo:NewFile4:CustomizeFields", [&](void* arg) {
        std::string* str = reinterpret_cast<std::string*>(arg);
        const std::string str1 = "s";
        PutLengthPrefixedSlice(str, str1);
      });
  ROCKSDB_NAMESPACE::SyncPoint::GetInstance()->EnableProcessing();
  edit.EncodeTo(&encoded, 0 /* ts_sz */);
  ROCKSDB_NAMESPACE::SyncPoint::GetInstance()->DisableProcessing();

  VersionEdit parsed;
  Status s = parsed.DecodeFrom(encoded);
  ASSERT_NOK(s);
}

TEST_F(VersionEditTest, EncodeEmptyFile) {
  VersionEdit edit;
  edit.AddFile(0, 0, 0, 0, InternalKey(), InternalKey(), 0, 0, false,
               Temperature::kUnknown, kInvalidBlobFileNumber,
               kUnknownOldestAncesterTime, kUnknownFileCreationTime,
               1 /*epoch_number*/, kUnknownFileChecksum,
<<<<<<< HEAD
               kUnknownFileChecksumFuncName, kNullUniqueId64x2, 0);
=======
               kUnknownFileChecksumFuncName, kNullUniqueId64x2, 0, 0, true);
>>>>>>> 49ce8a10
  std::string buffer;
  ASSERT_TRUE(!edit.EncodeTo(&buffer, 0 /* ts_sz */));
}

TEST_F(VersionEditTest, ColumnFamilyTest) {
  VersionEdit edit;
  edit.SetColumnFamily(2);
  edit.AddColumnFamily("column_family");
  edit.SetMaxColumnFamily(5);
  TestEncodeDecode(edit);

  edit.Clear();
  edit.SetColumnFamily(3);
  edit.DropColumnFamily();
  TestEncodeDecode(edit);
}

TEST_F(VersionEditTest, MinLogNumberToKeep) {
  VersionEdit edit;
  edit.SetMinLogNumberToKeep(13);
  TestEncodeDecode(edit);

  edit.Clear();
  edit.SetMinLogNumberToKeep(23);
  TestEncodeDecode(edit);
}

TEST_F(VersionEditTest, AtomicGroupTest) {
  VersionEdit edit;
  edit.MarkAtomicGroup(1);
  TestEncodeDecode(edit);
}

TEST_F(VersionEditTest, IgnorableField) {
  VersionEdit ve;
  std::string encoded;

  // Size of ignorable field is too large
  PutVarint32Varint64(&encoded, 2 /* kLogNumber */, 66);
  // This is a customized ignorable tag
  PutVarint32Varint64(&encoded,
                      0x2710 /* A field with kTagSafeIgnoreMask set */,
                      5 /* fieldlength 5 */);
  encoded += "abc";  // Only fills 3 bytes,
  ASSERT_NOK(ve.DecodeFrom(encoded));

  encoded.clear();
  // Error when seeing unidentified tag that is not ignorable
  PutVarint32Varint64(&encoded, 2 /* kLogNumber */, 66);
  // This is a customized ignorable tag
  PutVarint32Varint64(&encoded, 666 /* A field with kTagSafeIgnoreMask unset */,
                      3 /* fieldlength 3 */);
  encoded += "abc";  //  Fill 3 bytes
  PutVarint32Varint64(&encoded, 3 /* next file number */, 88);
  ASSERT_NOK(ve.DecodeFrom(encoded));

  // Safely ignore an identified but safely ignorable entry
  encoded.clear();
  PutVarint32Varint64(&encoded, 2 /* kLogNumber */, 66);
  // This is a customized ignorable tag
  PutVarint32Varint64(&encoded,
                      0x2710 /* A field with kTagSafeIgnoreMask set */,
                      3 /* fieldlength 3 */);
  encoded += "abc";  //  Fill 3 bytes
  PutVarint32Varint64(&encoded, 3 /* kNextFileNumber */, 88);

  ASSERT_OK(ve.DecodeFrom(encoded));

  ASSERT_TRUE(ve.HasLogNumber());
  ASSERT_TRUE(ve.HasNextFile());
  ASSERT_EQ(66, ve.GetLogNumber());
  ASSERT_EQ(88, ve.GetNextFile());
}

TEST_F(VersionEditTest, DbId) {
  VersionEdit edit;
  edit.SetDBId("ab34-cd12-435f-er00");
  TestEncodeDecode(edit);

  edit.Clear();
  edit.SetDBId("34ba-cd12-435f-er01");
  TestEncodeDecode(edit);
}

TEST_F(VersionEditTest, BlobFileAdditionAndGarbage) {
  VersionEdit edit;

  const std::string checksum_method_prefix = "Hash";
  const std::string checksum_value_prefix = "Value";

  for (uint64_t blob_file_number = 1; blob_file_number <= 10;
       ++blob_file_number) {
    const uint64_t total_blob_count = blob_file_number << 10;
    const uint64_t total_blob_bytes = blob_file_number << 20;

    std::string checksum_method(checksum_method_prefix);
    AppendNumberTo(&checksum_method, blob_file_number);

    std::string checksum_value(checksum_value_prefix);
    AppendNumberTo(&checksum_value, blob_file_number);

    edit.AddBlobFile(blob_file_number, total_blob_count, total_blob_bytes,
                     checksum_method, checksum_value);

    const uint64_t garbage_blob_count = total_blob_count >> 2;
    const uint64_t garbage_blob_bytes = total_blob_bytes >> 1;

    edit.AddBlobFileGarbage(blob_file_number, garbage_blob_count,
                            garbage_blob_bytes);
  }

  TestEncodeDecode(edit);
}

TEST_F(VersionEditTest, AddWalEncodeDecode) {
  VersionEdit edit;
  for (uint64_t log_number = 1; log_number <= 20; log_number++) {
    WalMetadata meta;
    bool has_size = rand() % 2 == 0;
    if (has_size) {
      meta.SetSyncedSizeInBytes(rand() % 1000);
    }
    edit.AddWal(log_number, meta);
  }
  TestEncodeDecode(edit);
}

static std::string PrefixEncodedWalAdditionWithLength(
    const std::string& encoded) {
  std::string ret;
  PutVarint32(&ret, Tag::kWalAddition2);
  PutLengthPrefixedSlice(&ret, encoded);
  return ret;
}

TEST_F(VersionEditTest, AddWalDecodeBadLogNumber) {
  std::string encoded;

  {
    // No log number.
    std::string encoded_edit = PrefixEncodedWalAdditionWithLength(encoded);
    VersionEdit edit;
    Status s = edit.DecodeFrom(encoded_edit);
    ASSERT_TRUE(s.IsCorruption());
    ASSERT_TRUE(s.ToString().find("Error decoding WAL log number") !=
                std::string::npos)
        << s.ToString();
  }

  {
    // log number should be varint64,
    // but we only encode 128 which is not a valid representation of varint64.
    char c = 0;
    unsigned char* ptr = reinterpret_cast<unsigned char*>(&c);
    *ptr = 128;
    encoded.append(1, c);

    std::string encoded_edit = PrefixEncodedWalAdditionWithLength(encoded);
    VersionEdit edit;
    Status s = edit.DecodeFrom(encoded_edit);
    ASSERT_TRUE(s.IsCorruption());
    ASSERT_TRUE(s.ToString().find("Error decoding WAL log number") !=
                std::string::npos)
        << s.ToString();
  }
}

TEST_F(VersionEditTest, AddWalDecodeBadTag) {
  constexpr WalNumber kLogNumber = 100;
  constexpr uint64_t kSizeInBytes = 100;

  std::string encoded;
  PutVarint64(&encoded, kLogNumber);

  {
    // No tag.
    std::string encoded_edit = PrefixEncodedWalAdditionWithLength(encoded);
    VersionEdit edit;
    Status s = edit.DecodeFrom(encoded_edit);
    ASSERT_TRUE(s.IsCorruption());
    ASSERT_TRUE(s.ToString().find("Error decoding tag") != std::string::npos)
        << s.ToString();
  }

  {
    // Only has size tag, no terminate tag.
    std::string encoded_with_size = encoded;
    PutVarint32(&encoded_with_size,
                static_cast<uint32_t>(WalAdditionTag::kSyncedSize));
    PutVarint64(&encoded_with_size, kSizeInBytes);

    std::string encoded_edit =
        PrefixEncodedWalAdditionWithLength(encoded_with_size);
    VersionEdit edit;
    Status s = edit.DecodeFrom(encoded_edit);
    ASSERT_TRUE(s.IsCorruption());
    ASSERT_TRUE(s.ToString().find("Error decoding tag") != std::string::npos)
        << s.ToString();
  }

  {
    // Only has terminate tag.
    std::string encoded_with_terminate = encoded;
    PutVarint32(&encoded_with_terminate,
                static_cast<uint32_t>(WalAdditionTag::kTerminate));

    std::string encoded_edit =
        PrefixEncodedWalAdditionWithLength(encoded_with_terminate);
    VersionEdit edit;
    ASSERT_OK(edit.DecodeFrom(encoded_edit));
    auto& wal_addition = edit.GetWalAdditions()[0];
    ASSERT_EQ(wal_addition.GetLogNumber(), kLogNumber);
    ASSERT_FALSE(wal_addition.GetMetadata().HasSyncedSize());
  }
}

TEST_F(VersionEditTest, AddWalDecodeNoSize) {
  constexpr WalNumber kLogNumber = 100;

  std::string encoded;
  PutVarint64(&encoded, kLogNumber);
  PutVarint32(&encoded, static_cast<uint32_t>(WalAdditionTag::kSyncedSize));
  // No real size after the size tag.

  {
    // Without terminate tag.
    std::string encoded_edit = PrefixEncodedWalAdditionWithLength(encoded);
    VersionEdit edit;
    Status s = edit.DecodeFrom(encoded_edit);
    ASSERT_TRUE(s.IsCorruption());
    ASSERT_TRUE(s.ToString().find("Error decoding WAL file size") !=
                std::string::npos)
        << s.ToString();
  }

  {
    // With terminate tag.
    PutVarint32(&encoded, static_cast<uint32_t>(WalAdditionTag::kTerminate));

    std::string encoded_edit = PrefixEncodedWalAdditionWithLength(encoded);
    VersionEdit edit;
    Status s = edit.DecodeFrom(encoded_edit);
    ASSERT_TRUE(s.IsCorruption());
    // The terminate tag is misunderstood as the size.
    ASSERT_TRUE(s.ToString().find("Error decoding tag") != std::string::npos)
        << s.ToString();
  }
}

TEST_F(VersionEditTest, AddWalDebug) {
  constexpr int n = 2;
  constexpr std::array<uint64_t, n> kLogNumbers{{10, 20}};
  constexpr std::array<uint64_t, n> kSizeInBytes{{100, 200}};

  VersionEdit edit;
  for (int i = 0; i < n; i++) {
    edit.AddWal(kLogNumbers[i], WalMetadata(kSizeInBytes[i]));
  }

  const WalAdditions& wals = edit.GetWalAdditions();

  ASSERT_TRUE(edit.IsWalAddition());
  ASSERT_EQ(wals.size(), n);
  for (int i = 0; i < n; i++) {
    const WalAddition& wal = wals[i];
    ASSERT_EQ(wal.GetLogNumber(), kLogNumbers[i]);
    ASSERT_EQ(wal.GetMetadata().GetSyncedSizeInBytes(), kSizeInBytes[i]);
  }

  std::string expected_str = "VersionEdit {\n";
  for (int i = 0; i < n; i++) {
    std::stringstream ss;
    ss << "  WalAddition: log_number: " << kLogNumbers[i]
       << " synced_size_in_bytes: " << kSizeInBytes[i] << "\n";
    expected_str += ss.str();
  }
  expected_str += "  ColumnFamily: 0\n}\n";
  ASSERT_EQ(edit.DebugString(true), expected_str);

  std::string expected_json = "{\"EditNumber\": 4, \"WalAdditions\": [";
  for (int i = 0; i < n; i++) {
    std::stringstream ss;
    ss << "{\"LogNumber\": " << kLogNumbers[i] << ", "
       << "\"SyncedSizeInBytes\": " << kSizeInBytes[i] << "}";
    if (i < n - 1) ss << ", ";
    expected_json += ss.str();
  }
  expected_json += "], \"ColumnFamily\": 0}";
  ASSERT_EQ(edit.DebugJSON(4, true), expected_json);
}

TEST_F(VersionEditTest, DeleteWalEncodeDecode) {
  VersionEdit edit;
  edit.DeleteWalsBefore(rand() % 100);
  TestEncodeDecode(edit);
}

TEST_F(VersionEditTest, DeleteWalDebug) {
  constexpr int n = 2;
  constexpr std::array<uint64_t, n> kLogNumbers{{10, 20}};

  VersionEdit edit;
  edit.DeleteWalsBefore(kLogNumbers[n - 1]);

  const WalDeletion& wal = edit.GetWalDeletion();

  ASSERT_TRUE(edit.IsWalDeletion());
  ASSERT_EQ(wal.GetLogNumber(), kLogNumbers[n - 1]);

  std::string expected_str = "VersionEdit {\n";
  {
    std::stringstream ss;
    ss << "  WalDeletion: log_number: " << kLogNumbers[n - 1] << "\n";
    expected_str += ss.str();
  }
  expected_str += "  ColumnFamily: 0\n}\n";
  ASSERT_EQ(edit.DebugString(true), expected_str);

  std::string expected_json = "{\"EditNumber\": 4, \"WalDeletion\": ";
  {
    std::stringstream ss;
    ss << "{\"LogNumber\": " << kLogNumbers[n - 1] << "}";
    expected_json += ss.str();
  }
  expected_json += ", \"ColumnFamily\": 0}";
  ASSERT_EQ(edit.DebugJSON(4, true), expected_json);
}

TEST_F(VersionEditTest, FullHistoryTsLow) {
  VersionEdit edit;
  ASSERT_FALSE(edit.HasFullHistoryTsLow());
  std::string ts = test::EncodeInt(0);
  edit.SetFullHistoryTsLow(ts);
  TestEncodeDecode(edit);
}

// Tests that if RocksDB is downgraded, the new types of VersionEdits
// that have a tag larger than kTagSafeIgnoreMask can be safely ignored.
TEST_F(VersionEditTest, IgnorableTags) {
  SyncPoint::GetInstance()->SetCallBack(
      "VersionEdit::EncodeTo:IgnoreIgnorableTags", [&](void* arg) {
        bool* ignore = static_cast<bool*>(arg);
        *ignore = true;
      });
  SyncPoint::GetInstance()->EnableProcessing();

  constexpr uint64_t kPrevLogNumber = 100;
  constexpr uint64_t kLogNumber = 200;
  constexpr uint64_t kNextFileNumber = 300;
  constexpr uint64_t kColumnFamilyId = 400;

  VersionEdit edit;
  // Add some ignorable entries.
  for (int i = 0; i < 2; i++) {
    edit.AddWal(i + 1, WalMetadata(i + 2));
  }
  edit.SetDBId("db_id");
  // Add unignorable entries.
  edit.SetPrevLogNumber(kPrevLogNumber);
  edit.SetLogNumber(kLogNumber);
  // Add more ignorable entries.
  edit.DeleteWalsBefore(100);
  // Add unignorable entry.
  edit.SetNextFile(kNextFileNumber);
  // Add more ignorable entries.
  edit.SetFullHistoryTsLow("ts");
  // Add unignorable entry.
  edit.SetColumnFamily(kColumnFamilyId);

  std::string encoded;
  ASSERT_TRUE(edit.EncodeTo(&encoded, 0 /* ts_sz */));

  VersionEdit decoded;
  ASSERT_OK(decoded.DecodeFrom(encoded));

  // Check that all ignorable entries are ignored.
  ASSERT_FALSE(decoded.HasDbId());
  ASSERT_FALSE(decoded.HasFullHistoryTsLow());
  ASSERT_FALSE(decoded.IsWalAddition());
  ASSERT_FALSE(decoded.IsWalDeletion());
  ASSERT_TRUE(decoded.GetWalAdditions().empty());
  ASSERT_TRUE(decoded.GetWalDeletion().IsEmpty());

  // Check that unignorable entries are still present.
  ASSERT_EQ(edit.GetPrevLogNumber(), kPrevLogNumber);
  ASSERT_EQ(edit.GetLogNumber(), kLogNumber);
  ASSERT_EQ(edit.GetNextFile(), kNextFileNumber);
  ASSERT_EQ(edit.GetColumnFamily(), kColumnFamilyId);

  SyncPoint::GetInstance()->DisableProcessing();
}

TEST(FileMetaDataTest, UpdateBoundariesBlobIndex) {
  FileMetaData meta;

  {
    constexpr uint64_t file_number = 10;
    constexpr uint32_t path_id = 0;
    constexpr uint64_t file_size = 0;

    meta.fd = FileDescriptor(file_number, path_id, file_size);
  }

  constexpr char key[] = "foo";

  constexpr uint64_t expected_oldest_blob_file_number = 20;

  // Plain old value (does not affect oldest_blob_file_number)
  {
    constexpr char value[] = "value";
    constexpr SequenceNumber seq = 200;

    ASSERT_OK(meta.UpdateBoundaries(key, value, seq, kTypeValue));
    ASSERT_EQ(meta.oldest_blob_file_number, kInvalidBlobFileNumber);
  }

  // Non-inlined, non-TTL blob index (sets oldest_blob_file_number)
  {
    constexpr uint64_t blob_file_number = 25;
    static_assert(blob_file_number > expected_oldest_blob_file_number,
                  "unexpected");

    constexpr uint64_t offset = 1000;
    constexpr uint64_t size = 100;

    std::string blob_index;
    BlobIndex::EncodeBlob(&blob_index, blob_file_number, offset, size,
                          kNoCompression);

    constexpr SequenceNumber seq = 201;

    ASSERT_OK(meta.UpdateBoundaries(key, blob_index, seq, kTypeBlobIndex));
    ASSERT_EQ(meta.oldest_blob_file_number, blob_file_number);
  }

  // Another one, with the oldest blob file number (updates
  // oldest_blob_file_number)
  {
    constexpr uint64_t offset = 2000;
    constexpr uint64_t size = 300;

    std::string blob_index;
    BlobIndex::EncodeBlob(&blob_index, expected_oldest_blob_file_number, offset,
                          size, kNoCompression);

    constexpr SequenceNumber seq = 202;

    ASSERT_OK(meta.UpdateBoundaries(key, blob_index, seq, kTypeBlobIndex));
    ASSERT_EQ(meta.oldest_blob_file_number, expected_oldest_blob_file_number);
  }

  // Inlined TTL blob index (does not affect oldest_blob_file_number)
  {
    constexpr uint64_t expiration = 9876543210;
    constexpr char value[] = "value";

    std::string blob_index;
    BlobIndex::EncodeInlinedTTL(&blob_index, expiration, value);

    constexpr SequenceNumber seq = 203;

    ASSERT_OK(meta.UpdateBoundaries(key, blob_index, seq, kTypeBlobIndex));
    ASSERT_EQ(meta.oldest_blob_file_number, expected_oldest_blob_file_number);
  }

  // Non-inlined TTL blob index (does not affect oldest_blob_file_number, even
  // though file number is smaller)
  {
    constexpr uint64_t expiration = 9876543210;
    constexpr uint64_t blob_file_number = 15;
    static_assert(blob_file_number < expected_oldest_blob_file_number,
                  "unexpected");

    constexpr uint64_t offset = 2000;
    constexpr uint64_t size = 500;

    std::string blob_index;
    BlobIndex::EncodeBlobTTL(&blob_index, expiration, blob_file_number, offset,
                             size, kNoCompression);

    constexpr SequenceNumber seq = 204;

    ASSERT_OK(meta.UpdateBoundaries(key, blob_index, seq, kTypeBlobIndex));
    ASSERT_EQ(meta.oldest_blob_file_number, expected_oldest_blob_file_number);
  }

  // Corrupt blob index
  {
    constexpr char corrupt_blob_index[] = "!corrupt!";
    constexpr SequenceNumber seq = 205;

    ASSERT_TRUE(
        meta.UpdateBoundaries(key, corrupt_blob_index, seq, kTypeBlobIndex)
            .IsCorruption());
    ASSERT_EQ(meta.oldest_blob_file_number, expected_oldest_blob_file_number);
  }

  // Invalid blob file number
  {
    constexpr uint64_t offset = 10000;
    constexpr uint64_t size = 1000;

    std::string blob_index;
    BlobIndex::EncodeBlob(&blob_index, kInvalidBlobFileNumber, offset, size,
                          kNoCompression);

    constexpr SequenceNumber seq = 206;

    ASSERT_TRUE(meta.UpdateBoundaries(key, blob_index, seq, kTypeBlobIndex)
                    .IsCorruption());
    ASSERT_EQ(meta.oldest_blob_file_number, expected_oldest_blob_file_number);
  }
}

TEST_F(VersionEditTest, ReplicationEpochAddition) {
  VersionEdit edit;
  edit.addReplicationEpoch(ReplicationEpochAddition{2, 3});
  edit.addReplicationEpoch(ReplicationEpochAddition{3, 4});
  edit.addReplicationEpoch(ReplicationEpochAddition{4, 5});
  TestEncodeDecode(edit);
}

}  // namespace ROCKSDB_NAMESPACE

int main(int argc, char** argv) {
  ROCKSDB_NAMESPACE::port::InstallStackTraceHandler();
  ::testing::InitGoogleTest(&argc, argv);
  return RUN_ALL_TESTS();
}<|MERGE_RESOLUTION|>--- conflicted
+++ resolved
@@ -54,11 +54,7 @@
                  kBig + 500 + i, kBig + 600 + i, false, Temperature::kUnknown,
                  kInvalidBlobFileNumber, 888, 678,
                  kBig + 300 + i /* epoch_number */, "234", "crc32c",
-<<<<<<< HEAD
-                 kNullUniqueId64x2, 0);
-=======
                  kNullUniqueId64x2, 0, 0, true);
->>>>>>> 49ce8a10
     edit.DeleteFile(4, kBig + 700 + i);
   }
 
@@ -79,40 +75,24 @@
                kBig + 600, true, Temperature::kUnknown, kInvalidBlobFileNumber,
                kUnknownOldestAncesterTime, kUnknownFileCreationTime,
                300 /* epoch_number */, kUnknownFileChecksum,
-<<<<<<< HEAD
-               kUnknownFileChecksumFuncName, kNullUniqueId64x2, 0);
-=======
                kUnknownFileChecksumFuncName, kNullUniqueId64x2, 0, 0, true);
->>>>>>> 49ce8a10
   edit.AddFile(4, 301, 3, 100, InternalKey("foo", kBig + 501, kTypeValue),
                InternalKey("zoo", kBig + 601, kTypeDeletion), kBig + 501,
                kBig + 601, false, Temperature::kUnknown, kInvalidBlobFileNumber,
                kUnknownOldestAncesterTime, kUnknownFileCreationTime,
                301 /* epoch_number */, kUnknownFileChecksum,
-<<<<<<< HEAD
-               kUnknownFileChecksumFuncName, kNullUniqueId64x2, 0);
-=======
                kUnknownFileChecksumFuncName, kNullUniqueId64x2, 0, 0, false);
->>>>>>> 49ce8a10
   edit.AddFile(5, 302, 0, 100, InternalKey("foo", kBig + 502, kTypeValue),
                InternalKey("zoo", kBig + 602, kTypeDeletion), kBig + 502,
                kBig + 602, true, Temperature::kUnknown, kInvalidBlobFileNumber,
                666, 888, 302 /* epoch_number */, kUnknownFileChecksum,
-<<<<<<< HEAD
-               kUnknownFileChecksumFuncName, kNullUniqueId64x2, 0);
-=======
                kUnknownFileChecksumFuncName, kNullUniqueId64x2, 0, 0, true);
->>>>>>> 49ce8a10
   edit.AddFile(5, 303, 0, 100, InternalKey("foo", kBig + 503, kTypeBlobIndex),
                InternalKey("zoo", kBig + 603, kTypeBlobIndex), kBig + 503,
                kBig + 603, true, Temperature::kUnknown, 1001,
                kUnknownOldestAncesterTime, kUnknownFileCreationTime,
                303 /* epoch_number */, kUnknownFileChecksum,
-<<<<<<< HEAD
-               kUnknownFileChecksumFuncName, kNullUniqueId64x2, 0);
-=======
                kUnknownFileChecksumFuncName, kNullUniqueId64x2, 0, 0, true);
->>>>>>> 49ce8a10
 
   edit.DeleteFile(4, 700);
 
@@ -210,20 +190,12 @@
                kBig + 600, true, Temperature::kUnknown, kInvalidBlobFileNumber,
                kUnknownOldestAncesterTime, kUnknownFileCreationTime,
                300 /* epoch_number */, kUnknownFileChecksum,
-<<<<<<< HEAD
-               kUnknownFileChecksumFuncName, kNullUniqueId64x2, 0);
-=======
                kUnknownFileChecksumFuncName, kNullUniqueId64x2, 0, 0, true);
->>>>>>> 49ce8a10
   edit.AddFile(4, 301, 3, 100, InternalKey("foo", kBig + 501, kTypeValue),
                InternalKey("zoo", kBig + 601, kTypeDeletion), kBig + 501,
                kBig + 601, false, Temperature::kUnknown, kInvalidBlobFileNumber,
                686, 868, 301 /* epoch_number */, "234", "crc32c",
-<<<<<<< HEAD
-               kNullUniqueId64x2, 0);
-=======
                kNullUniqueId64x2, 0, 0, true);
->>>>>>> 49ce8a10
   edit.DeleteFile(4, 700);
 
   edit.SetComparatorName("foo");
@@ -274,11 +246,7 @@
                kBig + 600, true, Temperature::kUnknown, kInvalidBlobFileNumber,
                kUnknownOldestAncesterTime, kUnknownFileCreationTime,
                300 /* epoch_number */, kUnknownFileChecksum,
-<<<<<<< HEAD
-               kUnknownFileChecksumFuncName, kNullUniqueId64x2, 0);
-=======
                kUnknownFileChecksumFuncName, kNullUniqueId64x2, 0, 0, false);
->>>>>>> 49ce8a10
 
   edit.SetComparatorName("foo");
   edit.SetPersistUserDefinedTimestamps(false);
@@ -310,11 +278,7 @@
                Temperature::kUnknown, kInvalidBlobFileNumber,
                kUnknownOldestAncesterTime, kUnknownFileCreationTime,
                1 /*epoch_number*/, kUnknownFileChecksum,
-<<<<<<< HEAD
-               kUnknownFileChecksumFuncName, kNullUniqueId64x2, 0);
-=======
                kUnknownFileChecksumFuncName, kNullUniqueId64x2, 0, 0, true);
->>>>>>> 49ce8a10
   std::string buffer;
   ASSERT_TRUE(!edit.EncodeTo(&buffer, 0 /* ts_sz */));
 }
@@ -831,9 +795,9 @@
 
 TEST_F(VersionEditTest, ReplicationEpochAddition) {
   VersionEdit edit;
-  edit.addReplicationEpoch(ReplicationEpochAddition{2, 3});
-  edit.addReplicationEpoch(ReplicationEpochAddition{3, 4});
-  edit.addReplicationEpoch(ReplicationEpochAddition{4, 5});
+  edit.AddReplicationEpoch(ReplicationEpochAddition{2, 3});
+  edit.AddReplicationEpoch(ReplicationEpochAddition{3, 4});
+  edit.AddReplicationEpoch(ReplicationEpochAddition{4, 5});
   TestEncodeDecode(edit);
 }
 
