--- conflicted
+++ resolved
@@ -12,11 +12,8 @@
 #include <set>
 #include <sstream>
 
-<<<<<<< HEAD
-=======
 #include "cache/cache_key.h"
 #include "cache/sharded_cache.h"
->>>>>>> 49ce8a10
 #include "db/db_impl/db_impl.h"
 #include "monitoring/histogram.h"
 #include "port/port.h"
@@ -289,13 +286,8 @@
   }
 };
 
-<<<<<<< HEAD
-Cache::ObjectPtr createValue(Random64& rnd) {
-  char* rv = new char[FLAGS_value_bytes];
-=======
 Cache::ObjectPtr createValue(Random64& rnd, MemoryAllocator* alloc) {
   char* rv = AllocateBlock(FLAGS_value_bytes, alloc).release();
->>>>>>> 49ce8a10
   // Fill with some filler data, and take some CPU time
   for (uint32_t i = 0; i < FLAGS_value_bytes; i += 8) {
     EncodeFixed64(rv + i, rnd.Next());
@@ -312,12 +304,8 @@
   return Status::OK();
 }
 
-<<<<<<< HEAD
-Status CreateFn(const Slice& data, Cache::CreateContext* /*context*/,
-=======
 Status CreateFn(const Slice& data, CompressionType /*type*/,
                 CacheTier /*source*/, Cache::CreateContext* /*context*/,
->>>>>>> 49ce8a10
                 MemoryAllocator* /*allocator*/, Cache::ObjectPtr* out_obj,
                 size_t* out_charge) {
   *out_obj = new char[data.size()];
@@ -326,18 +314,6 @@
   return Status::OK();
 };
 
-<<<<<<< HEAD
-void DeleteFn(Cache::ObjectPtr value, MemoryAllocator* /*alloc*/) {
-  delete[] static_cast<char*>(value);
-}
-
-Cache::CacheItemHelper helper1(CacheEntryRole::kDataBlock, DeleteFn, SizeFn,
-                               SaveToFn, CreateFn);
-Cache::CacheItemHelper helper2(CacheEntryRole::kIndexBlock, DeleteFn, SizeFn,
-                               SaveToFn, CreateFn);
-Cache::CacheItemHelper helper3(CacheEntryRole::kFilterBlock, DeleteFn, SizeFn,
-                               SaveToFn, CreateFn);
-=======
 void DeleteFn(Cache::ObjectPtr value, MemoryAllocator* alloc) {
   CustomDeleter{alloc}(static_cast<char*>(value));
 }
@@ -373,7 +349,6 @@
   }
   return static_cast_with_check<ShardedCacheBase>(c);
 }
->>>>>>> 49ce8a10
 }  // namespace
 
 class CacheBench {
@@ -411,12 +386,6 @@
     if (FLAGS_cache_type == "clock_cache") {
       fprintf(stderr, "Old clock cache implementation has been removed.\n");
       exit(1);
-<<<<<<< HEAD
-    } else if (FLAGS_cache_type == "hyper_clock_cache") {
-      cache_ = HyperClockCacheOptions(FLAGS_cache_size, FLAGS_value_bytes,
-                                      FLAGS_num_shard_bits)
-                   .MakeSharedCache();
-=======
     } else if (EndsWith(FLAGS_cache_type, "hyper_clock_cache")) {
       HyperClockCacheOptions opts(
           FLAGS_cache_size, /*estimated_entry_charge=*/0, FLAGS_num_shard_bits);
@@ -437,7 +406,6 @@
       }
       ConfigureSecondaryCache(opts);
       cache_ = opts.MakeSharedCache();
->>>>>>> 49ce8a10
     } else if (FLAGS_cache_type == "lru_cache") {
       LRUCacheOptions opts(FLAGS_cache_size, FLAGS_num_shard_bits,
                            false /* strict_capacity_limit */,
@@ -749,13 +717,8 @@
 
       if (random_op < lookup_insert_threshold_) {
         // do lookup
-<<<<<<< HEAD
-        handle = cache_->Lookup(key, &helper2, /*context*/ nullptr,
-                                Cache::Priority::LOW, true);
-=======
         auto handle = cache_->Lookup(key, &helper2, /*context*/ nullptr,
                                      Cache::Priority::LOW);
->>>>>>> 49ce8a10
         if (handle) {
           ++lookup_hits;
           if (!FLAGS_lean) {
@@ -786,13 +749,8 @@
         assert(s.ok());
       } else if (random_op < lookup_threshold_) {
         // do lookup
-<<<<<<< HEAD
-        handle = cache_->Lookup(key, &helper2, /*context*/ nullptr,
-                                Cache::Priority::LOW, true);
-=======
         auto handle = cache_->Lookup(key, &helper2, /*context*/ nullptr,
                                      Cache::Priority::LOW);
->>>>>>> 49ce8a10
         if (handle) {
           ++lookup_hits;
           if (!FLAGS_lean) {
