--- conflicted
+++ resolved
@@ -1050,12 +1050,8 @@
                 fname, src_env_options, rate_limiter, size_bytes,
                 size_limit_bytes,
                 options_.share_files_with_checksum && type == kTableFile,
-<<<<<<< HEAD
-                options.progress_callback);
-=======
                 options.progress_callback, "" /* contents */,
                 checksum_func_name, checksum_val);
->>>>>>> ed431616
           }
           return st;
         } /* copy_file_cb */,
@@ -1068,12 +1064,8 @@
               0 /* size_limit */, false /* shared_checksum */,
               options.progress_callback, contents);
         } /* create_file_cb */,
-<<<<<<< HEAD
-        &sequence_number, options.flush_before_backup ? 0 : port::kMaxUint64);
-=======
         &sequence_number, options.flush_before_backup ? 0 : port::kMaxUint64,
         compare_checksum);
->>>>>>> ed431616
     if (s.ok()) {
       new_backup->SetSequenceNumber(sequence_number);
     }
@@ -1363,12 +1355,8 @@
     std::string dst;
     // 1. extract the filename
     size_t slash = file.find_last_of('/');
-<<<<<<< HEAD
-    // file will either be shared/<file>, shared_checksum/<file_crc32c_size>
-=======
     // file will either be shared/<file>, shared_checksum/<file_crc32c_size>,
     // shared_checksum/<file_session>, shared_checksum/<file_crc32c_session>,
->>>>>>> ed431616
     // or private/<number>/<file>
     assert(slash != std::string::npos);
     dst = file.substr(slash + 1);
@@ -2304,17 +2292,11 @@
     // use crc32c for now, switch to something else if needed
     // WART: The checksums are crc32c, not original crc32
 
-<<<<<<< HEAD
-    size_t newlen = len + file->filename.length() + snprintf(writelen_temp,
-      sizeof(writelen_temp), " crc32 %u\n", file->checksum_value);
-    const char *const_write = writelen_temp;
-=======
     size_t newlen =
         len + file->filename.length() +
         snprintf(writelen_temp, sizeof(writelen_temp), " crc32 %u\n",
                  ChecksumHexToInt32(file->checksum_hex));
     const char* const_write = writelen_temp;
->>>>>>> ed431616
     if (newlen >= buf_size) {
       backup_meta_file->Append(Slice(buf.get(), len));
       buf.reset();
